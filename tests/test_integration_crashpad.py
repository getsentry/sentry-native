import os
import shutil
import subprocess
import sys
import time

import pytest

from . import (
    make_dsn,
    run,
    Envelope,
)
from .proxy import (
    setup_proxy_env_vars,
    cleanup_proxy_env_vars,
    start_mitmdump,
    proxy_test_finally,
)
from .assertions import (
    assert_crashpad_upload,
    assert_session,
    assert_gzip_file_header,
)
from .conditions import has_crashpad

pytestmark = pytest.mark.skipif(not has_crashpad, reason="tests need crashpad backend")

# Windows and Linux are currently able to flush all the state on crash
flushes_state = sys.platform != "darwin"


def test_crashpad_capture(cmake, httpserver):
    tmp_path = cmake(["sentry_example"], {"SENTRY_BACKEND": "crashpad"})

    # make sure we are isolated from previous runs
    shutil.rmtree(tmp_path / ".sentry-native", ignore_errors=True)

    httpserver.expect_request("/api/123456/envelope/").respond_with_data("OK")

    run(
        tmp_path,
        "sentry_example",
        ["log", "start-session", "capture-event"],
        check=True,
        env=dict(os.environ, SENTRY_DSN=make_dsn(httpserver)),
    )

    assert len(httpserver.log) == 2


def _setup_crashpad_proxy_test(cmake, httpserver, proxy):
    proxy_process = start_mitmdump(proxy) if proxy else None

    tmp_path = cmake(["sentry_example"], {"SENTRY_BACKEND": "crashpad"})

    # make sure we are isolated from previous runs
    shutil.rmtree(tmp_path / ".sentry-native", ignore_errors=True)

    env = dict(os.environ, SENTRY_DSN=make_dsn(httpserver, proxy_host=True))
    httpserver.expect_oneshot_request("/api/123456/minidump/").respond_with_data("OK")

    return env, proxy_process, tmp_path


def test_crashpad_crash_proxy_env(cmake, httpserver):
    if not shutil.which("mitmdump"):
        pytest.skip("mitmdump is not installed")

    proxy_process = None  # store the proxy process to terminate it later
    setup_proxy_env_vars(port=8080)
    try:
        env, proxy_process, tmp_path = _setup_crashpad_proxy_test(
            cmake, httpserver, "http-proxy"
        )

        with httpserver.wait(timeout=10) as waiting:
            child = run(tmp_path, "sentry_example", ["log", "crash"], env=env)
            assert child.returncode  # well, it's a crash after all
        assert waiting.result
    finally:
        cleanup_proxy_env_vars()
        proxy_test_finally(1, httpserver, proxy_process)


def test_crashpad_crash_proxy_env_port_incorrect(cmake, httpserver):
    if not shutil.which("mitmdump"):
        pytest.skip("mitmdump is not installed")

    proxy_process = None  # store the proxy process to terminate it later
    setup_proxy_env_vars(port=8081)
    try:
        env, proxy_process, tmp_path = _setup_crashpad_proxy_test(
            cmake, httpserver, "http-proxy"
        )

        with pytest.raises(AssertionError):
            with httpserver.wait(timeout=10):
                child = run(tmp_path, "sentry_example", ["log", "crash"], env=env)
                assert child.returncode  # well, it's a crash after all
    finally:
        cleanup_proxy_env_vars()
        proxy_test_finally(0, httpserver, proxy_process)


def test_crashpad_proxy_set_empty(cmake, httpserver):
    if not shutil.which("mitmdump"):
        pytest.skip("mitmdump is not installed")

    proxy_process = None  # store the proxy process to terminate it later
    setup_proxy_env_vars(port=8080)  # we start the proxy but expect it to remain unused
    try:
        env, proxy_process, tmp_path = _setup_crashpad_proxy_test(
            cmake, httpserver, "http-proxy"
        )

        with httpserver.wait(timeout=10) as waiting:
            child = run(
                tmp_path, "sentry_example", ["log", "crash", "proxy-empty"], env=env
            )
            assert child.returncode  # well, it's a crash after all
        assert waiting.result

    finally:
        cleanup_proxy_env_vars()
        proxy_test_finally(1, httpserver, proxy_process, expected_proxy_logsize=0)


def test_crashpad_proxy_https_not_http(cmake, httpserver):
    if not shutil.which("mitmdump"):
        pytest.skip("mitmdump is not installed")

    proxy_process = None  # store the proxy process to terminate it later
    # we start the proxy but expect it to remain unused (dsn is http, so shouldn't use https proxy)
    os.environ["https_proxy"] = f"http://localhost:8080"
    try:
        env, proxy_process, tmp_path = _setup_crashpad_proxy_test(
            cmake, httpserver, "http-proxy"
        )

        with httpserver.wait(timeout=10) as waiting:
            child = run(tmp_path, "sentry_example", ["log", "crash"], env=env)
            assert child.returncode  # well, it's a crash after all
        assert waiting.result

    finally:
        del os.environ["https_proxy"]
        proxy_test_finally(1, httpserver, proxy_process, expected_proxy_logsize=0)


@pytest.mark.parametrize(
    "run_args",
    [
        pytest.param(["http-proxy"]),  # HTTP proxy test runs on all platforms
        pytest.param(
            ["socks5-proxy"],
            marks=pytest.mark.skipif(
                sys.platform not in ["darwin", "linux"],
                reason="SOCKS5 proxy tests are only supported on macOS and Linux",
            ),
        ),
    ],
)
@pytest.mark.parametrize("proxy_running", [True, False])
def test_crashpad_crash_proxy(cmake, httpserver, run_args, proxy_running):
    if not shutil.which("mitmdump"):
        pytest.skip("mitmdump is not installed")

    proxy_process = None  # store the proxy process to terminate it later
    expected_logsize = 0

    try:
        proxy_to_start = run_args[0] if proxy_running else None
        env, proxy_process, tmp_path = _setup_crashpad_proxy_test(
            cmake, httpserver, proxy_to_start
        )

        try:
            with httpserver.wait(timeout=10) as waiting:
                child = run(
                    tmp_path, "sentry_example", ["log", "crash"] + run_args, env=env
                )
                assert child.returncode  # well, it's a crash after all
        except AssertionError:
            expected_logsize = 0
            return

        assert waiting.result

        expected_logsize = 1
    finally:
        proxy_test_finally(expected_logsize, httpserver, proxy_process)


def test_crashpad_reinstall(cmake, httpserver):
    tmp_path = cmake(["sentry_example"], {"SENTRY_BACKEND": "crashpad"})

    # make sure we are isolated from previous runs
    shutil.rmtree(tmp_path / ".sentry-native", ignore_errors=True)

    env = dict(os.environ, SENTRY_DSN=make_dsn(httpserver))
    httpserver.expect_oneshot_request("/api/123456/minidump/").respond_with_data("OK")

    with httpserver.wait(timeout=10) as waiting:
        child = run(tmp_path, "sentry_example", ["log", "reinstall", "crash"], env=env)
        assert child.returncode  # well, it's a crash after all

    assert waiting.result

    run(tmp_path, "sentry_example", ["log", "no-setup"], check=True, env=env)

    assert len(httpserver.log) == 1


@pytest.mark.skipif(
    sys.platform != "win32",
    reason="Test covers Windows-specific crashes which can only be covered via the Crashpad WER module",
)
# this test currently can't run on CI because the Windows-image doesn't properly support WER, if you want to run the
# test locally, invoke pytest with the --with_crashpad_wer option which is matched with this marker in the runtest setup
@pytest.mark.with_crashpad_wer
@pytest.mark.parametrize(
    "run_args",
    [
        # discarding via before-send or on-crash has no consequence for fast-fail crashes because they by-pass SEH and
        # thus the crash-handler gets no chance to invoke the FirstChanceHandler which in turn would trigger our hooks.
        (["stack-buffer-overrun"]),
        (["stack-buffer-overrun", "discarding-before-send"]),
        (["stack-buffer-overrun", "discarding-on-crash"]),
        (["fastfail"]),
        (["fastfail", "discarding-before-send"]),
        (["fastfail", "discarding-on-crash"]),
    ],
)
def test_crashpad_wer_crash(cmake, httpserver, run_args):
    tmp_path = cmake(["sentry_example"], {"SENTRY_BACKEND": "crashpad"})

    # make sure we are isolated from previous runs
    shutil.rmtree(tmp_path / ".sentry-native", ignore_errors=True)

    env = dict(os.environ, SENTRY_DSN=make_dsn(httpserver))
    httpserver.expect_oneshot_request("/api/123456/minidump/").respond_with_data("OK")
    httpserver.expect_request("/api/123456/envelope/").respond_with_data("OK")

    with httpserver.wait(timeout=10) as waiting:
        child = run(
            tmp_path,
            "sentry_example",
            ["log", "start-session", "attachment", "overflow-breadcrumbs"] + run_args,
            env=env,
        )
        assert child.returncode  # well, it's a crash after all

    assert waiting.result

    # the session crash heuristic on Mac uses timestamps, so make sure we have
    # a small delay here
    time.sleep(1)

    run(tmp_path, "sentry_example", ["log", "no-setup"], check=True, env=env)

    assert len(httpserver.log) == 2
    outputs = (httpserver.log[0][0], httpserver.log[1][0])
    session, multipart = (
        (outputs[0].get_data(), outputs[1])
        if b'"type":"session"' in outputs[0].get_data()
        else (outputs[1].get_data(), outputs[0])
    )

    envelope = Envelope.deserialize(session)

    assert_session(envelope, {"status": "crashed", "errors": 1})
    assert_crashpad_upload(multipart)

    # Windows throttles WER crash reporting frequency, so let's wait a bit
    time.sleep(2)


@pytest.mark.parametrize(
    "run_args,build_args",
    [
        # if we crash, we want a dump
        ([], {"SENTRY_TRANSPORT_COMPRESSION": "Off"}),
        ([], {"SENTRY_TRANSPORT_COMPRESSION": "On"}),
        # if we crash and before-send doesn't discard, we want a dump
        pytest.param(
            ["before-send"],
            {},
            marks=pytest.mark.skipif(
                sys.platform == "darwin",
                reason="crashpad doesn't provide SetFirstChanceExceptionHandler on macOS",
            ),
        ),
        # if on_crash() is non-discarding, a discarding before_send() is overruled, so we get a dump
        pytest.param(
            ["discarding-before-send", "on-crash"],
            {},
            marks=pytest.mark.skipif(
                sys.platform == "darwin",
                reason="crashpad doesn't provide SetFirstChanceExceptionHandler on macOS",
            ),
        ),
    ],
)
def test_crashpad_dumping_crash(cmake, httpserver, run_args, build_args):
    build_args.update({"SENTRY_BACKEND": "crashpad"})
    tmp_path = cmake(["sentry_example"], build_args)

    # make sure we are isolated from previous runs
    shutil.rmtree(tmp_path / ".sentry-native", ignore_errors=True)

    env = dict(os.environ, SENTRY_DSN=make_dsn(httpserver))
    httpserver.expect_oneshot_request("/api/123456/minidump/").respond_with_data("OK")
    httpserver.expect_request("/api/123456/envelope/").respond_with_data("OK")

    with httpserver.wait(timeout=10) as waiting:
        child = run(
            tmp_path,
            "sentry_example",
            ["log", "start-session", "attachment", "overflow-breadcrumbs", "crash"]
            + run_args,
            env=env,
        )
        assert child.returncode  # well, it's a crash after all

    assert waiting.result

    # the session crash heuristic on Mac uses timestamps, so make sure we have
    # a small delay here
    time.sleep(1)

    run(tmp_path, "sentry_example", ["log", "no-setup"], check=True, env=env)

    assert len(httpserver.log) == 2
    session, multipart = (
        (httpserver.log[0][0], httpserver.log[1][0])
        if is_session_envelope(httpserver.log[0][0].get_data())
        else (httpserver.log[1][0], httpserver.log[0][0])
    )

    if build_args.get("SENTRY_TRANSPORT_COMPRESSION") == "On":
        assert_gzip_file_header(session.get_data())

    envelope = Envelope.deserialize(session.get_data())
    assert_session(envelope, {"status": "crashed", "errors": 1})
    assert_crashpad_upload(multipart)


def test_crashpad_dumping_stack_overflow(cmake, httpserver):
    tmp_path = cmake(["sentry_example"], {"SENTRY_BACKEND": "crashpad"})

    # make sure we are isolated from previous runs
    shutil.rmtree(tmp_path / ".sentry-native", ignore_errors=True)

    env = dict(os.environ, SENTRY_DSN=make_dsn(httpserver))
    httpserver.expect_oneshot_request("/api/123456/minidump/").respond_with_data("OK")
    httpserver.expect_request("/api/123456/envelope/").respond_with_data("OK")

    with httpserver.wait(timeout=10) as waiting:
        child = run(
            tmp_path,
            "sentry_example",
            ["log", "start-session", "attachment", "stack-overflow"],
            env=env,
        )
        assert child.returncode  # well, it's a crash after all

    assert waiting.result

    # the session crash heuristic on Mac uses timestamps, so make sure we have
    # a small delay here
    time.sleep(1)

    run(tmp_path, "sentry_example", ["log", "no-setup"], check=True, env=env)

    assert len(httpserver.log) == 2
    session, multipart = (
        (httpserver.log[0][0], httpserver.log[1][0])
        if is_session_envelope(httpserver.log[0][0].get_data())
        else (httpserver.log[1][0], httpserver.log[0][0])
    )

    envelope = Envelope.deserialize(session.get_data())
    assert_session(envelope, {"status": "crashed", "errors": 1})
    assert_crashpad_upload(multipart)


def is_session_envelope(data):
    return b'"type":"session"' in data


@pytest.mark.skipif(
    sys.platform == "darwin",
    reason="crashpad doesn't provide SetFirstChanceExceptionHandler on macOS",
)
@pytest.mark.parametrize(
    "run_args",
    [(["discarding-before-send"]), (["discarding-on-crash"])],
)
def test_crashpad_non_dumping_crash(cmake, httpserver, run_args):
    tmp_path = cmake(["sentry_example"], {"SENTRY_BACKEND": "crashpad"})

    # make sure we are isolated from previous runs
    shutil.rmtree(tmp_path / ".sentry-native", ignore_errors=True)

    env = dict(os.environ, SENTRY_DSN=make_dsn(httpserver))
    httpserver.expect_request("/api/123456/envelope/").respond_with_data("OK")

    with httpserver.wait(timeout=5, raise_assertions=False) as waiting:
        child = run(
            tmp_path,
            "sentry_example",
            [
                "log",
                "start-session",
                "attachment",
                "overflow-breadcrumbs",
                "crash",
            ]
            + run_args,
            env=env,
        )
        assert child.returncode  # well, it's a crash after all

    assert waiting.result is False

    # the session crash heuristic on Mac uses timestamps, so make sure we have
    # a small delay here
    time.sleep(1)

    run(tmp_path, "sentry_example", ["log", "no-setup"], check=True, env=env)

    assert len(httpserver.log) == 1
    output = httpserver.log[0][0]
    session = output.get_data()
    envelope = Envelope.deserialize(session)

    assert_session(envelope, {"status": "abnormal", "errors": 0})


@pytest.mark.skipif(
    sys.platform == "linux", reason="linux clears the signal handlers on shutdown"
)
def test_crashpad_crash_after_shutdown(cmake, httpserver):
    tmp_path = cmake(["sentry_example"], {"SENTRY_BACKEND": "crashpad"})

    # make sure we are isolated from previous runs
    shutil.rmtree(tmp_path / ".sentry-native", ignore_errors=True)

    env = dict(os.environ, SENTRY_DSN=make_dsn(httpserver))
    httpserver.expect_oneshot_request("/api/123456/minidump/").respond_with_data("OK")

    with httpserver.wait(timeout=10) as waiting:
        child = run(
            tmp_path,
            "sentry_example",
            ["log", "crash-after-shutdown"],
            env=env,
        )
        assert child.returncode  # well, it's a crash after all

    assert waiting.result

    # the session crash heuristic on Mac uses timestamps, so make sure we have
    # a small delay here
    time.sleep(1)

    run(tmp_path, "sentry_example", ["log", "no-setup"], check=True, env=env)

    assert len(httpserver.log) == 1

    assert_crashpad_upload(httpserver.log[0][0])


@pytest.mark.skipif(not flushes_state, reason="test needs state flushing")
def test_crashpad_dump_inflight(cmake, httpserver):
    tmp_path = cmake(["sentry_example"], {"SENTRY_BACKEND": "crashpad"})

    # make sure we are isolated from previous runs
    shutil.rmtree(tmp_path / ".sentry-native", ignore_errors=True)

    env = dict(os.environ, SENTRY_DSN=make_dsn(httpserver))
    httpserver.expect_oneshot_request("/api/123456/minidump/").respond_with_data("OK")
    httpserver.expect_request("/api/123456/envelope/").respond_with_data("OK")

    with httpserver.wait(timeout=10) as waiting:
        child = run(
            tmp_path, "sentry_example", ["log", "capture-multiple", "crash"], env=env
        )
        assert child.returncode  # well, it's a crash after all

    assert waiting.result

    run(tmp_path, "sentry_example", ["log", "no-setup"], check=True, env=env)

    # we trigger 10 normal events, and 1 crash
    assert len(httpserver.log) >= 11


def test_disable_backend(cmake, httpserver):
    tmp_path = cmake(["sentry_example"], {"SENTRY_BACKEND": "crashpad"})

    # make sure we are isolated from previous runs
    shutil.rmtree(tmp_path / ".sentry-native", ignore_errors=True)

    env = dict(os.environ, SENTRY_DSN=make_dsn(httpserver))

    with httpserver.wait(timeout=5, raise_assertions=False) as waiting:
        child = run(
            tmp_path, "sentry_example", ["disable-backend", "log", "crash"], env=env
        )
        # we crash so process should return non-zero
        assert child.returncode

    # crashpad is disabled, and we are only crashing, so we expect the wait to timeout
    assert waiting.result is False

    run(tmp_path, "sentry_example", ["log", "no-setup"], check=True, env=env)

    # crashpad is disabled, and we are only crashing, so we expect no requests
    assert len(httpserver.log) == 0


@pytest.mark.skipif(
<<<<<<< HEAD
    sys.platform != "linux",
    reason="on_crash_wait_for_upload option is only honored on linux",
)
def test_wait_for_upload(cmake, httpserver):
    pass  # pass for now
    # tmp_path = cmake(["sentry_example"], {"SENTRY_BACKEND": "crashpad"})
    #
    # # make sure we are isolated from previous runs
    # shutil.rmtree(tmp_path / ".sentry-native", ignore_errors=True)
    #
    # env = dict(os.environ, SENTRY_DSN=make_dsn(httpserver))
    # httpserver.expect_oneshot_request("/api/123456/minidump/").respond_with_data("OK")
    #
    # # TODO figure out a way to kill the example, but keep crashpad alive
    # with httpserver.wait(timeout=10) as waiting:
    #     child = run(
    #         tmp_path, "sentry_example", ["log", "crashpad-wait-for-upload", "crash"], env=env
    #     )
    #     assert child.returncode  # well, it's a crash after all
    #
    # assert waiting.result
    #
    #
    # assert len(httpserver.log) == 1
=======
    sys.platform != "darwin", reason="retry mechanism test only runs on macOS"
)
def test_crashpad_retry(cmake, httpserver):
    tmp_path = cmake(["sentry_example"], {"SENTRY_BACKEND": "crashpad"})

    subprocess.run(
        ["sudo", "ifconfig", "lo0", "down"]
    )  # Disables the loopback network interface

    # make sure we are isolated from previous runs
    shutil.rmtree(tmp_path / ".sentry-native", ignore_errors=True)

    env = dict(os.environ, SENTRY_DSN=make_dsn(httpserver))
    httpserver.expect_oneshot_request("/api/123456/minidump/").respond_with_data("OK")

    child = run(
        tmp_path, "sentry_example", ["log", "crash"], env=env
    )  # crash but fail to send data
    assert child.returncode  # well, it's a crash after all

    assert len(httpserver.log) == 0

    subprocess.run(
        ["sudo", "ifconfig", "lo0", "up"]
    )  # Enables the loopback network interface again
    # don't rmtree here, we don't want to be isolated (example should pick up previous crash from .sentry-native DB)
    # we also sleep to give Crashpad enough time to handle the previous crash
    child = run(
        tmp_path, "sentry_example", ["log", "sleep"], env=env
    )  # run without crashing to retry send

    assert len(httpserver.log) == 1
>>>>>>> 884a7147
<|MERGE_RESOLUTION|>--- conflicted
+++ resolved
@@ -522,32 +522,6 @@
 
 
 @pytest.mark.skipif(
-<<<<<<< HEAD
-    sys.platform != "linux",
-    reason="on_crash_wait_for_upload option is only honored on linux",
-)
-def test_wait_for_upload(cmake, httpserver):
-    pass  # pass for now
-    # tmp_path = cmake(["sentry_example"], {"SENTRY_BACKEND": "crashpad"})
-    #
-    # # make sure we are isolated from previous runs
-    # shutil.rmtree(tmp_path / ".sentry-native", ignore_errors=True)
-    #
-    # env = dict(os.environ, SENTRY_DSN=make_dsn(httpserver))
-    # httpserver.expect_oneshot_request("/api/123456/minidump/").respond_with_data("OK")
-    #
-    # # TODO figure out a way to kill the example, but keep crashpad alive
-    # with httpserver.wait(timeout=10) as waiting:
-    #     child = run(
-    #         tmp_path, "sentry_example", ["log", "crashpad-wait-for-upload", "crash"], env=env
-    #     )
-    #     assert child.returncode  # well, it's a crash after all
-    #
-    # assert waiting.result
-    #
-    #
-    # assert len(httpserver.log) == 1
-=======
     sys.platform != "darwin", reason="retry mechanism test only runs on macOS"
 )
 def test_crashpad_retry(cmake, httpserver):
@@ -579,5 +553,4 @@
         tmp_path, "sentry_example", ["log", "sleep"], env=env
     )  # run without crashing to retry send
 
-    assert len(httpserver.log) == 1
->>>>>>> 884a7147
+    assert len(httpserver.log) == 1