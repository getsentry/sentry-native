--- conflicted
+++ resolved
@@ -94,11 +94,8 @@
             sentry_value_get_by_key(transaction, "transaction"));
         TEST_CHECK_STRING_EQUAL(name, "honk");
     }
-<<<<<<< HEAD
-=======
 
     sentry_envelope_free(envelope);
->>>>>>> 863e7c15
 }
 
 SENTRY_TEST(basic_function_transport_transaction)
@@ -113,41 +110,24 @@
     sentry_transport_set_state(transport, &called);
     sentry_options_set_transport(options, transport);
 
-<<<<<<< HEAD
-    sentry_options_set_require_user_consent(options, true);
-    sentry_options_set_traces_sample_rate(options, 1.0);
-=======
     sentry_options_set_traces_sample_rate(options, 1.0);
     sentry_options_set_require_user_consent(options, true);
->>>>>>> 863e7c15
     sentry_init(options);
 
     sentry_value_t transaction
         = sentry_value_new_transaction("How could you", "Don't capture this.");
-<<<<<<< HEAD
-    transaction = sentry_start_transaction(transaction);
-=======
-    transaction = sentry_transaction_start(transaction);
->>>>>>> 863e7c15
+    transaction = sentry_transaction_start(transaction);
     sentry_transaction_finish(transaction);
     sentry_user_consent_give();
 
     transaction = sentry_value_new_transaction("honk", "beep");
-<<<<<<< HEAD
-    transaction = sentry_start_transaction(transaction);
-=======
-    transaction = sentry_transaction_start(transaction);
->>>>>>> 863e7c15
+    transaction = sentry_transaction_start(transaction);
     sentry_transaction_finish(transaction);
 
     sentry_user_consent_revoke();
     transaction = sentry_value_new_transaction(
         "How could you again", "Don't capture this either.");
-<<<<<<< HEAD
-    transaction = sentry_start_transaction(transaction);
-=======
-    transaction = sentry_transaction_start(transaction);
->>>>>>> 863e7c15
+    transaction = sentry_transaction_start(transaction);
     sentry_transaction_finish(transaction);
 
     sentry_close();
@@ -173,11 +153,7 @@
     for (int i = 0; i < 100; i++) {
         sentry_value_t transaction
             = sentry_value_new_transaction("honk", "beep");
-<<<<<<< HEAD
-        transaction = sentry_start_transaction(transaction);
-=======
         transaction = sentry_transaction_start(transaction);
->>>>>>> 863e7c15
         sentry_transaction_finish(transaction);
     }
 
@@ -210,21 +186,12 @@
     sentry_transport_set_state(transport, &called_transport);
     sentry_options_set_transport(options, transport);
 
-<<<<<<< HEAD
-    sentry_options_set_before_send(options, before_send, &called_beforesend);
-    sentry_options_set_traces_sample_rate(options, 1.0);
-    sentry_init(options);
-
-    sentry_value_t transaction = sentry_value_new_transaction("honk", "beep");
-    transaction = sentry_start_transaction(transaction);
-=======
     sentry_options_set_traces_sample_rate(options, 1.0);
     sentry_options_set_before_send(options, before_send, &called_beforesend);
     sentry_init(options);
 
     sentry_value_t transaction = sentry_value_new_transaction("honk", "beep");
     transaction = sentry_transaction_start(transaction);
->>>>>>> 863e7c15
     sentry_transaction_finish(transaction);
 
     sentry_close();
