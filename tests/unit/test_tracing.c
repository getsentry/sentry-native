#include "sentry_testsupport.h"

#include "sentry_scope.h"
#include "sentry_string.h"
#include "sentry_tracing.h"
#include "sentry_uuid.h"

#define IS_NULL(Src, Field)                                                    \
    sentry_value_is_null(sentry_value_get_by_key(Src, Field))
#define CHECK_STRING_PROPERTY(Src, Field, Expected)                            \
    TEST_CHECK_STRING_EQUAL(                                                   \
        sentry_value_as_string(sentry_value_get_by_key(Src, Field)), Expected)

SENTRY_TEST(basic_tracing_context)
{
    sentry_transaction_t *opaque_tx
        = sentry__transaction_new(sentry_value_new_null());
    TEST_CHECK(!opaque_tx);

    sentry_value_t tx = sentry_value_new_object();
    opaque_tx = sentry__transaction_new(sentry__value_clone(tx));
    TEST_ASSERT(!!opaque_tx);
    sentry_value_set_by_key(tx, "op", sentry_value_new_string("honk.beep"));
    TEST_CHECK(sentry_value_is_null(
        sentry__value_get_trace_context(opaque_tx->inner)));

    sentry_uuid_t trace_id = sentry_uuid_new_v4();
    sentry_value_set_by_key(
        tx, "trace_id", sentry__value_new_internal_uuid(&trace_id));
    sentry__transaction_decref(opaque_tx);
    opaque_tx = sentry__transaction_new(sentry__value_clone(tx));
    TEST_ASSERT(!!opaque_tx);
    TEST_CHECK(sentry_value_is_null(
        sentry__value_get_trace_context(opaque_tx->inner)));

    sentry_uuid_t span_id = sentry_uuid_new_v4();
    sentry_value_set_by_key(
        tx, "span_id", sentry__value_new_span_uuid(&span_id));
    sentry__transaction_decref(opaque_tx);
    opaque_tx = sentry__transaction_new(sentry__value_clone(tx));

    sentry_value_t trace_context
        = sentry__value_get_trace_context(opaque_tx->inner);
    TEST_CHECK(!sentry_value_is_null(trace_context));
    TEST_CHECK(!IS_NULL(trace_context, "trace_id"));
    TEST_CHECK(!IS_NULL(trace_context, "span_id"));

    CHECK_STRING_PROPERTY(trace_context, "op", "honk.beep");

    sentry_value_decref(trace_context);
    sentry_value_decref(tx);
    sentry__transaction_decref(opaque_tx);
}

SENTRY_TEST(basic_transaction)
{
    sentry_transaction_context_t *opaque_tx_ctx
        = sentry_transaction_context_new(NULL, NULL);
    sentry_value_t tx_ctx;
    if (opaque_tx_ctx != NULL) {
        tx_ctx = opaque_tx_ctx->inner;
        TEST_CHECK(!sentry_value_is_null(tx_ctx));
        CHECK_STRING_PROPERTY(tx_ctx, "transaction", "");
        CHECK_STRING_PROPERTY(tx_ctx, "op", "");
        TEST_CHECK(!IS_NULL(tx_ctx, "trace_id"));
        TEST_CHECK(!IS_NULL(tx_ctx, "span_id"));
    } else {
        TEST_CHECK(opaque_tx_ctx != NULL);
    }

    sentry__transaction_context_free(opaque_tx_ctx);

    opaque_tx_ctx = sentry_transaction_context_new("", "");
    if (opaque_tx_ctx != NULL) {
        tx_ctx = opaque_tx_ctx->inner;
        TEST_CHECK(!sentry_value_is_null(tx_ctx));
        CHECK_STRING_PROPERTY(tx_ctx, "transaction", "");
        CHECK_STRING_PROPERTY(tx_ctx, "op", "");
        TEST_CHECK(!IS_NULL(tx_ctx, "trace_id"));
        TEST_CHECK(!IS_NULL(tx_ctx, "span_id"));
    } else {
        TEST_CHECK(opaque_tx_ctx != NULL);
    }

    sentry__transaction_context_free(opaque_tx_ctx);

    opaque_tx_ctx = sentry_transaction_context_new("honk.beep", "beepbeep");
    if (opaque_tx_ctx != NULL) {
        tx_ctx = opaque_tx_ctx->inner;
        TEST_CHECK(!sentry_value_is_null(tx_ctx));
        CHECK_STRING_PROPERTY(tx_ctx, "transaction", "honk.beep");
        CHECK_STRING_PROPERTY(tx_ctx, "op", "beepbeep");
        TEST_CHECK(!IS_NULL(tx_ctx, "trace_id"));
        TEST_CHECK(!IS_NULL(tx_ctx, "span_id"));

        sentry_transaction_context_set_name(opaque_tx_ctx, "");
        CHECK_STRING_PROPERTY(tx_ctx, "transaction", "");

        char txn_ctx_name[] = { 'h', 'o', 'n', 'k', '.', 'b', 'e', 'e', 'p' };
        sentry_transaction_context_set_name_n(
            opaque_tx_ctx, txn_ctx_name, sizeof(txn_ctx_name));
        CHECK_STRING_PROPERTY(tx_ctx, "transaction", "honk.beep");

        sentry_transaction_context_set_operation(opaque_tx_ctx, "");
        CHECK_STRING_PROPERTY(tx_ctx, "op", "");

        char txn_ctx_op[] = { 'b', 'e', 'e', 'p', 'b', 'e', 'e', 'p' };
        sentry_transaction_context_set_operation_n(
            opaque_tx_ctx, txn_ctx_op, sizeof(txn_ctx_op));
        CHECK_STRING_PROPERTY(tx_ctx, "op", "beepbeep");

        sentry_transaction_context_set_sampled(opaque_tx_ctx, 1);
        TEST_CHECK(
            sentry_value_is_true(sentry_value_get_by_key(tx_ctx, "sampled"))
            == 1);
    } else {
        TEST_CHECK(opaque_tx_ctx != NULL);
    }

    sentry__transaction_context_free(opaque_tx_ctx);
}

static void
check_backfilled_name(sentry_envelope_t *envelope, void *data)
{
    uint64_t *called = data;
    *called += 1;

    sentry_value_t tx = sentry_envelope_get_transaction(envelope);
    TEST_CHECK(!sentry_value_is_null(tx));
    CHECK_STRING_PROPERTY(tx, "transaction", "<unlabeled transaction>");

    sentry_envelope_free(envelope);
}

SENTRY_TEST(transaction_name_backfill_on_finish)
{
    uint64_t called = 0;

    SENTRY_TEST_OPTIONS_NEW(options);
    sentry_options_set_dsn(options, "https://foo@sentry.invalid/42");
    // Disable sessions or this test would fail if env:SENTRY_RELEASE is set.
    sentry_options_set_auto_session_tracking(options, 0);

    sentry_transport_t *transport = sentry_transport_new(check_backfilled_name);
    sentry_transport_set_state(transport, &called);
    sentry_options_set_transport(options, transport);

    sentry_options_set_traces_sample_rate(options, 1.0);
    sentry_init(options);

    sentry_transaction_context_t *tx_ctx
        = sentry_transaction_context_new(NULL, NULL);
    sentry_transaction_t *tx
        = sentry_transaction_start(tx_ctx, sentry_value_new_null());
    sentry_uuid_t event_id = sentry_transaction_finish(tx);
    TEST_CHECK(!sentry_uuid_is_nil(&event_id));

    tx_ctx = sentry_transaction_context_new("", "");
    tx = sentry_transaction_start(tx_ctx, sentry_value_new_null());
    event_id = sentry_transaction_finish(tx);
    TEST_CHECK(!sentry_uuid_is_nil(&event_id));

    sentry_close();
    TEST_CHECK_INT_EQUAL(called, 2);
}

static void
send_transaction_envelope_test_basic(sentry_envelope_t *envelope, void *data)
{
    uint64_t *called = data;
    *called += 1;

    sentry_value_t tx = sentry_envelope_get_transaction(envelope);
    TEST_CHECK(!sentry_value_is_null(tx));
    CHECK_STRING_PROPERTY(
        tx, "event_id", "4c035723-8638-4c3a-923f-2ab9d08b4018");

    if (*called != 1) {
        CHECK_STRING_PROPERTY(tx, "type", "transaction");
        CHECK_STRING_PROPERTY(tx, "transaction", "honk");
    }

    sentry_envelope_free(envelope);
}

void
run_basic_function_transport_transaction(bool timestamped)
{
    uint64_t called = 0;

    SENTRY_TEST_OPTIONS_NEW(options);
    sentry_options_set_dsn(options, "https://foo@sentry.invalid/42");

    sentry_transport_t *transport
        = sentry_transport_new(send_transaction_envelope_test_basic);
    sentry_transport_set_state(transport, &called);
    sentry_options_set_transport(options, transport);

    sentry_options_set_traces_sample_rate(options, 1.0);
    sentry_options_set_require_user_consent(options, true);
    sentry_init(options);

    sentry_transaction_context_t *tx_ctx = sentry_transaction_context_new(
        "How could you", "Don't capture this.");
    sentry_transaction_t *tx;
    // TODO: `sentry_capture_event` acts as if the event was sent if user
    //  consent was not given
    if (timestamped) {
        tx = sentry_transaction_start_ts(tx_ctx, sentry_value_new_null(), 1);
        CHECK_STRING_PROPERTY(
            tx->inner, "start_timestamp", "1970-01-01T00:00:00.000001Z");
        sentry_uuid_t event_id = sentry_transaction_finish_ts(tx, 2);
        TEST_CHECK(!sentry_uuid_is_nil(&event_id));
    } else {
        tx = sentry_transaction_start(tx_ctx, sentry_value_new_null());
        sentry_uuid_t event_id = sentry_transaction_finish(tx);
        TEST_CHECK(!sentry_uuid_is_nil(&event_id));
    }

    sentry_user_consent_give();
    char name[] = { 'h', 'o', 'n', 'k' };
    char op[] = { 'b', 'e', 'e', 'p' };
    tx_ctx
        = sentry_transaction_context_new_n(name, sizeof(name), op, sizeof(op));
    if (timestamped) {
        tx = sentry_transaction_start_ts(tx_ctx, sentry_value_new_null(), 3);
        CHECK_STRING_PROPERTY(
            tx->inner, "start_timestamp", "1970-01-01T00:00:00.000003Z");
    } else {
        tx = sentry_transaction_start(tx_ctx, sentry_value_new_null());
    }
    CHECK_STRING_PROPERTY(tx->inner, "transaction", "honk");
    CHECK_STRING_PROPERTY(tx->inner, "op", "beep");
    if (timestamped) {
        sentry_uuid_t event_id = sentry_transaction_finish_ts(tx, 4);
        TEST_CHECK(!sentry_uuid_is_nil(&event_id));
    } else {
        sentry_uuid_t event_id = sentry_transaction_finish(tx);
        TEST_CHECK(!sentry_uuid_is_nil(&event_id));
    }

    sentry_user_consent_revoke();
    tx_ctx = sentry_transaction_context_new(
        "How could you again", "Don't capture this either.");
    // TODO: `sentry_capture_event` acts as if the event was sent if user
    //  consent was not given
    if (timestamped) {
        tx = sentry_transaction_start_ts(tx_ctx, sentry_value_new_null(), 5);
        CHECK_STRING_PROPERTY(
            tx->inner, "start_timestamp", "1970-01-01T00:00:00.000005Z");
        sentry_uuid_t event_id = sentry_transaction_finish_ts(tx, 6);
        TEST_CHECK(!sentry_uuid_is_nil(&event_id));
    } else {
        tx = sentry_transaction_start(tx_ctx, sentry_value_new_null());
        sentry_uuid_t event_id = sentry_transaction_finish(tx);
        TEST_CHECK(!sentry_uuid_is_nil(&event_id));
    }

    sentry_close();

    TEST_CHECK_INT_EQUAL(called, 1);
}
SENTRY_TEST(basic_function_transport_transaction)
{
    run_basic_function_transport_transaction(false);
}

SENTRY_TEST(basic_function_transport_transaction_ts)
{
    run_basic_function_transport_transaction(true);
}

SENTRY_TEST(transport_sampling_transactions_set_trace)
{
    uint64_t called_transport = 0;

    SENTRY_TEST_OPTIONS_NEW(options);
    sentry_options_set_dsn(options, "https://foo@sentry.invalid/42");
    // Disable sessions or this test would fail if env:SENTRY_RELEASE is set.
    sentry_options_set_auto_session_tracking(options, 0);

    sentry_transport_t *transport
        = sentry_transport_new(send_transaction_envelope_test_basic);
    sentry_transport_set_state(transport, &called_transport);
    sentry_options_set_transport(options, transport);

    sentry_options_set_traces_sample_rate(options, 0.75);
    sentry_init(options);

    uint64_t sent_transactions = 0;
    for (int i = 0; i < 100; i++) {
        // regenerate trace to re-roll `sample_rand`
        sentry_regenerate_trace();
        sentry_transaction_context_t *tx_ctx
            = sentry_transaction_context_new("honk", "beep");
        sentry_transaction_t *tx
            = sentry_transaction_start(tx_ctx, sentry_value_new_null());
        sentry_uuid_t event_id = sentry_transaction_finish(tx);
        if (!sentry_uuid_is_nil(&event_id)) {
            sent_transactions += 1;
        }
    }

    sentry_close();

    // exact value is nondeterministic because of rng
    TEST_CHECK(called_transport > 50 && called_transport < 100);
    TEST_CHECK(called_transport == sent_transactions);
}

SENTRY_TEST(transport_sampling_transactions)
{
    uint64_t called_transport = 0;

    SENTRY_TEST_OPTIONS_NEW(options);
    sentry_options_set_dsn(options, "https://foo@sentry.invalid/42");
    // Disable sessions or this test would fail if env:SENTRY_RELEASE is set.
    sentry_options_set_auto_session_tracking(options, 0);

    sentry_transport_t *transport
        = sentry_transport_new(send_transaction_envelope_test_basic);
    sentry_transport_set_state(transport, &called_transport);
    sentry_options_set_transport(options, transport);

    sentry_options_set_traces_sample_rate(options, 0.5);
    sentry_init(options);

    uint64_t sent_transactions = 0;
    for (int i = 0; i < 100; i++) {
        sentry_transaction_context_t *tx_ctx
            = sentry_transaction_context_new("honk", "beep");
        sentry_transaction_t *tx
            = sentry_transaction_start(tx_ctx, sentry_value_new_null());
        sentry_uuid_t event_id = sentry_transaction_finish(tx);
        if (!sentry_uuid_is_nil(&event_id)) {
            sent_transactions += 1;
        }
    }

    sentry_close();
    // within one trace, either all or no transactions get sampled
    TEST_CHECK(called_transport == 0 || called_transport == 100);
    TEST_CHECK(called_transport == sent_transactions);
}

static sentry_value_t
before_send(sentry_value_t event, void *UNUSED(hint), void *data)
{
    uint64_t *called = data;
    *called += 1;

    sentry_value_decref(event);
    return sentry_value_new_null();
}

SENTRY_TEST(transactions_skip_before_send)
{
    uint64_t called_beforesend = 0;
    uint64_t called_transport = 0;

    SENTRY_TEST_OPTIONS_NEW(options);
    sentry_options_set_dsn(options, "https://foo@sentry.invalid/42");
    // Disable sessions or this test would fail if env:SENTRY_RELEASE is set.
    sentry_options_set_auto_session_tracking(options, 0);

    sentry_transport_t *transport
        = sentry_transport_new(send_transaction_envelope_test_basic);
    sentry_transport_set_state(transport, &called_transport);
    sentry_options_set_transport(options, transport);

    sentry_options_set_traces_sample_rate(options, 1.0);
    sentry_options_set_before_send(options, before_send, &called_beforesend);
    sentry_init(options);

    sentry_transaction_context_t *tx_ctx
        = sentry_transaction_context_new("honk", "beep");
    sentry_transaction_t *tx
        = sentry_transaction_start(tx_ctx, sentry_value_new_null());
    sentry_uuid_t event_id = sentry_transaction_finish(tx);
    TEST_CHECK(!sentry_uuid_is_nil(&event_id));

    sentry_close();

    TEST_CHECK_INT_EQUAL(called_transport, 1);
    TEST_CHECK_INT_EQUAL(called_beforesend, 0);
}

static void
before_transport(sentry_envelope_t *envelope, void *data)
{
    uint64_t *called = data;
    *called += 1;

    sentry_envelope_free(envelope);
}

SENTRY_TEST(multiple_transactions)
{
    uint64_t called_transport = 0;

    SENTRY_TEST_OPTIONS_NEW(options);
    sentry_options_set_dsn(options, "https://foo@sentry.invalid/42");
    // Disable sessions or this test would fail if env:SENTRY_RELEASE is set.
    sentry_options_set_auto_session_tracking(options, 0);

    sentry_transport_t *transport = sentry_transport_new(before_transport);
    sentry_transport_set_state(transport, &called_transport);
    sentry_options_set_transport(options, transport);

    sentry_options_set_traces_sample_rate(options, 1.0);
    sentry_init(options);

    sentry_transaction_context_t *tx_ctx
        = sentry_transaction_context_new("wow!", NULL);
    sentry_transaction_t *tx
        = sentry_transaction_start(tx_ctx, sentry_value_new_null());
    sentry_set_transaction_object(tx);

    sentry_value_t scope_tx = sentry__scope_get_span_or_transaction();
    CHECK_STRING_PROPERTY(scope_tx, "transaction", "wow!");

    sentry_uuid_t event_id = sentry_transaction_finish(tx);
    scope_tx = sentry__scope_get_span_or_transaction();
    TEST_CHECK(sentry_value_is_null(scope_tx));
    TEST_CHECK(!sentry_uuid_is_nil(&event_id));

    // Set transaction on scope twice, back-to-back without finishing the first
    // one
    tx_ctx = sentry_transaction_context_new("whoa!", NULL);
    tx = sentry_transaction_start(tx_ctx, sentry_value_new_null());
    sentry_set_transaction_object(tx);
    sentry__transaction_decref(tx);
    tx_ctx = sentry_transaction_context_new("wowee!", NULL);
    tx = sentry_transaction_start(tx_ctx, sentry_value_new_null());
    sentry_set_transaction_object(tx);
    scope_tx = sentry__scope_get_span_or_transaction();
    CHECK_STRING_PROPERTY(scope_tx, "transaction", "wowee!");
    event_id = sentry_transaction_finish(tx);
    TEST_CHECK(!sentry_uuid_is_nil(&event_id));

    sentry_close();

    TEST_CHECK_INT_EQUAL(called_transport, 2);
}

SENTRY_TEST(basic_spans)
{
    SENTRY_TEST_OPTIONS_NEW(options);
    sentry_options_set_traces_sample_rate(options, 1.0);
    sentry_init(options);

    // Starting a child with no active transaction should fail
    sentry_span_t *parentless_child
        = sentry_transaction_start_child(NULL, NULL, NULL);
    TEST_CHECK(!parentless_child);

    sentry_transaction_context_t *opaque_tx_ctx
        = sentry_transaction_context_new("wow!", NULL);
    sentry_transaction_t *opaque_tx
        = sentry_transaction_start(opaque_tx_ctx, sentry_value_new_null());
    sentry_value_t tx = opaque_tx->inner;

    sentry_span_t *opaque_child
        = sentry_transaction_start_child(opaque_tx, "honk", "goose");
    sentry_value_t child = opaque_child->inner;
    TEST_CHECK(!sentry_value_is_null(child));

    // Peek into the transaction's span list and make sure everything is
    // good
    const char *trace_id
        = sentry_value_as_string(sentry_value_get_by_key(tx, "trace_id"));
    const char *parent_span_id
        = sentry_value_as_string(sentry_value_get_by_key(tx, "span_id"));
    // Don't track the span yet
    TEST_CHECK(IS_NULL(tx, "spans"));

    // Sanity check that child isn't finished yet
    TEST_CHECK(IS_NULL(child, "timestamp"));
    // Now finishing
    sentry_span_finish(opaque_child);

    TEST_CHECK(!IS_NULL(tx, "spans"));
    sentry_value_t spans = sentry_value_get_by_key(tx, "spans");
    TEST_CHECK_INT_EQUAL(sentry_value_get_length(spans), 1);

    sentry_value_t stored_child = sentry_value_get_by_index(spans, 0);
    // Make sure the span inherited everything correctly
    CHECK_STRING_PROPERTY(stored_child, "trace_id", trace_id);
    CHECK_STRING_PROPERTY(stored_child, "parent_span_id", parent_span_id);
    CHECK_STRING_PROPERTY(stored_child, "op", "honk");
    CHECK_STRING_PROPERTY(stored_child, "description", "goose");
    // Should be finished
    TEST_CHECK(!IS_NULL(stored_child, "timestamp"));

    sentry__transaction_decref(opaque_tx);

    sentry_close();
}

SENTRY_TEST(spans_on_scope)
{
    SENTRY_TEST_OPTIONS_NEW(options);
    sentry_options_set_traces_sample_rate(options, 1.0);
    sentry_init(options);

    sentry_transaction_context_t *opaque_tx_ctx
        = sentry_transaction_context_new("wow!", NULL);
    sentry_transaction_t *opaque_tx
        = sentry_transaction_start(opaque_tx_ctx, sentry_value_new_null());
    sentry_set_transaction_object(opaque_tx);

    sentry_span_t *opaque_child
        = sentry_transaction_start_child(opaque_tx, "honk", "goose");
    sentry_value_t child = opaque_child->inner;
    TEST_CHECK(!sentry_value_is_null(child));

    // Peek into the transaction's span list and make sure everything is
    // good
    sentry_value_t scope_tx = sentry__scope_get_span_or_transaction();
    const char *trace_id
        = sentry_value_as_string(sentry_value_get_by_key(scope_tx, "trace_id"));
    const char *parent_span_id
        = sentry_value_as_string(sentry_value_get_by_key(scope_tx, "span_id"));
    // Don't track the span yet
    TEST_CHECK(IS_NULL(scope_tx, "spans"));

    // Sanity check that child isn't finished yet
    TEST_CHECK(IS_NULL(child, "timestamp"));

    sentry_span_finish(opaque_child);

    scope_tx = sentry__scope_get_span_or_transaction();
    TEST_CHECK(!IS_NULL(scope_tx, "spans"));
    sentry_value_t spans = sentry_value_get_by_key(scope_tx, "spans");
    TEST_CHECK_INT_EQUAL(sentry_value_get_length(spans), 1);

    sentry_value_t stored_child = sentry_value_get_by_index(spans, 0);
    // Make sure the span inherited everything correctly
    CHECK_STRING_PROPERTY(stored_child, "trace_id", trace_id);
    CHECK_STRING_PROPERTY(stored_child, "parent_span_id", parent_span_id);
    CHECK_STRING_PROPERTY(stored_child, "op", "honk");
    CHECK_STRING_PROPERTY(stored_child, "description", "goose");
    // Should be finished
    TEST_CHECK(!IS_NULL(stored_child, "timestamp"));

    sentry__transaction_decref(opaque_tx);

    sentry_close();
}

void
run_child_spans_test(bool timestamped)
{
    SENTRY_TEST_OPTIONS_NEW(options);
    sentry_options_set_traces_sample_rate(options, 1.0);
    sentry_options_set_max_spans(options, 3);
    sentry_init(options);

    sentry_transaction_context_t *opaque_tx_ctx
        = sentry_transaction_context_new("wow!", NULL);
    sentry_transaction_t *opaque_tx;
    if (timestamped) {
        opaque_tx = sentry_transaction_start_ts(
            opaque_tx_ctx, sentry_value_new_null(), 1);
        CHECK_STRING_PROPERTY(
            opaque_tx->inner, "start_timestamp", "1970-01-01T00:00:00.000001Z");
    } else {
        opaque_tx
            = sentry_transaction_start(opaque_tx_ctx, sentry_value_new_null());
    }
    sentry_value_t tx = opaque_tx->inner;

    sentry_span_t *opaque_child;
    if (timestamped) {
        opaque_child
            = sentry_transaction_start_child_ts(opaque_tx, "honk", "goose", 2);
        CHECK_STRING_PROPERTY(opaque_child->inner, "start_timestamp",
            "1970-01-01T00:00:00.000002Z");
    } else {
        opaque_child
            = sentry_transaction_start_child(opaque_tx, "honk", "goose");
    }
    sentry_value_t child = opaque_child->inner;
    TEST_CHECK(!sentry_value_is_null(child));
    // Shouldn't be added to spans yet
    TEST_CHECK(IS_NULL(tx, "spans"));

    sentry_span_t *opaque_grandchild;
    if (timestamped) {
        opaque_grandchild
            = sentry_span_start_child_ts(opaque_child, "beep", "car", 3);
        CHECK_STRING_PROPERTY(opaque_grandchild->inner, "start_timestamp",
            "1970-01-01T00:00:00.000003Z");
    } else {
        opaque_grandchild
            = sentry_span_start_child(opaque_child, "beep", "car");
    }
    sentry_value_t grandchild = opaque_grandchild->inner;
    TEST_CHECK(!sentry_value_is_null(grandchild));
    // Shouldn't be added to spans yet
    TEST_CHECK(IS_NULL(tx, "spans"));

    if (timestamped) {
        sentry_span_finish_ts(opaque_grandchild, 4);
    } else {
        sentry_span_finish(opaque_grandchild);
    }

    // Make sure everything on the transaction looks good, check grandchild
    const char *trace_id
        = sentry_value_as_string(sentry_value_get_by_key(tx, "trace_id"));
    const char *parent_span_id
        = sentry_value_as_string(sentry_value_get_by_key(child, "span_id"));

    TEST_CHECK(!IS_NULL(tx, "spans"));
    sentry_value_t spans = sentry_value_get_by_key(tx, "spans");
    TEST_CHECK_INT_EQUAL(sentry_value_get_length(spans), 1);

    sentry_value_t stored_grandchild = sentry_value_get_by_index(spans, 0);
    CHECK_STRING_PROPERTY(stored_grandchild, "trace_id", trace_id);
    CHECK_STRING_PROPERTY(stored_grandchild, "parent_span_id", parent_span_id);
    CHECK_STRING_PROPERTY(stored_grandchild, "op", "beep");
    CHECK_STRING_PROPERTY(stored_grandchild, "description", "car");
    // Should be finished
    TEST_CHECK(!IS_NULL(stored_grandchild, "timestamp"));

    if (timestamped) {
        sentry_span_finish_ts(opaque_child, 5);
    } else {
        sentry_span_finish(opaque_child);
    }
    spans = sentry_value_get_by_key(tx, "spans");
    TEST_CHECK_INT_EQUAL(sentry_value_get_length(spans), 2);

    sentry__transaction_decref(opaque_tx);
    sentry_close();
}

SENTRY_TEST(child_spans) { run_child_spans_test(false); }

SENTRY_TEST(child_spans_ts) { run_child_spans_test(true); }

SENTRY_TEST(overflow_spans)
{
    SENTRY_TEST_OPTIONS_NEW(options);
    sentry_options_set_traces_sample_rate(options, 1.0);
    sentry_options_set_max_spans(options, 1);
    sentry_init(options);

    sentry_transaction_context_t *opaque_tx_ctx
        = sentry_transaction_context_new("wow!", NULL);
    sentry_transaction_t *opaque_tx
        = sentry_transaction_start(opaque_tx_ctx, sentry_value_new_null());
    sentry_value_t tx = opaque_tx->inner;

    sentry_span_t *opaque_child
        = sentry_transaction_start_child(opaque_tx, "honk", "goose");
    sentry_value_t child = opaque_child->inner;
    const char *child_span_id
        = sentry_value_as_string(sentry_value_get_by_key(child, "span_id"));

    // Shouldn't be added to spans yet
    TEST_CHECK(IS_NULL(tx, "spans"));

    sentry_span_t *opaque_drop_on_finish_child
        = sentry_span_start_child(opaque_child, "beep", "car");
    sentry_value_t drop_on_finish_child = opaque_drop_on_finish_child->inner;
    TEST_CHECK(!sentry_value_is_null(drop_on_finish_child));
    // Shouldn't be added to spans yet
    TEST_CHECK(IS_NULL(tx, "spans"));

    sentry_span_finish(opaque_child);

    TEST_CHECK(!IS_NULL(tx, "spans"));
    sentry_value_t spans = sentry_value_get_by_key(tx, "spans");
    TEST_CHECK_INT_EQUAL(sentry_value_get_length(spans), 1);

    sentry_value_t stored_child = sentry_value_get_by_index(spans, 0);
    CHECK_STRING_PROPERTY(stored_child, "span_id", child_span_id);

    sentry_span_finish(opaque_drop_on_finish_child);
    TEST_CHECK_INT_EQUAL(sentry_value_get_length(spans), 1);

    sentry_span_t *opaque_drop_on_start_child
        = sentry_transaction_start_child(opaque_tx, "ring", "bicycle");
    TEST_CHECK(!opaque_drop_on_start_child);
    TEST_CHECK_INT_EQUAL(sentry_value_get_length(spans), 1);

    sentry__transaction_decref(opaque_tx);

    sentry_close();
}

SENTRY_TEST(unsampled_spans)
{
    SENTRY_TEST_OPTIONS_NEW(options);
    sentry_options_set_traces_sample_rate(options, 1.0);
    sentry_init(options);

    sentry_transaction_context_t *opaque_tx_ctx
        = sentry_transaction_context_new("noisemakers", NULL);
    sentry_transaction_context_set_sampled(opaque_tx_ctx, 0);
    sentry_transaction_t *opaque_tx
        = sentry_transaction_start(opaque_tx_ctx, sentry_value_new_null());
    sentry_value_t tx = opaque_tx->inner;
    TEST_CHECK(!sentry_value_is_true(sentry_value_get_by_key(tx, "sampled")));

    // check that children and grandchildren inherit the sampling decision,
    // i.e. it cascades 1+ levels down
    sentry_span_t *opaque_child
        = sentry_transaction_start_child(opaque_tx, "honk", "goose");
    sentry_value_t child = opaque_child->inner;
    TEST_CHECK(!sentry_value_is_null(child));
    TEST_CHECK(
        !sentry_value_is_true(sentry_value_get_by_key(child, "sampled")));

    sentry_span_t *opaque_grandchild
        = sentry_span_start_child(opaque_child, "beep", "car");
    sentry_value_t grandchild = opaque_grandchild->inner;
    TEST_CHECK(!sentry_value_is_null(grandchild));
    TEST_CHECK(
        !sentry_value_is_true(sentry_value_get_by_key(grandchild, "sampled")));

    // finishing does not add (grand)children to the spans list
    sentry_span_finish(opaque_grandchild);
    TEST_CHECK(
        0 == sentry_value_get_length(sentry_value_get_by_key(tx, "spans")));

    sentry_span_finish(opaque_child);
    TEST_CHECK(
        0 == sentry_value_get_length(sentry_value_get_by_key(tx, "spans")));

    // perform the same checks, but with the transaction on the scope
    sentry_set_transaction_object(opaque_tx);

    opaque_child = sentry_transaction_start_child(opaque_tx, "toot", "boat");
    child = opaque_child->inner;
    TEST_CHECK(!sentry_value_is_null(child));
    TEST_CHECK(
        !sentry_value_is_true(sentry_value_get_by_key(child, "sampled")));

    opaque_grandchild
        = sentry_span_start_child(opaque_child, "vroom", "sportscar");
    grandchild = opaque_grandchild->inner;
    TEST_CHECK(!sentry_value_is_null(grandchild));
    TEST_CHECK(
        !sentry_value_is_true(sentry_value_get_by_key(grandchild, "sampled")));

    sentry_span_finish(opaque_grandchild);
    TEST_CHECK(
        0 == sentry_value_get_length(sentry_value_get_by_key(tx, "spans")));

    sentry_span_finish(opaque_child);
    TEST_CHECK(
        0 == sentry_value_get_length(sentry_value_get_by_key(tx, "spans")));

    sentry_transaction_finish(opaque_tx);

    sentry_close();
}

static void
check_spans(sentry_envelope_t *envelope, void *data)
{
    uint64_t *called = data;
    *called += 1;

    sentry_value_t transaction = sentry_envelope_get_transaction(envelope);
    TEST_CHECK(!sentry_value_is_null(transaction));

    size_t span_count = sentry_value_get_length(
        sentry_value_get_by_key(transaction, "spans"));
    TEST_CHECK_INT_EQUAL(span_count, 1);

    sentry_envelope_free(envelope);
}

SENTRY_TEST(drop_unfinished_spans)
{
    uint64_t called_transport = 0;

    SENTRY_TEST_OPTIONS_NEW(options);
    sentry_options_set_dsn(options, "https://foo@sentry.invalid/42");
    // Disable sessions or this test would fail if env:SENTRY_RELEASE is set.
    sentry_options_set_auto_session_tracking(options, 0);

    sentry_transport_t *transport = sentry_transport_new(check_spans);
    sentry_transport_set_state(transport, &called_transport);
    sentry_options_set_transport(options, transport);

    sentry_options_set_traces_sample_rate(options, 1.0);
    sentry_options_set_max_spans(options, 2);
    sentry_init(options);

    sentry_transaction_context_t *opaque_tx_ctx
        = sentry_transaction_context_new("wow!", NULL);
    sentry_transaction_t *opaque_tx
        = sentry_transaction_start(opaque_tx_ctx, sentry_value_new_null());
    sentry_value_t tx = opaque_tx->inner;

    sentry_span_t *opaque_child
        = sentry_transaction_start_child(opaque_tx, "honk", "goose");
    sentry_value_t child = opaque_child->inner;
    TEST_CHECK(!sentry_value_is_null(child));

    sentry_span_t *opaque_grandchild
        = sentry_span_start_child(opaque_child, "beep", "car");
    sentry_value_t grandchild = opaque_grandchild->inner;
    TEST_CHECK(!sentry_value_is_null(grandchild));
    sentry_span_finish(opaque_grandchild);

    // spans are only added to transactions upon completion
    TEST_CHECK_INT_EQUAL(
        sentry_value_get_length(sentry_value_get_by_key(tx, "spans")), 1);

    sentry_uuid_t event_id = sentry_transaction_finish(opaque_tx);
    TEST_CHECK(!sentry_uuid_is_nil(&event_id));

    // check that nothing explodes if you do finish the lingering child
    sentry_span_finish(opaque_child);

    sentry_close();

    TEST_CHECK_INT_EQUAL(called_transport, 1);
}

static void
forward_headers_to(const char *key, const char *value, void *userdata)
{
    sentry_transaction_context_t *tx_ctx
        = (sentry_transaction_context_t *)userdata;

    sentry_transaction_context_update_from_header(tx_ctx, key, value);
}

SENTRY_TEST(update_from_header_null_ctx)
{
    sentry_transaction_context_update_from_header(
        NULL, "irrelevant-key", "irrelevant-value");
}

SENTRY_TEST(update_from_header_no_sampled_flag)
{
    SENTRY_TEST_OPTIONS_NEW(options);
    sentry_options_set_dsn(options, "https://foo@sentry.invalid/42");

    sentry_options_set_traces_sample_rate(options, 1.0);
    sentry_options_set_max_spans(options, 2);
    sentry_init(options);

    sentry_transaction_context_update_from_header(
        NULL, "irrelevant-key", "irrelevant-value");
    const char *trace_header
        = "2674eb52d5874b13b560236d6c79ce8a-a0f9fdf04f1a63df";
    sentry_transaction_context_t *tx_ctx
        = sentry_transaction_context_new("wow!", NULL);
    sentry_transaction_context_update_from_header(
        tx_ctx, "sentry-trace", trace_header);
    sentry_transaction_t *tx
        = sentry_transaction_start(tx_ctx, sentry_value_new_null());

    CHECK_STRING_PROPERTY(
        tx->inner, "trace_id", "2674eb52d5874b13b560236d6c79ce8a");
    CHECK_STRING_PROPERTY(tx->inner, "parent_span_id", "a0f9fdf04f1a63df");
    sentry_value_t sampled = sentry_value_get_by_key(tx->inner, "sampled");
    TEST_CHECK(sentry_value_get_type(sampled) == SENTRY_VALUE_TYPE_BOOL);
    TEST_CHECK(sentry_value_is_true(sampled));

    sentry__transaction_decref(tx);
    sentry_close();
}

SENTRY_TEST(distributed_headers_invalid_traceid)
{
    SENTRY_TEST_OPTIONS_NEW(options);
    sentry_options_set_dsn(options, "https://foo@sentry.invalid/42");

    sentry_init(options);

    sentry_transaction_context_t *tx_ctx
        = sentry_transaction_context_new("sanity_check", NULL);

    const char *valid_trace_header
        = "2674eb52d5874b13b560236d6c79ce8a-a0f9fdf04f1a63df-1";
    // expected should match the valid trace_id from the header
    const char *expected_trace_id = "2674eb52d5874b13b560236d6c79ce8a";

    // sanity check test case
    sentry_transaction_context_update_from_header(
        tx_ctx, "sentry-trace", valid_trace_header);
    const char *valid_trace_id = sentry_value_as_string(
        sentry_value_get_by_key(tx_ctx->inner, "trace_id"));
    TEST_CHECK_STRING_EQUAL(valid_trace_id, expected_trace_id);

    // case 1: string with two dashes (nothing inbetween)
    const char *trace_header = "--";
    sentry_transaction_context_update_from_header(
        tx_ctx, "sentry-trace", trace_header);
    const char *new_trace_id = sentry_value_as_string(
        sentry_value_get_by_key(tx_ctx->inner, "trace_id"));
    // expect to have the trace_id remain unchanged
    TEST_CHECK_STRING_EQUAL(new_trace_id, expected_trace_id);

    // case 2: string with two dashes (trace_id too short)
    const char *trace_header_short = "2-a0f9fdf04f1a63df-1";
    sentry_transaction_context_update_from_header(
        tx_ctx, "sentry-trace", trace_header_short);
    const char *new_trace_id_short = sentry_value_as_string(
        sentry_value_get_by_key(tx_ctx->inner, "trace_id"));
    // expect to have the trace_id remain unchanged
    TEST_CHECK_STRING_EQUAL(new_trace_id_short, expected_trace_id);

    // case 3: string with two dashes (trace_id too long)
    const char *trace_header_long = "2674eb52d5874b13b560236d6c79ce8a2674eb52d5"
                                    "874b13b560236d6c79ce8a-a0f9fdf04f1a63df-1";
    sentry_transaction_context_update_from_header(
        tx_ctx, "sentry-trace", trace_header_long);
    const char *new_trace_id_long = sentry_value_as_string(
        sentry_value_get_by_key(tx_ctx->inner, "trace_id"));
    // expect to have the trace_id remain unchanged
    TEST_CHECK_STRING_EQUAL(new_trace_id_long, expected_trace_id);

    sentry__transaction_context_free(tx_ctx);
    sentry_close();
}

SENTRY_TEST(distributed_headers_invalid_spanid)
{
    SENTRY_TEST_OPTIONS_NEW(options);
    sentry_options_set_dsn(options, "https://foo@sentry.invalid/42");

    sentry_init(options);

    sentry_transaction_context_t *tx_ctx
        = sentry_transaction_context_new("wow!", NULL);

    const char *valid_trace_header
        = "2674eb52d5874b13b560236d6c79ce8a-a0f9fdf04f1a63df-1";
    // expected should match the valid parent_span_id from the header
    const char *expected_parent_span_id = "a0f9fdf04f1a63df";

    // sanity check test case
    sentry_transaction_context_update_from_header(
        tx_ctx, "sentry-trace", valid_trace_header);
    const char *valid_parent_span_id = sentry_value_as_string(
        sentry_value_get_by_key(tx_ctx->inner, "parent_span_id"));
    TEST_CHECK_STRING_EQUAL(valid_parent_span_id, expected_parent_span_id);

    // case 1: string with two dashes (nothing inbetween)
    const char *trace_header = "--";
    sentry_transaction_context_update_from_header(
        tx_ctx, "sentry-trace", trace_header);
    const char *new_parent_span_id = sentry_value_as_string(
        sentry_value_get_by_key(tx_ctx->inner, "parent_span_id"));
    // expect to have the parent_span_id remain unchanged
    TEST_CHECK_STRING_EQUAL(new_parent_span_id, expected_parent_span_id);

    // case 2: string with two dashes (parent_span_id too short)
    const char *trace_header_short = "2674eb52d5874b13b560236d6c79ce8a-a-1";
    sentry_transaction_context_update_from_header(
        tx_ctx, "sentry-trace", trace_header_short);
    const char *new_parent_span_id_short = sentry_value_as_string(
        sentry_value_get_by_key(tx_ctx->inner, "parent_span_id"));
    // expect to have the parent_span_id remain unchanged
    TEST_CHECK_STRING_EQUAL(new_parent_span_id_short, expected_parent_span_id);

    // case 3: string with two dashes (parent_span_id too long)
    const char *trace_header_long
        = "2674eb52d5874b13b560236d6c79ce8a-a0f9fdf04f1a63dfa0f9fdf04f1a63df-1";
    sentry_transaction_context_update_from_header(
        tx_ctx, "sentry-trace", trace_header_long);
    const char *new_parent_span_id_long = sentry_value_as_string(
        sentry_value_get_by_key(tx_ctx->inner, "parent_span_id"));
    // expect to have the parent_span_id remain unchanged
    TEST_CHECK_STRING_EQUAL(new_parent_span_id_long, expected_parent_span_id);

    // case 4: string with one dash (span_id empty)
    const char *trace_header_empty_span = "2674eb52d5874b13b560236d6c79ce8a-";
    sentry_transaction_context_update_from_header(
        tx_ctx, "sentry-trace", trace_header_empty_span);
    const char *new_parent_span_id_empty = sentry_value_as_string(
        sentry_value_get_by_key(tx_ctx->inner, "parent_span_id"));
    // expect to have the parent_span_id remain unchanged
    TEST_CHECK_STRING_EQUAL(new_parent_span_id_empty, expected_parent_span_id);

    sentry__transaction_context_free(tx_ctx);
    sentry_close();
}

SENTRY_TEST(distributed_headers)
{
    SENTRY_TEST_OPTIONS_NEW(options);
    sentry_options_set_dsn(options, "https://foo@sentry.invalid/42");

    sentry_options_set_traces_sample_rate(options, 1.0);
    sentry_options_set_max_spans(options, 2);
    sentry_init(options);

    const char *trace_header
        = "2674eb52d5874b13b560236d6c79ce8a-a0f9fdf04f1a63df-1";
    const char *not_expected_header
        = "00000000000000000000000000000000-0000000000000000-1";
    const char *expected_trace_id = "2674eb52d5874b13b560236d6c79ce8a";

    sentry_transaction_context_t *tx_ctx
        = sentry_transaction_context_new("wow!", NULL);

    // check case-insensitive headers, and bogus header names
    sentry_transaction_context_update_from_header(
        tx_ctx, "SeNtry-TrAcE", trace_header);
    sentry_transaction_context_update_from_header(
        tx_ctx, "sentry_trace", not_expected_header);
    sentry_transaction_context_update_from_header(
        tx_ctx, NULL, not_expected_header);
    sentry_transaction_context_update_from_header(tx_ctx, "sentry-trace", NULL);
    sentry_transaction_context_update_from_header(
        tx_ctx, "nop", not_expected_header);
    sentry_transaction_context_update_from_header(
        tx_ctx, "sentry-trace-but-a-lot-longer", not_expected_header);

    sentry_transaction_t *tx
        = sentry_transaction_start(tx_ctx, sentry_value_new_null());

    const char *trace_id = sentry_value_as_string(
        sentry_value_get_by_key(tx->inner, "trace_id"));
    TEST_CHECK_STRING_EQUAL(trace_id, expected_trace_id);

    const char *span_id
        = sentry_value_as_string(sentry_value_get_by_key(tx->inner, "span_id"));
    TEST_CHECK(!sentry__string_eq(span_id, ""));

    // check transaction
    tx_ctx = sentry_transaction_context_new("distributed!", NULL);
    sentry_transaction_iter_headers(tx, forward_headers_to, (void *)tx_ctx);
    sentry_transaction_t *dist_tx
        = sentry_transaction_start(tx_ctx, sentry_value_new_null());

    const char *dist_trace_id = sentry_value_as_string(
        sentry_value_get_by_key(dist_tx->inner, "trace_id"));
    TEST_CHECK_STRING_EQUAL(dist_trace_id, trace_id);

    const char *parent_span_id = sentry_value_as_string(
        sentry_value_get_by_key(dist_tx->inner, "parent_span_id"));
    TEST_CHECK_STRING_EQUAL(parent_span_id, span_id);

    sentry__transaction_decref(dist_tx);

    // check span
    sentry_span_t *child = sentry_transaction_start_child(tx, "honk", "goose");

    span_id = sentry_value_as_string(
        sentry_value_get_by_key(child->inner, "span_id"));
    TEST_CHECK(!sentry__string_eq(span_id, ""));

    tx_ctx = sentry_transaction_context_new("distributed!", NULL);
    sentry_span_iter_headers(child, forward_headers_to, (void *)tx_ctx);
    dist_tx = sentry_transaction_start(tx_ctx, sentry_value_new_null());

    dist_trace_id = sentry_value_as_string(
        sentry_value_get_by_key(dist_tx->inner, "trace_id"));
    TEST_CHECK_STRING_EQUAL(dist_trace_id, trace_id);

    parent_span_id = sentry_value_as_string(
        sentry_value_get_by_key(dist_tx->inner, "parent_span_id"));
    TEST_CHECK_STRING_EQUAL(parent_span_id, span_id);

    TEST_CHECK(sentry_value_is_true(
        sentry_value_get_by_key(dist_tx->inner, "sampled")));

    sentry__transaction_decref(dist_tx);
    sentry__span_decref(child);
    sentry__transaction_decref(tx);

    // check sampled flag
    tx_ctx = sentry_transaction_context_new("wow!", NULL);
    sentry_transaction_context_set_sampled(tx_ctx, 0);
    tx = sentry_transaction_start(tx_ctx, sentry_value_new_null());

    tx_ctx = sentry_transaction_context_new("distributed!", NULL);
    sentry_transaction_iter_headers(tx, forward_headers_to, (void *)tx_ctx);
    dist_tx = sentry_transaction_start(tx_ctx, sentry_value_new_null());

    TEST_CHECK(!sentry_value_is_true(
        sentry_value_get_by_key(dist_tx->inner, "sampled")));

    child = sentry_transaction_start_child(tx, "honk", "goose");
    TEST_CHECK(!sentry_value_is_true(
        sentry_value_get_by_key(child->inner, "sampled")));

    tx_ctx = sentry_transaction_context_new("distributed from a child!", NULL);
    sentry_span_iter_headers(child, forward_headers_to, (void *)tx_ctx);
    sentry__transaction_decref(dist_tx);
    dist_tx = sentry_transaction_start(tx_ctx, sentry_value_new_null());

    TEST_CHECK(!sentry_value_is_true(
        sentry_value_get_by_key(dist_tx->inner, "sampled")));

    sentry__transaction_decref(dist_tx);
    sentry__span_decref(child);
    sentry__transaction_decref(tx);

    sentry_close();
}

void
check_after_set(sentry_value_t inner, const char *inner_key,
    const char *item_key, const char *expected)
{
    sentry_value_t inner_tags = sentry_value_get_by_key(inner, inner_key);
    TEST_CHECK_INT_EQUAL(1, sentry_value_get_length(inner_tags));
    TEST_CHECK(
        sentry_value_get_type(sentry_value_get_by_key(inner_tags, item_key))
        == SENTRY_VALUE_TYPE_STRING);
    CHECK_STRING_PROPERTY(inner_tags, item_key, expected);
}

void
check_after_remove(
    sentry_value_t inner, const char *inner_key, const char *item_key)
{
    sentry_value_t inner_tags = sentry_value_get_by_key(inner, inner_key);
    TEST_CHECK_INT_EQUAL(0, sentry_value_get_length(inner_tags));
    TEST_CHECK(IS_NULL(inner_tags, item_key));
}

SENTRY_TEST(txn_tagging)
{
    sentry_transaction_t *txn
        = sentry__transaction_new(sentry_value_new_object());
    TEST_ASSERT(!!txn);

    sentry_transaction_set_tag(txn, "os.name", "Linux");
    check_after_set(txn->inner, "tags", "os.name", "Linux");

    sentry_transaction_remove_tag(txn, "os.name");
    check_after_remove(txn->inner, "tags", "os.name");

    sentry__transaction_decref(txn);
}

SENTRY_TEST(span_tagging)
{
    sentry_transaction_t *txn
        = sentry__transaction_new(sentry_value_new_object());
    TEST_ASSERT(!!txn);
    sentry_span_t *span = sentry__span_new(txn, sentry_value_new_object());
    TEST_ASSERT(!!span);

    sentry_span_set_tag(span, "os.name", "Linux");
    check_after_set(span->inner, "tags", "os.name", "Linux");

    sentry_span_remove_tag(span, "os.name");
    check_after_remove(span->inner, "tags", "os.name");

    sentry__span_decref(span);
    sentry__transaction_decref(txn);
}

SENTRY_TEST(txn_tagging_n)
{
    sentry_transaction_t *txn
        = sentry__transaction_new(sentry_value_new_object());
    TEST_ASSERT(!!txn);

    char tag[] = { 'o', 's', '.', 'n', 'a', 'm', 'e' };
    char tag_val[] = { 'L', 'i', 'n', 'u', 'x' };
    sentry_transaction_set_tag_n(
        txn, tag, sizeof(tag), tag_val, sizeof(tag_val));
    check_after_set(txn->inner, "tags", "os.name", "Linux");

    sentry_transaction_remove_tag_n(txn, tag, sizeof(tag));
    check_after_remove(txn->inner, "tags", "os.name");

    sentry__transaction_decref(txn);
}

SENTRY_TEST(span_tagging_n)
{
    sentry_transaction_t *txn
        = sentry__transaction_new(sentry_value_new_object());
    TEST_ASSERT(!!txn);
    sentry_span_t *span = sentry__span_new(txn, sentry_value_new_object());
    TEST_ASSERT(!!span);

    char tag[] = { 'o', 's', '.', 'n', 'a', 'm', 'e' };
    char tag_val[] = { 'L', 'i', 'n', 'u', 'x' };
    sentry_span_set_tag_n(span, tag, sizeof(tag), tag_val, sizeof(tag_val));
    check_after_set(span->inner, "tags", "os.name", "Linux");

    sentry_span_remove_tag_n(span, tag, sizeof(tag));
    check_after_remove(span->inner, "tags", "os.name");

    sentry__span_decref(span);
    sentry__transaction_decref(txn);
}

SENTRY_TEST(txn_name)
{
    sentry_transaction_t *txn
        = sentry__transaction_new(sentry_value_new_object());
    TEST_ASSERT(!!txn);

    char *txn_name = "the_txn";
    sentry_transaction_set_name(txn, txn_name);
    sentry_value_t txn_name_value
        = sentry_value_get_by_key(txn->inner, "transaction");
    TEST_CHECK(
        sentry_value_get_type(txn_name_value) == SENTRY_VALUE_TYPE_STRING);
    TEST_CHECK_STRING_EQUAL(sentry_value_as_string(txn_name_value), txn_name);

    sentry__transaction_decref(txn);
}

SENTRY_TEST(txn_data)
{
    sentry_transaction_t *txn
        = sentry__transaction_new(sentry_value_new_object());
    TEST_ASSERT(!!txn);

    sentry_transaction_set_data(
        txn, "os.name", sentry_value_new_string("Linux"));
    check_after_set(txn->inner, "data", "os.name", "Linux");

    sentry_transaction_remove_data(txn, "os.name");
    check_after_remove(txn->inner, "data", "os.name");

    sentry__transaction_decref(txn);
}

SENTRY_TEST(span_data)
{
    sentry_transaction_t *txn
        = sentry__transaction_new(sentry_value_new_object());
    TEST_ASSERT(!!txn);
    sentry_span_t *span = sentry__span_new(txn, sentry_value_new_object());
    TEST_ASSERT(!!span);

    sentry_span_set_data(span, "os.name", sentry_value_new_string("Linux"));
    check_after_set(span->inner, "data", "os.name", "Linux");

    sentry_span_remove_data(span, "os.name");
    check_after_remove(span->inner, "data", "os.name");

    sentry__span_decref(span);
    sentry__transaction_decref(txn);
}

SENTRY_TEST(txn_name_n)
{
    sentry_transaction_t *txn
        = sentry__transaction_new(sentry_value_new_object());
    TEST_ASSERT(!!txn);
    char txn_name[] = { 't', 'h', 'e', '_', 't', 'x', 'n' };
    sentry_transaction_set_name_n(txn, txn_name, sizeof(txn_name));

    sentry_value_t txn_name_value
        = sentry_value_get_by_key(txn->inner, "transaction");
    TEST_CHECK(
        sentry_value_get_type(txn_name_value) == SENTRY_VALUE_TYPE_STRING);
    const char *txn_name_str = sentry_value_as_string(txn_name_value);
    TEST_CHECK_STRING_EQUAL(txn_name_str, "the_txn");

    sentry__transaction_decref(txn);
}

SENTRY_TEST(txn_data_n)
{
    sentry_transaction_t *txn
        = sentry__transaction_new(sentry_value_new_object());
    TEST_ASSERT(!!txn);

    char data_k[] = { 'o', 's', '.', 'n', 'a', 'm', 'e' };
    char data_v[] = { 'L', 'i', 'n', 'u', 'x' };
    sentry_value_t data_value
        = sentry_value_new_string_n(data_v, sizeof(data_v));
    sentry_transaction_set_data_n(txn, data_k, sizeof(data_k), data_value);
    check_after_set(txn->inner, "data", "os.name", "Linux");

    sentry_transaction_remove_data_n(txn, data_k, sizeof(data_k));
    check_after_remove(txn->inner, "data", "os.name");

    sentry__transaction_decref(txn);
}

SENTRY_TEST(span_data_n)
{
    sentry_transaction_t *txn
        = sentry__transaction_new(sentry_value_new_object());
    TEST_ASSERT(!!txn);
    sentry_span_t *span = sentry__span_new(txn, sentry_value_new_object());
    TEST_ASSERT(!!span);

    char data_k[] = { 'o', 's', '.', 'n', 'a', 'm', 'e' };
    char data_v[] = { 'L', 'i', 'n', 'u', 'x' };
    sentry_value_t data_value
        = sentry_value_new_string_n(data_v, sizeof(data_v));
    sentry_span_set_data_n(span, data_k, sizeof(data_k), data_value);
    check_after_set(span->inner, "data", "os.name", "Linux");

    sentry_span_remove_data_n(span, data_k, sizeof(data_k));
    check_after_remove(span->inner, "data", "os.name");

    sentry__span_decref(span);
    sentry__transaction_decref(txn);
}

SENTRY_TEST(sentry__value_span_new_requires_unfinished_parent)
{
    sentry_value_t parent = sentry_value_new_object();
    // timestamps are typically iso8601 strings, but this is irrelevant to
    // `sentry__value_span_new` which just wants `timestamp` to not be null.
    sentry_value_set_by_key(parent, "timestamp", sentry_value_new_object());
    sentry_value_t inner_span
        = sentry__value_span_new(0, parent, NULL, NULL, 0);
    TEST_CHECK(sentry_value_is_null(inner_span));

    sentry_value_decref(parent);
}

SENTRY_TEST(set_tag_allows_null_tag_and_value)
{
    sentry_transaction_t *txn
        = sentry__transaction_new(sentry_value_new_object());
    TEST_ASSERT(!!txn);
    sentry_transaction_set_tag(txn, NULL, NULL);
    sentry_value_t tags = sentry_value_get_by_key(txn->inner, "tags");
    TEST_CHECK(!sentry_value_is_null(tags));
    TEST_CHECK(sentry_value_get_type(tags) == SENTRY_VALUE_TYPE_OBJECT);
    TEST_CHECK(sentry_value_get_length(tags) == 0);

    sentry_transaction_set_tag(txn, "os.name", NULL);
    tags = sentry_value_get_by_key(txn->inner, "tags");
    TEST_CHECK(!sentry_value_is_null(tags));
    TEST_CHECK(sentry_value_get_type(tags) == SENTRY_VALUE_TYPE_OBJECT);
    TEST_CHECK(sentry_value_get_length(tags) == 1);
    TEST_CHECK(IS_NULL(tags, "os.name"));

    sentry__transaction_decref(txn);
}

SENTRY_TEST(set_tag_cuts_value_at_length_200)
{
    const char test_value[]
        = "012345678901234567890123456789012345678901234567890123456789"
          "012345678901234567890123456789012345678901234567890123456789"
          "012345678901234567890123456789012345678901234567890123456789"
          "012345678901234567890123456789012345678901234567890123456789";

    sentry_transaction_t *txn
        = sentry__transaction_new(sentry_value_new_object());
    TEST_ASSERT(!!txn);
    sentry_transaction_set_tag(txn, "cut-off", test_value);
    sentry_value_t tags = sentry_value_get_by_key(txn->inner, "tags");
    TEST_CHECK(!sentry_value_is_null(tags));
    TEST_CHECK(sentry_value_get_type(tags) == SENTRY_VALUE_TYPE_OBJECT);
    TEST_CHECK(sentry_value_get_length(tags) == 1);
    const char *cut_off
        = sentry_value_as_string(sentry_value_get_by_key(tags, "cut-off"));
    TEST_CHECK_INT_EQUAL(strlen(cut_off), 200);

    sentry__transaction_decref(txn);
}

SENTRY_TEST(set_trace)
{
    SENTRY_TEST_OPTIONS_NEW(options);
    sentry_options_set_dsn(options, "https://foo@sentry.invalid/42");
    sentry_init(options);

    const char *trace_id = "2674eb52d5874b13b560236d6c79ce8a";
    const char *parent_span_id = "a0f9fdf04f1a63df";

    sentry_set_trace(trace_id, parent_span_id);

    SENTRY_WITH_SCOPE (scope) {
        sentry_value_t propagation_trace_context
            = sentry_value_get_by_key(scope->propagation_context, "trace");
        TEST_CHECK(!sentry_value_is_null(propagation_trace_context));

        CHECK_STRING_PROPERTY(propagation_trace_context, "type", "trace");

        CHECK_STRING_PROPERTY(propagation_trace_context, "trace_id", trace_id);
        CHECK_STRING_PROPERTY(
            propagation_trace_context, "parent_span_id", parent_span_id);

        const char *span_id = sentry_value_as_string(
            sentry_value_get_by_key(propagation_trace_context, "span_id"));
        TEST_CHECK(strlen(span_id) > 0);
    }

    sentry_close();
}

void
apply_scope_and_check_trace_context(sentry_options_t *options,
    const char *trace_id, const char *parent_span_id,
    bool assume_trace_equality)
{
    // simulate scope application onto an event
    sentry_value_t event = sentry_value_new_object();
    SENTRY_WITH_SCOPE (scope) {
        sentry__scope_apply_to_event(scope, options, event, SENTRY_SCOPE_NONE);
    }

    // check that the event has a trace context
    sentry_value_t event_contexts = sentry_value_get_by_key(event, "contexts");
    TEST_CHECK(!sentry_value_is_null(event_contexts));
    TEST_CHECK(
        sentry_value_get_type(event_contexts) == SENTRY_VALUE_TYPE_OBJECT);

    sentry_value_t event_trace_context
        = sentry_value_get_by_key(event_contexts, "trace");
    TEST_CHECK(!sentry_value_is_null(event_trace_context));
    TEST_CHECK(
        sentry_value_get_type(event_trace_context) == SENTRY_VALUE_TYPE_OBJECT);

    // check trace context content
    const char *event_trace_id = sentry_value_as_string(
        sentry_value_get_by_key(event_trace_context, "trace_id"));
    if (assume_trace_equality) {
        TEST_CHECK_STRING_EQUAL(event_trace_id, trace_id);
    } else {
        TEST_CHECK(strcmp(event_trace_id, trace_id) != 0);
    }

    const char *event_trace_parent_span_id = sentry_value_as_string(
        sentry_value_get_by_key(event_trace_context, "parent_span_id"));
    TEST_CHECK_STRING_EQUAL(event_trace_parent_span_id, parent_span_id);

    sentry_uuid_t event_trace_span_id = sentry__value_as_uuid(
        sentry_value_get_by_key(event_trace_context, "span_id"));
    TEST_CHECK(!sentry_uuid_is_nil(&event_trace_span_id));

    sentry_value_decref(event);
}

SENTRY_TEST(scoped_txn)
{
    // initialize SDK so we have a scope
    SENTRY_TEST_OPTIONS_NEW(options);
    sentry_options_set_traces_sample_rate(options, 1.0);
    sentry_options_set_sample_rate(options, 1.0);
    sentry_init(options);

    // inject a trace via trace-header into a transaction
    const char *trace_header
        = "2674eb52d5874b13b560236d6c79ce8a-a0f9fdf04f1a63df-1";
    const char *txn_trace_id = "2674eb52d5874b13b560236d6c79ce8a";
    const char *txn_parent_span_id = "a0f9fdf04f1a63df";
    sentry_transaction_context_t *tx_ctx_scoped
        = sentry_transaction_context_new("wow!", NULL);
    TEST_ASSERT(!!tx_ctx_scoped);
    sentry_transaction_context_update_from_header(
        tx_ctx_scoped, "sentry-trace", trace_header);
    sentry_transaction_t *tx_scoped
        = sentry_transaction_start(tx_ctx_scoped, sentry_value_new_null());
    TEST_ASSERT(!!tx_scoped);

    // when no set_trace was called yet, the scoped transaction should apply
    //  its trace/parent span ID (as set by update_from_header)
    sentry_set_transaction_object(tx_scoped);

    apply_scope_and_check_trace_context(
        options, txn_trace_id, txn_parent_span_id, true);
    sentry_transaction_finish(tx_scoped);

    sentry_close();
}

SENTRY_TEST(set_trace_id_before_scoped_txn)
{
    // initialize SDK so we have a scope
    SENTRY_TEST_OPTIONS_NEW(options);
    sentry_options_set_traces_sample_rate(options, 1.0);
    sentry_options_set_sample_rate(options, 1.0);
    sentry_init(options);

    const char *trace_header
        = "2674eb52d5874b13b560236d6c79ce8a-a0f9fdf04f1a63df-1";
    const char *txn_trace_id = "2674eb52d5874b13b560236d6c79ce8a";
    const char *txn_parent_span_id = "a0f9fdf04f1a63df";

    sentry_transaction_context_t *tx_ctx
        = sentry_transaction_context_new("wow!", NULL);
    TEST_ASSERT(!!tx_ctx);
    sentry_transaction_context_update_from_header(
        tx_ctx, "sentry-trace", trace_header);
    sentry_transaction_t *tx
        = sentry_transaction_start(tx_ctx, sentry_value_new_null());
    TEST_ASSERT(!!tx);
    sentry_span_t *span_child
        = sentry_transaction_start_child(tx, "op", "desc");
    TEST_ASSERT(!!span_child);
    sentry_span_t *span_grandchild
        = sentry_span_start_child(span_child, "op_g", "desc_g");
    TEST_ASSERT(!!span_grandchild);

    // set the direct trace
    const char *direct_trace_id = "aaaabbbbccccddddeeeeffff00001111";
    const char *direct_parent_span_id = "f0f0f0f0f0f0f0f0";
    sentry_set_trace(direct_trace_id, direct_parent_span_id);

    // events should get that trace applied if there is no scoped span
    apply_scope_and_check_trace_context(
        options, direct_trace_id, direct_parent_span_id, true);

    // now set transaction to be scoped. It should keep the trace_id it had
    // before
    sentry_set_transaction_object(tx);

    TEST_CHECK_STRING_EQUAL(
        sentry_value_as_string(sentry_value_get_by_key(tx->inner, "trace_id")),
        txn_trace_id);

    sentry_set_span(span_child);
    TEST_CHECK_STRING_EQUAL(sentry_value_as_string(sentry_value_get_by_key(
                                span_child->inner, "trace_id")),
        txn_trace_id);

    TEST_CHECK_STRING_EQUAL(sentry_value_as_string(sentry_value_get_by_key(
                                span_grandchild->inner, "trace_id")),
        txn_trace_id);

    // get span_ids from all tx/spans
    const char *tx_span_id
        = sentry_value_as_string(sentry_value_get_by_key(tx->inner, "span_id"));
    TEST_ASSERT(!!tx_span_id);

    const char *tx_trace_id = sentry_value_as_string(
        sentry_value_get_by_key(tx->inner, "trace_id"));
    TEST_ASSERT(!!tx_trace_id);

    const char *span_child_span_id = sentry_value_as_string(
        sentry_value_get_by_key(span_child->inner, "span_id"));
    TEST_ASSERT(!!span_child_span_id);
    const char *span_child_parent_span_id = sentry_value_as_string(
        sentry_value_get_by_key(span_child->inner, "parent_span_id"));
    TEST_ASSERT(!!span_child_parent_span_id);

    const char *span_grandchild_parent_span_id = sentry_value_as_string(
        sentry_value_get_by_key(span_grandchild->inner, "parent_span_id"));
    TEST_ASSERT(!!span_grandchild_parent_span_id);

    // check if (set_trace)->root->child->grandchild is connected
    // parent_span_id should still be the one from update_from_header
    TEST_CHECK_STRING_EQUAL(sentry_value_as_string(sentry_value_get_by_key(
                                tx->inner, "parent_span_id")),
        txn_parent_span_id);
    TEST_CHECK_STRING_EQUAL(tx_span_id, span_child_parent_span_id); // span->tx
    TEST_CHECK_STRING_EQUAL(span_child_span_id,
        span_grandchild_parent_span_id); // grandchild->child

    // since we have a scoped tx, the event should NOT get the set_trace data
    //  but the data from the scoped span
    apply_scope_and_check_trace_context(options, tx_trace_id, tx_span_id, true);

    sentry_span_finish(span_grandchild);
    sentry_span_finish(span_child);
    sentry_transaction_finish(tx);

    // after finishing the transaction, the direct trace should hit again
    apply_scope_and_check_trace_context(
        options, direct_trace_id, direct_parent_span_id, true);

    sentry_close();
}

SENTRY_TEST(set_trace_id_with_txn)
{
    // initialize SDK so we have a scope
    SENTRY_TEST_OPTIONS_NEW(options);
    sentry_options_set_traces_sample_rate(options, 1.0);
    sentry_options_set_sample_rate(options, 1.0);
    sentry_init(options);

    // set the direct trace before starting any spans
    const char *direct_trace_id = "aaaabbbbccccddddeeeeffff00001111";
    const char *direct_parent_span_id = "f0f0f0f0f0f0f0f0";
    sentry_set_trace(direct_trace_id, direct_parent_span_id);

    sentry_transaction_context_t *tx_ctx
        = sentry_transaction_context_new("wow!", NULL);
    TEST_ASSERT(!!tx_ctx);
    sentry_transaction_t *tx
        = sentry_transaction_start(tx_ctx, sentry_value_new_null());
    TEST_ASSERT(!!tx);
    sentry_span_t *span_child
        = sentry_transaction_start_child(tx, "op", "desc");
    TEST_ASSERT(!!span_child);
    sentry_span_t *span_grandchild
        = sentry_span_start_child(span_child, "op_g", "desc_g");
    TEST_ASSERT(!!span_grandchild);

    // the direct trace should apply to any span that's started after it was set
    // check if trace_id was passed down properly
    TEST_CHECK_STRING_EQUAL(
        sentry_value_as_string(sentry_value_get_by_key(tx->inner, "trace_id")),
        direct_trace_id);
    TEST_CHECK_STRING_EQUAL(sentry_value_as_string(sentry_value_get_by_key(
                                span_child->inner, "trace_id")),
        direct_trace_id);
    TEST_CHECK_STRING_EQUAL(sentry_value_as_string(sentry_value_get_by_key(
                                span_grandchild->inner, "trace_id")),
        direct_trace_id);

    const char *tx_span_id
        = sentry_value_as_string(sentry_value_get_by_key(tx->inner, "span_id"));
    const char *span_child_span_id = sentry_value_as_string(
        sentry_value_get_by_key(span_child->inner, "span_id"));
    const char *span_child_parent_span_id = sentry_value_as_string(
        sentry_value_get_by_key(span_child->inner, "parent_span_id"));
    const char *span_grandchild_parent_span_id = sentry_value_as_string(
        sentry_value_get_by_key(span_grandchild->inner, "parent_span_id"));
    // check if (set_trace)->root->child->grandchild is connected
    TEST_CHECK_STRING_EQUAL(sentry_value_as_string(sentry_value_get_by_key(
                                tx->inner, "parent_span_id")),
        direct_parent_span_id);
    TEST_CHECK_STRING_EQUAL(tx_span_id, span_child_parent_span_id); // span->tx
    TEST_CHECK_STRING_EQUAL(span_child_span_id,
        span_grandchild_parent_span_id); // grandchild->child

    sentry_span_finish(span_grandchild);
    sentry_span_finish(span_child);
    sentry_transaction_finish(tx);
    // events should get set_trace data applied if there is no scoped span
    apply_scope_and_check_trace_context(
        options, direct_trace_id, direct_parent_span_id, true);

    sentry_close();
}

SENTRY_TEST(set_trace_update_from_header)
{
    // initialize SDK so we have a scope
    SENTRY_TEST_OPTIONS_NEW(options);
    sentry_options_set_traces_sample_rate(options, 1.0);
    sentry_options_set_sample_rate(options, 1.0);
    sentry_init(options);

    // set the direct trace before starting any spans
    const char *direct_trace_id = "aaaabbbbccccddddeeeeffff00001111";
    const char *direct_parent_span_id = "f0f0f0f0f0f0f0f0";
    sentry_set_trace(direct_trace_id, direct_parent_span_id);

    // inject a trace via trace-header into a transaction
    const char *trace_header
        = "2674eb52d5874b13b560236d6c79ce8a-a0f9fdf04f1a63df-1";
    const char *txn_trace_id = "2674eb52d5874b13b560236d6c79ce8a";
    const char *txn_parent_span_id = "a0f9fdf04f1a63df";
    sentry_transaction_context_t *tx_ctx
        = sentry_transaction_context_new("wow!", NULL);
    TEST_ASSERT(!!tx_ctx);
    sentry_transaction_context_update_from_header(
        tx_ctx, "sentry-trace", trace_header);
    sentry_transaction_t *tx
        = sentry_transaction_start(tx_ctx, sentry_value_new_null());
    TEST_ASSERT(!!tx);
    sentry_span_t *span_child
        = sentry_transaction_start_child(tx, "op", "desc");
    TEST_ASSERT(!!span_child);

    // check that trace_header data is applied (and not set_trace data)
    TEST_CHECK_STRING_EQUAL(
        sentry_value_as_string(sentry_value_get_by_key(tx->inner, "trace_id")),
        txn_trace_id);
    TEST_CHECK_STRING_EQUAL(sentry_value_as_string(sentry_value_get_by_key(
                                span_child->inner, "trace_id")),
        txn_trace_id);
    TEST_CHECK_STRING_EQUAL(sentry_value_as_string(sentry_value_get_by_key(
                                tx->inner, "parent_span_id")),
        txn_parent_span_id);

    // events should get set_trace data applied if there is no scoped span
    apply_scope_and_check_trace_context(
        options, direct_trace_id, direct_parent_span_id, true);

    sentry_span_finish(span_child);
    sentry_transaction_finish(tx);

    sentry_close();
}

SENTRY_TEST(set_trace_id_twice)
{
    // initialize SDK so we have a scope
    SENTRY_TEST_OPTIONS_NEW(options);
    sentry_options_set_traces_sample_rate(options, 1.0);
    sentry_options_set_sample_rate(options, 1.0);
    sentry_init(options);

    // set the first direct trace
    const char *direct_trace_id = "aaaabbbbccccddddeeeeffff00001111";
    const char *direct_parent_span_id = "f0f0f0f0f0f0f0f0";
    sentry_set_trace(direct_trace_id, direct_parent_span_id);

    apply_scope_and_check_trace_context(
        options, direct_trace_id, direct_parent_span_id, true);

    // set second direct trace
    const char *direct_trace_id_2 = "11110000ffffeeeeddddccccbbbbaaaa";
    const char *direct_parent_span_id_2 = "a9a9a9a9a9a9a9a9";
    sentry_set_trace(direct_trace_id_2, direct_parent_span_id_2);

    apply_scope_and_check_trace_context(
        options, direct_trace_id_2, direct_parent_span_id_2, true);

    sentry_close();
}

SENTRY_TEST(propagation_context_init)
{
    // initialize SDK so we have a scope
    SENTRY_TEST_OPTIONS_NEW(options);
    sentry_options_set_traces_sample_rate(options, 1.0);
    sentry_options_set_sample_rate(options, 1.0);
    sentry_init(options);

    sentry_transaction_context_t *tx_ctx
        = sentry_transaction_context_new("wow!", NULL);
    TEST_ASSERT(!!tx_ctx);
    sentry_transaction_t *tx
        = sentry_transaction_start(tx_ctx, sentry_value_new_null());
    TEST_ASSERT(!!tx);
    sentry_span_t *span_child
        = sentry_transaction_start_child(tx, "op", "desc");
    TEST_ASSERT(!!span_child);

<<<<<<< HEAD
    const char *tx_trace_id = sentry_value_as_string(
        sentry_value_get_by_key(tx->inner, "trace_id"));

    // on SDK init, the `propagation_context` is initialized with a `trace_id`
    // and `span_id`. Unless `sentry_set_trace()` has been called, which means
    // the SDK no longer manages traces, the `trace_id` will be used for all
    // events until a transaction starts and finishes (after which the
    // propagation context will be updated with the transaction trace).
    //
    // Long story short: we assume the traces not to be equal because we
    // retrieve the trace_id from the transaction, but when we apply the scope
    // the transaction isn't scoped
    apply_scope_and_check_trace_context(options, tx_trace_id, "", false);

    // since we now scope it, the trace should be the same
    sentry_set_transaction_object(tx);
    apply_scope_and_check_trace_context(options, tx_trace_id, "", true);
=======
    char *propagation_context_trace_id = sentry__string_clone(
        sentry_value_as_string(sentry_value_get_by_key(tx->inner, "trace_id")));
    TEST_ASSERT(!!propagation_context_trace_id);
    // on SDK init, propagation_context is set with a trace_id and span_id
    // the trace_id is used for both events and spans
    apply_scope_and_check_trace_context(
        options, propagation_context_trace_id, "");
>>>>>>> aa0dd4b5

    sentry_span_finish(span_child);
    sentry_transaction_finish(tx);

<<<<<<< HEAD
    // after we finish the transaction, the propagation-context is updated, so
    // again, the trace would be the same, even if we send the event outside
    // the transaction boundary
    apply_scope_and_check_trace_context(options, tx_trace_id, "", true);
=======
    // now generate a new trace which should be different from before
    sentry_regenerate_trace();
    sentry_transaction_context_t *tx_ctx_2
        = sentry_transaction_context_new("wow!", NULL);
    TEST_ASSERT(!!tx_ctx_2);
    sentry_transaction_t *tx_2
        = sentry_transaction_start(tx_ctx_2, sentry_value_new_null());
    TEST_ASSERT(!!tx_2);
    const char *new_propagation_context_trace_id = sentry_value_as_string(
        sentry_value_get_by_key(tx_2->inner, "trace_id"));
    apply_scope_and_check_trace_context(
        options, new_propagation_context_trace_id, "");
    // ensure different trace_id before and after generate_trace()
    TEST_ASSERT(
        strcmp(propagation_context_trace_id, new_propagation_context_trace_id)
        != 0);

    sentry_free(propagation_context_trace_id);

    sentry_transaction_finish(tx_2);
>>>>>>> aa0dd4b5

    sentry_close();
}

#undef IS_NULL
#undef CHECK_STRING_PROPERTY<|MERGE_RESOLUTION|>--- conflicted
+++ resolved
@@ -1259,6 +1259,7 @@
     TEST_CHECK(
         sentry_value_get_type(txn_name_value) == SENTRY_VALUE_TYPE_STRING);
     const char *txn_name_str = sentry_value_as_string(txn_name_value);
+    TEST_ASSERT(!!txn_name_str);
     TEST_CHECK_STRING_EQUAL(txn_name_str, "the_txn");
 
     sentry__transaction_decref(txn);
@@ -1357,6 +1358,7 @@
     TEST_CHECK(sentry_value_get_length(tags) == 1);
     const char *cut_off
         = sentry_value_as_string(sentry_value_get_by_key(tags, "cut-off"));
+    TEST_ASSERT(!!cut_off);
     TEST_CHECK_INT_EQUAL(strlen(cut_off), 200);
 
     sentry__transaction_decref(txn);
@@ -1386,6 +1388,7 @@
 
         const char *span_id = sentry_value_as_string(
             sentry_value_get_by_key(propagation_trace_context, "span_id"));
+        TEST_ASSERT(!!span_id);
         TEST_CHECK(strlen(span_id) > 0);
     }
 
@@ -1426,6 +1429,7 @@
 
     const char *event_trace_parent_span_id = sentry_value_as_string(
         sentry_value_get_by_key(event_trace_context, "parent_span_id"));
+    TEST_ASSERT(!!event_trace_parent_span_id);
     TEST_CHECK_STRING_EQUAL(event_trace_parent_span_id, parent_span_id);
 
     sentry_uuid_t event_trace_span_id = sentry__value_as_uuid(
@@ -1606,12 +1610,16 @@
 
     const char *tx_span_id
         = sentry_value_as_string(sentry_value_get_by_key(tx->inner, "span_id"));
+    TEST_ASSERT(!!tx_span_id);
     const char *span_child_span_id = sentry_value_as_string(
         sentry_value_get_by_key(span_child->inner, "span_id"));
+    TEST_ASSERT(!!span_child_span_id);
     const char *span_child_parent_span_id = sentry_value_as_string(
         sentry_value_get_by_key(span_child->inner, "parent_span_id"));
+    TEST_ASSERT(!!span_child_parent_span_id);
     const char *span_grandchild_parent_span_id = sentry_value_as_string(
         sentry_value_get_by_key(span_grandchild->inner, "parent_span_id"));
+    TEST_ASSERT(!!span_grandchild_parent_span_id);
     // check if (set_trace)->root->child->grandchild is connected
     TEST_CHECK_STRING_EQUAL(sentry_value_as_string(sentry_value_get_by_key(
                                 tx->inner, "parent_span_id")),
@@ -1726,7 +1734,6 @@
         = sentry_transaction_start_child(tx, "op", "desc");
     TEST_ASSERT(!!span_child);
 
-<<<<<<< HEAD
     const char *tx_trace_id = sentry_value_as_string(
         sentry_value_get_by_key(tx->inner, "trace_id"));
 
@@ -1744,27 +1751,32 @@
     // since we now scope it, the trace should be the same
     sentry_set_transaction_object(tx);
     apply_scope_and_check_trace_context(options, tx_trace_id, "", true);
-=======
+
+    sentry_span_finish(span_child);
+    sentry_transaction_finish(tx);
+
+    // after we finish the transaction, the propagation-context is updated, so
+    // again, the trace would be the same, even if we send the event outside
+    // the transaction boundary
+    apply_scope_and_check_trace_context(options, tx_trace_id, "", true);
+
+    // TODO check
     char *propagation_context_trace_id = sentry__string_clone(
         sentry_value_as_string(sentry_value_get_by_key(tx->inner, "trace_id")));
     TEST_ASSERT(!!propagation_context_trace_id);
     // on SDK init, propagation_context is set with a trace_id and span_id
     // the trace_id is used for both events and spans
     apply_scope_and_check_trace_context(
-        options, propagation_context_trace_id, "");
->>>>>>> aa0dd4b5
-
-    sentry_span_finish(span_child);
-    sentry_transaction_finish(tx);
-
-<<<<<<< HEAD
-    // after we finish the transaction, the propagation-context is updated, so
-    // again, the trace would be the same, even if we send the event outside
-    // the transaction boundary
-    apply_scope_and_check_trace_context(options, tx_trace_id, "", true);
-=======
+        options, propagation_context_trace_id, "", true);
+
     // now generate a new trace which should be different from before
     sentry_regenerate_trace();
+    // TODO transactions will always have a different trace; change to check for
+    // an event
+    //  e.g.
+    apply_scope_and_check_trace_context(
+        options, propagation_context_trace_id, "", false);
+
     sentry_transaction_context_t *tx_ctx_2
         = sentry_transaction_context_new("wow!", NULL);
     TEST_ASSERT(!!tx_ctx_2);
@@ -1783,7 +1795,6 @@
     sentry_free(propagation_context_trace_id);
 
     sentry_transaction_finish(tx_2);
->>>>>>> aa0dd4b5
 
     sentry_close();
 }
