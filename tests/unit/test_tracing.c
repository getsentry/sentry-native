--- conflicted
+++ resolved
@@ -34,15 +34,9 @@
     sentry_value_decref(span);
 }
 
-<<<<<<< HEAD
-SENTRY_TEST(basic_transaction_context)
-{
-    sentry_value_t tx_cxt = sentry_value_new_transaction_context(NULL, NULL);
-=======
 SENTRY_TEST(basic_transaction)
 {
     sentry_value_t tx_cxt = sentry_value_new_transaction(NULL, NULL);
->>>>>>> f98a9d75
     TEST_CHECK(!sentry_value_is_null(tx_cxt));
     const char *tx_name
         = sentry_value_as_string(sentry_value_get_by_key(tx_cxt, "name"));
@@ -52,38 +46,19 @@
     TEST_CHECK_STRING_EQUAL(tx_op, "");
 
     sentry_value_decref(tx_cxt);
-<<<<<<< HEAD
-    tx_cxt = sentry_value_new_transaction_context("", "");
-=======
     tx_cxt = sentry_value_new_transaction("", "");
->>>>>>> f98a9d75
     TEST_CHECK(!sentry_value_is_null(tx_cxt));
     tx_name = sentry_value_as_string(sentry_value_get_by_key(tx_cxt, "name"));
     TEST_CHECK_STRING_EQUAL(tx_name, "<unlabeled transaction>");
     TEST_CHECK_STRING_EQUAL(tx_op, "");
 
     sentry_value_decref(tx_cxt);
-<<<<<<< HEAD
-    tx_cxt = sentry_value_new_transaction_context("honk.beep", "beepbeep");
-=======
     tx_cxt = sentry_value_new_transaction("honk.beep", "beepbeep");
->>>>>>> f98a9d75
     tx_name = sentry_value_as_string(sentry_value_get_by_key(tx_cxt, "name"));
     TEST_CHECK_STRING_EQUAL(tx_name, "honk.beep");
     tx_op = sentry_value_as_string(sentry_value_get_by_key(tx_cxt, "op"));
     TEST_CHECK_STRING_EQUAL(tx_op, "beepbeep");
 
-<<<<<<< HEAD
-    sentry_transaction_context_set_name(tx_cxt, "");
-    tx_name = sentry_value_as_string(sentry_value_get_by_key(tx_cxt, "name"));
-    TEST_CHECK_STRING_EQUAL(tx_name, "<unlabeled transaction>");
-
-    sentry_transaction_context_set_operation(tx_cxt, "");
-    tx_op = sentry_value_as_string(sentry_value_get_by_key(tx_cxt, "op"));
-    TEST_CHECK_STRING_EQUAL(tx_op, "");
-
-    sentry_transaction_context_set_sampled(tx_cxt, 1);
-=======
     sentry_transaction_set_name(tx_cxt, "");
     tx_name = sentry_value_as_string(sentry_value_get_by_key(tx_cxt, "name"));
     TEST_CHECK_STRING_EQUAL(tx_name, "<unlabeled transaction>");
@@ -93,7 +68,6 @@
     TEST_CHECK_STRING_EQUAL(tx_op, "");
 
     sentry_transaction_set_sampled(tx_cxt, 1);
->>>>>>> f98a9d75
     TEST_CHECK(
         sentry_value_is_true(sentry_value_get_by_key(tx_cxt, "sampled")) == 1);
 
