#include "sentry_testsupport.h"

#include "sentry_scope.h"
#include "sentry_string.h"
#include "sentry_tracing.h"
#include "sentry_uuid.h"

#define IS_NULL(Src, Field)                                                    \
    sentry_value_is_null(sentry_value_get_by_key(Src, Field))
#define CHECK_STRING_PROPERTY(Src, Field, Expected)                            \
    TEST_CHECK_STRING_EQUAL(                                                   \
        sentry_value_as_string(sentry_value_get_by_key(Src, Field)), Expected)

SENTRY_TEST(basic_tracing_context)
{
    sentry_transaction_t *opaque_tx
        = sentry__transaction_new(sentry_value_new_null());
    TEST_CHECK(!opaque_tx);

    sentry_value_t tx = sentry_value_new_object();
    opaque_tx = sentry__transaction_new(sentry__value_clone(tx));
    sentry_value_set_by_key(tx, "op", sentry_value_new_string("honk.beep"));
    TEST_CHECK(
        sentry_value_is_null(sentry__value_get_trace_context(opaque_tx->inner)));

    sentry_uuid_t trace_id = sentry_uuid_new_v4();
    sentry_value_set_by_key(
        tx, "trace_id", sentry__value_new_internal_uuid(&trace_id));
    sentry__transaction_decref(opaque_tx);
    opaque_tx = sentry__transaction_new(sentry__value_clone(tx));
    TEST_CHECK(
        sentry_value_is_null(sentry__value_get_trace_context(opaque_tx->inner)));

    sentry_uuid_t span_id = sentry_uuid_new_v4();
    sentry_value_set_by_key(
        tx, "span_id", sentry__value_new_span_uuid(&span_id));
    sentry__transaction_decref(opaque_tx);
    opaque_tx = sentry__transaction_new(sentry__value_clone(tx));

    sentry_value_t trace_context
        = sentry__value_get_trace_context(opaque_tx->inner);
    TEST_CHECK(!sentry_value_is_null(trace_context));
    TEST_CHECK(!IS_NULL(trace_context, "trace_id"));
    TEST_CHECK(!IS_NULL(trace_context, "span_id"));

    CHECK_STRING_PROPERTY(trace_context, "op", "honk.beep");

    sentry_value_decref(trace_context);
    sentry_value_decref(tx);
    sentry__transaction_decref(opaque_tx);
}

SENTRY_TEST(basic_transaction)
{
    sentry_transaction_context_t *opaque_tx_cxt
        = sentry_transaction_context_new(NULL, NULL);
    sentry_value_t tx_cxt;
    if (opaque_tx_cxt != NULL) {
        tx_cxt = opaque_tx_cxt->inner;
        TEST_CHECK(!sentry_value_is_null(tx_cxt));
        CHECK_STRING_PROPERTY(tx_cxt, "transaction", "");
        CHECK_STRING_PROPERTY(tx_cxt, "op", "");
        TEST_CHECK(!IS_NULL(tx_cxt, "trace_id"));
        TEST_CHECK(!IS_NULL(tx_cxt, "span_id"));
    } else {
        TEST_CHECK(opaque_tx_cxt != NULL);
    }

    sentry__transaction_context_free(opaque_tx_cxt);

    opaque_tx_cxt = sentry_transaction_context_new("", "");
    if (opaque_tx_cxt != NULL) {
        tx_cxt = opaque_tx_cxt->inner;
        TEST_CHECK(!sentry_value_is_null(tx_cxt));
        CHECK_STRING_PROPERTY(tx_cxt, "transaction", "");
        CHECK_STRING_PROPERTY(tx_cxt, "op", "");
        TEST_CHECK(!IS_NULL(tx_cxt, "trace_id"));
        TEST_CHECK(!IS_NULL(tx_cxt, "span_id"));
    } else {
        TEST_CHECK(opaque_tx_cxt != NULL);
    }

    sentry__transaction_context_free(opaque_tx_cxt);

    opaque_tx_cxt = sentry_transaction_context_new("honk.beep", "beepbeep");
    if (opaque_tx_cxt != NULL) {
        tx_cxt = opaque_tx_cxt->inner;
        TEST_CHECK(!sentry_value_is_null(tx_cxt));
        CHECK_STRING_PROPERTY(tx_cxt, "transaction", "honk.beep");
        CHECK_STRING_PROPERTY(tx_cxt, "op", "beepbeep");
        TEST_CHECK(!IS_NULL(tx_cxt, "trace_id"));
        TEST_CHECK(!IS_NULL(tx_cxt, "span_id"));

        sentry_transaction_context_set_name(opaque_tx_cxt, "");
        CHECK_STRING_PROPERTY(tx_cxt, "transaction", "");

        sentry_transaction_context_set_operation(opaque_tx_cxt, "");
        CHECK_STRING_PROPERTY(tx_cxt, "op", "");

        sentry_transaction_context_set_sampled(opaque_tx_cxt, 1);
        TEST_CHECK(
            sentry_value_is_true(sentry_value_get_by_key(tx_cxt, "sampled"))
            == 1);
    } else {
        TEST_CHECK(opaque_tx_cxt != NULL);
    }

    sentry__transaction_context_free(opaque_tx_cxt);
}

static void
check_backfilled_name(sentry_envelope_t *envelope, void *data)
{
    uint64_t *called = data;
    *called += 1;

    sentry_value_t tx = sentry_envelope_get_transaction(envelope);
    TEST_CHECK(!sentry_value_is_null(tx));
    CHECK_STRING_PROPERTY(tx, "transaction", "<unlabeled transaction>");

    sentry_envelope_free(envelope);
}

SENTRY_TEST(transaction_name_backfill_on_finish)
{
    uint64_t called = 0;

    sentry_options_t *options = sentry_options_new();
    sentry_options_set_dsn(options, "https://foo@sentry.invalid/42");

    sentry_transport_t *transport = sentry_transport_new(check_backfilled_name);
    sentry_transport_set_state(transport, &called);
    sentry_options_set_transport(options, transport);

    sentry_options_set_traces_sample_rate(options, 1.0);
    sentry_init(options);

    sentry_transaction_context_t *tx_cxt
        = sentry_transaction_context_new(NULL, NULL);
    sentry_transaction_t *tx
        = sentry_transaction_start(tx_cxt, sentry_value_new_null());
    sentry_uuid_t event_id = sentry_transaction_finish(tx);
    TEST_CHECK(!sentry_uuid_is_nil(&event_id));

    tx_cxt = sentry_transaction_context_new("", "");
    tx = sentry_transaction_start(tx_cxt, sentry_value_new_null());
    event_id = sentry_transaction_finish(tx);
    TEST_CHECK(!sentry_uuid_is_nil(&event_id));

    sentry_close();
    TEST_CHECK_INT_EQUAL(called, 2);
}

static void
send_transaction_envelope_test_basic(sentry_envelope_t *envelope, void *data)
{
    uint64_t *called = data;
    *called += 1;

    sentry_value_t tx = sentry_envelope_get_transaction(envelope);
    TEST_CHECK(!sentry_value_is_null(tx));
    CHECK_STRING_PROPERTY(
        tx, "event_id", "4c035723-8638-4c3a-923f-2ab9d08b4018");

    if (*called != 1) {
        CHECK_STRING_PROPERTY(tx, "type", "transaction");
        CHECK_STRING_PROPERTY(tx, "transaction", "honk");
    }

    sentry_envelope_free(envelope);
}

SENTRY_TEST(basic_function_transport_transaction)
{
    uint64_t called = 0;

    sentry_options_t *options = sentry_options_new();
    sentry_options_set_dsn(options, "https://foo@sentry.invalid/42");

    sentry_transport_t *transport
        = sentry_transport_new(send_transaction_envelope_test_basic);
    sentry_transport_set_state(transport, &called);
    sentry_options_set_transport(options, transport);

    sentry_options_set_traces_sample_rate(options, 1.0);
    sentry_options_set_require_user_consent(options, true);
    sentry_init(options);

    sentry_transaction_context_t *tx_cxt = sentry_transaction_context_new(
        "How could you", "Don't capture this.");
    sentry_transaction_t *tx
        = sentry_transaction_start(tx_cxt, sentry_value_new_null());
    sentry_uuid_t event_id = sentry_transaction_finish(tx);
    // TODO: `sentry_capture_event` acts as if the event was sent if user
    // consent was not given
    TEST_CHECK(!sentry_uuid_is_nil(&event_id));
    sentry_user_consent_give();

    tx_cxt = sentry_transaction_context_new("honk", "beep");
    tx = sentry_transaction_start(tx_cxt, sentry_value_new_null());
    event_id = sentry_transaction_finish(tx);
    TEST_CHECK(!sentry_uuid_is_nil(&event_id));

    sentry_user_consent_revoke();
    tx_cxt = sentry_transaction_context_new(
        "How could you again", "Don't capture this either.");
    tx = sentry_transaction_start(tx_cxt, sentry_value_new_null());
    event_id = sentry_transaction_finish(tx);
    // TODO: `sentry_capture_event` acts as if the event was sent if user
    // consent was not given
    TEST_CHECK(!sentry_uuid_is_nil(&event_id));

    sentry_close();

    TEST_CHECK_INT_EQUAL(called, 1);
}

SENTRY_TEST(transport_sampling_transactions)
{
    uint64_t called_transport = 0;

    sentry_options_t *options = sentry_options_new();
    sentry_options_set_dsn(options, "https://foo@sentry.invalid/42");

    sentry_transport_t *transport
        = sentry_transport_new(send_transaction_envelope_test_basic);
    sentry_transport_set_state(transport, &called_transport);
    sentry_options_set_transport(options, transport);

    sentry_options_set_traces_sample_rate(options, 0.75);
    sentry_init(options);

    uint64_t sent_transactions = 0;
    for (int i = 0; i < 100; i++) {
        sentry_transaction_context_t *tx_cxt
            = sentry_transaction_context_new("honk", "beep");
        sentry_transaction_t *tx
            = sentry_transaction_start(tx_cxt, sentry_value_new_null());
        sentry_uuid_t event_id = sentry_transaction_finish(tx);
        if (!sentry_uuid_is_nil(&event_id)) {
            sent_transactions += 1;
        }
    }

    sentry_close();

    // exact value is nondeterministic because of rng
    TEST_CHECK(called_transport > 50 && called_transport < 100);
    TEST_CHECK(called_transport == sent_transactions);
}

static sentry_value_t
before_send(sentry_value_t event, void *UNUSED(hint), void *data)
{
    uint64_t *called = data;
    *called += 1;

    sentry_value_decref(event);
    return sentry_value_new_null();
}

SENTRY_TEST(transactions_skip_before_send)
{
    uint64_t called_beforesend = 0;
    uint64_t called_transport = 0;

    sentry_options_t *options = sentry_options_new();
    sentry_options_set_dsn(options, "https://foo@sentry.invalid/42");

    sentry_transport_t *transport
        = sentry_transport_new(send_transaction_envelope_test_basic);
    sentry_transport_set_state(transport, &called_transport);
    sentry_options_set_transport(options, transport);

    sentry_options_set_traces_sample_rate(options, 1.0);
    sentry_options_set_before_send(options, before_send, &called_beforesend);
    sentry_init(options);

    sentry_transaction_context_t *tx_cxt
        = sentry_transaction_context_new("honk", "beep");
    sentry_transaction_t *tx
        = sentry_transaction_start(tx_cxt, sentry_value_new_null());
    sentry_uuid_t event_id = sentry_transaction_finish(tx);
    TEST_CHECK(!sentry_uuid_is_nil(&event_id));

    sentry_close();

    TEST_CHECK_INT_EQUAL(called_transport, 1);
    TEST_CHECK_INT_EQUAL(called_beforesend, 0);
}

static void
before_transport(sentry_envelope_t *envelope, void *data)
{
    uint64_t *called = data;
    *called += 1;

    sentry_envelope_free(envelope);
}

SENTRY_TEST(multiple_transactions)
{
    uint64_t called_transport = 0;

    sentry_options_t *options = sentry_options_new();
    sentry_options_set_dsn(options, "https://foo@sentry.invalid/42");

    sentry_transport_t *transport = sentry_transport_new(before_transport);
    sentry_transport_set_state(transport, &called_transport);
    sentry_options_set_transport(options, transport);

    sentry_options_set_traces_sample_rate(options, 1.0);
    sentry_init(options);

    sentry_transaction_context_t *tx_cxt
        = sentry_transaction_context_new("wow!", NULL);
    sentry_transaction_t *tx
<<<<<<< HEAD
        = sentry_start_transaction(tx_cxt, sentry_value_new_null());
    sentry_set_transaction_object(tx);
=======
        = sentry_transaction_start(tx_cxt, sentry_value_new_null());
    sentry_set_span(tx);
>>>>>>> 0fdac103

    sentry_value_t scope_tx = sentry__scope_get_span_or_transaction();
    CHECK_STRING_PROPERTY(scope_tx, "transaction", "wow!");

    sentry_uuid_t event_id = sentry_transaction_finish(tx);
    scope_tx = sentry__scope_get_span_or_transaction();
    TEST_CHECK(sentry_value_is_null(scope_tx));
    TEST_CHECK(!sentry_uuid_is_nil(&event_id));

    // Set transaction on scope twice, back-to-back without finishing the first
    // one
    tx_cxt = sentry_transaction_context_new("whoa!", NULL);
<<<<<<< HEAD
    tx = sentry_start_transaction(tx_cxt, sentry_value_new_null());
    sentry_set_transaction_object(tx);
    sentry__transaction_decref(tx);
    tx_cxt = sentry_transaction_context_new("wowee!", NULL);
    tx = sentry_start_transaction(tx_cxt, sentry_value_new_null());
    sentry_set_transaction_object(tx);
    scope_tx = sentry__scope_get_span_or_transaction();
=======
    tx = sentry_transaction_start(tx_cxt, sentry_value_new_null());
    sentry_set_span(tx);
    sentry__transaction_decref(tx);
    tx_cxt = sentry_transaction_context_new("wowee!", NULL);
    tx = sentry_transaction_start(tx_cxt, sentry_value_new_null());
    sentry_set_span(tx);
    scope_tx = sentry__scope_get_span();
>>>>>>> 0fdac103
    CHECK_STRING_PROPERTY(scope_tx, "transaction", "wowee!");
    event_id = sentry_transaction_finish(tx);
    TEST_CHECK(!sentry_uuid_is_nil(&event_id));

    sentry_close();

    TEST_CHECK_INT_EQUAL(called_transport, 2);
}

SENTRY_TEST(basic_spans)
{
    sentry_options_t *options = sentry_options_new();
    sentry_options_set_traces_sample_rate(options, 1.0);
    sentry_options_set_max_spans(options, 3);
    sentry_init(options);

    // Starting a child with no active transaction should fail
    sentry_span_t *parentless_child
        = sentry_transaction_start_child(NULL, NULL, NULL);
    TEST_CHECK(!parentless_child);

    sentry_transaction_context_t *opaque_tx_cxt
        = sentry_transaction_context_new("wow!", NULL);
    sentry_transaction_t *opaque_tx
        = sentry_transaction_start(opaque_tx_cxt, sentry_value_new_null());
    sentry_value_t tx = opaque_tx->inner;

    sentry_span_t *opaque_child
        = sentry_transaction_start_child(opaque_tx, "honk", "goose");
    sentry_value_t child = opaque_child->inner;
    TEST_CHECK(!sentry_value_is_null(child));

    // Peek into the transaction's span list and make sure everything is
    // good
    const char *trace_id
        = sentry_value_as_string(sentry_value_get_by_key(tx, "trace_id"));
    const char *parent_span_id
        = sentry_value_as_string(sentry_value_get_by_key(tx, "span_id"));
    // Don't track the span yet
    TEST_CHECK(IS_NULL(tx, "spans"));

    // Sanity check that child isn't finished yet
    TEST_CHECK(IS_NULL(child, "timestamp"));
    // Now finishing
    sentry_span_finish(opaque_child);

    TEST_CHECK(!IS_NULL(tx, "spans"));
    sentry_value_t spans = sentry_value_get_by_key(tx, "spans");
    TEST_CHECK_INT_EQUAL(sentry_value_get_length(spans), 1);

    sentry_value_t stored_child = sentry_value_get_by_index(spans, 0);
    // Make sure the span inherited everything correctly
    CHECK_STRING_PROPERTY(stored_child, "trace_id", trace_id);
    CHECK_STRING_PROPERTY(stored_child, "parent_span_id", parent_span_id);
    CHECK_STRING_PROPERTY(stored_child, "op", "honk");
    CHECK_STRING_PROPERTY(stored_child, "description", "goose");
    // Should be finished
    TEST_CHECK(!IS_NULL(stored_child, "timestamp"));

    sentry__transaction_decref(opaque_tx);

    sentry_close();
}

SENTRY_TEST(spans_on_scope)
{
    sentry_options_t *options = sentry_options_new();
    sentry_options_set_traces_sample_rate(options, 1.0);
    sentry_options_set_max_spans(options, 3);
    sentry_init(options);

    sentry_transaction_context_t *opaque_tx_cxt
        = sentry_transaction_context_new("wow!", NULL);
    sentry_transaction_t *opaque_tx
<<<<<<< HEAD
        = sentry_start_transaction(opaque_tx_cxt, sentry_value_new_null());
    sentry_set_transaction_object(opaque_tx);
=======
        = sentry_transaction_start(opaque_tx_cxt, sentry_value_new_null());
    sentry_set_span(opaque_tx);
>>>>>>> 0fdac103

    sentry_span_t *opaque_child
        = sentry_transaction_start_child(opaque_tx, "honk", "goose");
    sentry_value_t child = opaque_child->inner;
    TEST_CHECK(!sentry_value_is_null(child));

    // Peek into the transaction's span list and make sure everything is
    // good
    sentry_value_t scope_tx = sentry__scope_get_span_or_transaction();
    const char *trace_id
        = sentry_value_as_string(sentry_value_get_by_key(scope_tx, "trace_id"));
    const char *parent_span_id
        = sentry_value_as_string(sentry_value_get_by_key(scope_tx, "span_id"));
    // Don't track the span yet
    TEST_CHECK(IS_NULL(scope_tx, "spans"));

    // Sanity check that child isn't finished yet
    TEST_CHECK(IS_NULL(child, "timestamp"));

    sentry_span_finish(opaque_child);

    scope_tx = sentry__scope_get_span_or_transaction();
    TEST_CHECK(!IS_NULL(scope_tx, "spans"));
    sentry_value_t spans = sentry_value_get_by_key(scope_tx, "spans");
    TEST_CHECK_INT_EQUAL(sentry_value_get_length(spans), 1);

    sentry_value_t stored_child = sentry_value_get_by_index(spans, 0);
    // Make sure the span inherited everything correctly
    CHECK_STRING_PROPERTY(stored_child, "trace_id", trace_id);
    CHECK_STRING_PROPERTY(stored_child, "parent_span_id", parent_span_id);
    CHECK_STRING_PROPERTY(stored_child, "op", "honk");
    CHECK_STRING_PROPERTY(stored_child, "description", "goose");
    // Should be finished
    TEST_CHECK(!IS_NULL(stored_child, "timestamp"));

    sentry__transaction_decref(opaque_tx);

    sentry_close();
}

SENTRY_TEST(child_spans)
{
    sentry_options_t *options = sentry_options_new();
    sentry_options_set_traces_sample_rate(options, 1.0);
    sentry_options_set_max_spans(options, 3);
    sentry_init(options);

    sentry_transaction_context_t *opaque_tx_cxt
        = sentry_transaction_context_new("wow!", NULL);
    sentry_transaction_t *opaque_tx
        = sentry_transaction_start(opaque_tx_cxt, sentry_value_new_null());
    sentry_value_t tx = opaque_tx->inner;

    sentry_span_t *opaque_child
        = sentry_transaction_start_child(opaque_tx, "honk", "goose");
    sentry_value_t child = opaque_child->inner;
    TEST_CHECK(!sentry_value_is_null(child));
    // Shouldn't be added to spans yet
    TEST_CHECK(IS_NULL(tx, "spans"));

    sentry_span_t *opaque_grandchild
        = sentry_span_start_child(opaque_child, "beep", "car");
    sentry_value_t grandchild = opaque_grandchild->inner;
    TEST_CHECK(!sentry_value_is_null(grandchild));
    // Shouldn't be added to spans yet
    TEST_CHECK(IS_NULL(tx, "spans"));

    sentry_span_finish(opaque_grandchild);

    // Make sure everything on the transaction looks good, check grandchild
    const char *trace_id
        = sentry_value_as_string(sentry_value_get_by_key(tx, "trace_id"));
    const char *parent_span_id
        = sentry_value_as_string(sentry_value_get_by_key(child, "span_id"));

    TEST_CHECK(!IS_NULL(tx, "spans"));
    sentry_value_t spans = sentry_value_get_by_key(tx, "spans");
    TEST_CHECK_INT_EQUAL(sentry_value_get_length(spans), 1);

    sentry_value_t stored_grandchild = sentry_value_get_by_index(spans, 0);
    CHECK_STRING_PROPERTY(stored_grandchild, "trace_id", trace_id);
    CHECK_STRING_PROPERTY(stored_grandchild, "parent_span_id", parent_span_id);
    CHECK_STRING_PROPERTY(stored_grandchild, "op", "beep");
    CHECK_STRING_PROPERTY(stored_grandchild, "description", "car");
    // Should be finished
    TEST_CHECK(!IS_NULL(stored_grandchild, "timestamp"));

    sentry_span_finish(opaque_child);
    spans = sentry_value_get_by_key(tx, "spans");
    TEST_CHECK_INT_EQUAL(sentry_value_get_length(spans), 2);

    sentry__transaction_decref(opaque_tx);

    sentry_close();
}

SENTRY_TEST(overflow_spans)
{
    sentry_options_t *options = sentry_options_new();
    sentry_options_set_traces_sample_rate(options, 1.0);
    sentry_options_set_max_spans(options, 1);
    sentry_init(options);

    sentry_transaction_context_t *opaque_tx_cxt
        = sentry_transaction_context_new("wow!", NULL);
    sentry_transaction_t *opaque_tx
        = sentry_transaction_start(opaque_tx_cxt, sentry_value_new_null());
    sentry_value_t tx = opaque_tx->inner;

    sentry_span_t *opaque_child
        = sentry_transaction_start_child(opaque_tx, "honk", "goose");
    sentry_value_t child = opaque_child->inner;
    const char *child_span_id
        = sentry_value_as_string(sentry_value_get_by_key(child, "span_id"));

    // Shouldn't be added to spans yet
    TEST_CHECK(IS_NULL(tx, "spans"));

    sentry_span_t *opaque_drop_on_finish_child
        = sentry_span_start_child(opaque_child, "beep", "car");
    sentry_value_t drop_on_finish_child = opaque_drop_on_finish_child->inner;
    TEST_CHECK(!sentry_value_is_null(drop_on_finish_child));
    // Shouldn't be added to spans yet
    TEST_CHECK(IS_NULL(tx, "spans"));

    sentry_span_finish(opaque_child);

    TEST_CHECK(!IS_NULL(tx, "spans"));
    sentry_value_t spans = sentry_value_get_by_key(tx, "spans");
    TEST_CHECK_INT_EQUAL(sentry_value_get_length(spans), 1);

    sentry_value_t stored_child = sentry_value_get_by_index(spans, 0);
    CHECK_STRING_PROPERTY(stored_child, "span_id", child_span_id);

    sentry_span_finish(opaque_drop_on_finish_child);
    TEST_CHECK_INT_EQUAL(sentry_value_get_length(spans), 1);

    sentry_span_t *opaque_drop_on_start_child
        = sentry_transaction_start_child(opaque_tx, "ring", "bicycle");
    TEST_CHECK(!opaque_drop_on_start_child);
    TEST_CHECK_INT_EQUAL(sentry_value_get_length(spans), 1);

    sentry__transaction_decref(opaque_tx);

    sentry_close();
}

static void
check_spans(sentry_envelope_t *envelope, void *data)
{
    uint64_t *called = data;
    *called += 1;

    sentry_value_t transaction = sentry_envelope_get_transaction(envelope);
    TEST_CHECK(!sentry_value_is_null(transaction));

    size_t span_count = sentry_value_get_length(
        sentry_value_get_by_key(transaction, "spans"));
    TEST_CHECK_INT_EQUAL(span_count, 1);

    sentry_envelope_free(envelope);
}

SENTRY_TEST(drop_unfinished_spans)
{
    uint64_t called_transport = 0;

    sentry_options_t *options = sentry_options_new();
    sentry_options_set_dsn(options, "https://foo@sentry.invalid/42");

    sentry_transport_t *transport = sentry_transport_new(check_spans);
    sentry_transport_set_state(transport, &called_transport);
    sentry_options_set_transport(options, transport);

    sentry_options_set_traces_sample_rate(options, 1.0);
    sentry_options_set_max_spans(options, 2);
    sentry_init(options);

    sentry_transaction_context_t *opaque_tx_cxt
        = sentry_transaction_context_new("wow!", NULL);
    sentry_transaction_t *opaque_tx
        = sentry_transaction_start(opaque_tx_cxt, sentry_value_new_null());
    sentry_value_t tx = opaque_tx->inner;

    sentry_span_t *opaque_child
        = sentry_transaction_start_child(opaque_tx, "honk", "goose");
    sentry_value_t child = opaque_child->inner;
    TEST_CHECK(!sentry_value_is_null(child));

    sentry_span_t *opaque_grandchild
        = sentry_span_start_child(opaque_child, "beep", "car");
    sentry_value_t grandchild = opaque_grandchild->inner;
    TEST_CHECK(!sentry_value_is_null(grandchild));
    sentry_span_finish(opaque_grandchild);

    // spans are only added to transactions upon completion
    TEST_CHECK_INT_EQUAL(
        sentry_value_get_length(sentry_value_get_by_key(tx, "spans")), 1);

    sentry_uuid_t event_id = sentry_transaction_finish(opaque_tx);
    TEST_CHECK(!sentry_uuid_is_nil(&event_id));

    // check that nothing explodes if you do finish the lingering child
    sentry_span_finish(opaque_child);

    sentry_close();

    TEST_CHECK_INT_EQUAL(called_transport, 1);
}

static void
forward_headers_to(const char *key, const char *value, void *userdata)
{
    sentry_transaction_context_t *tx_ctx
        = (sentry_transaction_context_t *)userdata;

    sentry_transaction_context_update_from_header(tx_ctx, key, value);
}

SENTRY_TEST(distributed_headers)
{
    sentry_options_t *options = sentry_options_new();
    sentry_options_set_dsn(options, "https://foo@sentry.invalid/42");

    sentry_options_set_traces_sample_rate(options, 1.0);
    sentry_options_set_max_spans(options, 2);
    sentry_init(options);

    const char *trace_header
        = "2674eb52d5874b13b560236d6c79ce8a-a0f9fdf04f1a63df-1";
    const char *not_expected_header
        = "00000000000000000000000000000000-0000000000000000-1";
    const char *expected_trace_id = "2674eb52d5874b13b560236d6c79ce8a";

    sentry_transaction_context_t *tx_ctx
        = sentry_transaction_context_new("wow!", NULL);

    // check case insensitive headers, and bogus header names
    sentry_transaction_context_update_from_header(
        tx_ctx, "SeNtry-TrAcE", trace_header);
    sentry_transaction_context_update_from_header(
        tx_ctx, "nop", not_expected_header);
    sentry_transaction_context_update_from_header(
        tx_ctx, "sentry-trace-but-a-lot-longer", not_expected_header);

    sentry_transaction_t *tx
        = sentry_transaction_start(tx_ctx, sentry_value_new_null());

    const char *trace_id = sentry_value_as_string(
        sentry_value_get_by_key(tx->inner, "trace_id"));
    TEST_CHECK_STRING_EQUAL(trace_id, expected_trace_id);

    const char *span_id
        = sentry_value_as_string(sentry_value_get_by_key(tx->inner, "span_id"));
    TEST_CHECK(!sentry__string_eq(span_id, ""));

    // check transaction
    tx_ctx = sentry_transaction_context_new("distributed!", NULL);
    sentry_transaction_iter_headers(tx, forward_headers_to, (void *)tx_ctx);
    sentry_transaction_t *dist_tx
        = sentry_transaction_start(tx_ctx, sentry_value_new_null());

    const char *dist_trace_id = sentry_value_as_string(
        sentry_value_get_by_key(dist_tx->inner, "trace_id"));
    TEST_CHECK_STRING_EQUAL(dist_trace_id, trace_id);

    const char *parent_span_id = sentry_value_as_string(
        sentry_value_get_by_key(dist_tx->inner, "parent_span_id"));
    TEST_CHECK_STRING_EQUAL(parent_span_id, span_id);

    sentry__transaction_decref(dist_tx);

    // check span
    sentry_span_t *child = sentry_transaction_start_child(tx, "honk", "goose");

    span_id = sentry_value_as_string(
        sentry_value_get_by_key(child->inner, "span_id"));
    TEST_CHECK(!sentry__string_eq(span_id, ""));

    tx_ctx = sentry_transaction_context_new("distributed!", NULL);
    sentry_span_iter_headers(child, forward_headers_to, (void *)tx_ctx);
    dist_tx = sentry_transaction_start(tx_ctx, sentry_value_new_null());

    dist_trace_id = sentry_value_as_string(
        sentry_value_get_by_key(dist_tx->inner, "trace_id"));
    TEST_CHECK_STRING_EQUAL(dist_trace_id, trace_id);

    parent_span_id = sentry_value_as_string(
        sentry_value_get_by_key(dist_tx->inner, "parent_span_id"));
    TEST_CHECK_STRING_EQUAL(parent_span_id, span_id);

    TEST_CHECK(sentry_value_is_true(
        sentry_value_get_by_key(dist_tx->inner, "sampled")));

    sentry__transaction_decref(dist_tx);
    sentry__span_free(child);
    sentry__transaction_decref(tx);

    // check sampled flag
    tx_ctx = sentry_transaction_context_new("wow!", NULL);
    sentry_transaction_context_set_sampled(tx_ctx, 0);
    tx = sentry_transaction_start(tx_ctx, sentry_value_new_null());

    tx_ctx = sentry_transaction_context_new("distributed!", NULL);
    sentry_transaction_iter_headers(tx, forward_headers_to, (void *)tx_ctx);
    dist_tx = sentry_transaction_start(tx_ctx, sentry_value_new_null());

    TEST_CHECK(!sentry_value_is_true(
        sentry_value_get_by_key(dist_tx->inner, "sampled")));

    sentry__transaction_decref(dist_tx);

    // TODO: Check the sampled flag on a child span as well, but I think we
    // don't create one if the transaction is not sampled? Well, here is the
    // reason why we should!

    sentry__transaction_decref(tx);

    sentry_close();
}

#undef IS_NULL
#undef CHECK_STRING_PROPERTY<|MERGE_RESOLUTION|>--- conflicted
+++ resolved
@@ -315,13 +315,8 @@
     sentry_transaction_context_t *tx_cxt
         = sentry_transaction_context_new("wow!", NULL);
     sentry_transaction_t *tx
-<<<<<<< HEAD
-        = sentry_start_transaction(tx_cxt, sentry_value_new_null());
+        = sentry_transaction_start(tx_cxt, sentry_value_new_null());
     sentry_set_transaction_object(tx);
-=======
-        = sentry_transaction_start(tx_cxt, sentry_value_new_null());
-    sentry_set_span(tx);
->>>>>>> 0fdac103
 
     sentry_value_t scope_tx = sentry__scope_get_span_or_transaction();
     CHECK_STRING_PROPERTY(scope_tx, "transaction", "wow!");
@@ -334,23 +329,13 @@
     // Set transaction on scope twice, back-to-back without finishing the first
     // one
     tx_cxt = sentry_transaction_context_new("whoa!", NULL);
-<<<<<<< HEAD
-    tx = sentry_start_transaction(tx_cxt, sentry_value_new_null());
+    tx = sentry_transaction_start(tx_cxt, sentry_value_new_null());
     sentry_set_transaction_object(tx);
     sentry__transaction_decref(tx);
     tx_cxt = sentry_transaction_context_new("wowee!", NULL);
-    tx = sentry_start_transaction(tx_cxt, sentry_value_new_null());
+    tx = sentry_transaction_start(tx_cxt, sentry_value_new_null());
     sentry_set_transaction_object(tx);
-    scope_tx = sentry__scope_get_span_or_transaction();
-=======
-    tx = sentry_transaction_start(tx_cxt, sentry_value_new_null());
-    sentry_set_span(tx);
-    sentry__transaction_decref(tx);
-    tx_cxt = sentry_transaction_context_new("wowee!", NULL);
-    tx = sentry_transaction_start(tx_cxt, sentry_value_new_null());
-    sentry_set_span(tx);
     scope_tx = sentry__scope_get_span();
->>>>>>> 0fdac103
     CHECK_STRING_PROPERTY(scope_tx, "transaction", "wowee!");
     event_id = sentry_transaction_finish(tx);
     TEST_CHECK(!sentry_uuid_is_nil(&event_id));
@@ -425,13 +410,8 @@
     sentry_transaction_context_t *opaque_tx_cxt
         = sentry_transaction_context_new("wow!", NULL);
     sentry_transaction_t *opaque_tx
-<<<<<<< HEAD
-        = sentry_start_transaction(opaque_tx_cxt, sentry_value_new_null());
+        = sentry_transaction_start(opaque_tx_cxt, sentry_value_new_null());
     sentry_set_transaction_object(opaque_tx);
-=======
-        = sentry_transaction_start(opaque_tx_cxt, sentry_value_new_null());
-    sentry_set_span(opaque_tx);
->>>>>>> 0fdac103
 
     sentry_span_t *opaque_child
         = sentry_transaction_start_child(opaque_tx, "honk", "goose");
