--- conflicted
+++ resolved
@@ -139,11 +139,7 @@
     // We don't convert uint64 to int32
     TEST_CHECK(sentry_value_as_int32(val) == 0);
     TEST_CHECK(sentry_value_is_true(val));
-<<<<<<< HEAD
-    TEST_CHECK_JSON_VALUE(val, "42");
-=======
     TEST_CHECK_JSON_VALUE(val, "\"42\"");
->>>>>>> 98b38912
     TEST_CHECK(sentry_value_refcount(val) == 1);
     TEST_CHECK(sentry_value_is_frozen(val));
     sentry_value_decref(val);
@@ -153,11 +149,7 @@
     TEST_CHECK(sentry_value_get_type(val) == SENTRY_VALUE_TYPE_UINT64);
     TEST_CHECK(sentry_value_as_uint64(val) == UINT64_MAX);
     TEST_CHECK(sentry_value_is_true(val));
-<<<<<<< HEAD
-    TEST_CHECK_JSON_VALUE(val, "18446744073709551615");
-=======
     TEST_CHECK_JSON_VALUE(val, "\"18446744073709551615\"");
->>>>>>> 98b38912
     sentry_value_decref(val);
 
     // Test zero
@@ -165,11 +157,7 @@
     TEST_CHECK(sentry_value_get_type(val) == SENTRY_VALUE_TYPE_UINT64);
     TEST_CHECK(sentry_value_as_uint64(val) == 0ULL);
     TEST_CHECK(!sentry_value_is_true(val));
-<<<<<<< HEAD
-    TEST_CHECK_JSON_VALUE(val, "0");
-=======
     TEST_CHECK_JSON_VALUE(val, "\"0\"");
->>>>>>> 98b38912
     TEST_CHECK(sentry_value_refcount(val) == 1);
     TEST_CHECK(sentry_value_is_frozen(val));
     sentry_value_decref(val);
