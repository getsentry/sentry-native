--- conflicted
+++ resolved
@@ -288,21 +288,13 @@
     test_param_conversion_types("%u %d %f %c %s %p %x", a, b, c, d, e, f, g);
 }
 
-<<<<<<< HEAD
 SENTRY_TEST(logs_force_flush)
-=======
-SENTRY_TEST(logs_custom_attributes_with_format_strings)
->>>>>>> c5416e6f
 {
     transport_validation_data_t validation_data = { 0, false };
 
     SENTRY_TEST_OPTIONS_NEW(options);
     sentry_options_set_dsn(options, "https://foo@sentry.invalid/42");
     sentry_options_set_enable_logs(options, true);
-<<<<<<< HEAD
-=======
-    sentry_options_set_logs_with_attributes(options, true);
->>>>>>> c5416e6f
 
     sentry_transport_t *transport
         = sentry_transport_new(validate_logs_envelope);
@@ -312,7 +304,6 @@
     sentry_init(options);
     sentry__logs_wait_for_thread_startup();
 
-<<<<<<< HEAD
     // These should not crash and should respect the enable_logs option
     TEST_CHECK_INT_EQUAL(sentry_log_trace("Trace message"), 0);
     sentry_flush(5000);
@@ -331,7 +322,25 @@
     // Validate results on main thread (no race condition)
     TEST_CHECK(!validation_data.has_validation_error);
     TEST_CHECK_INT_EQUAL(validation_data.called_count, 6);
-=======
+}
+
+SENTRY_TEST(logs_custom_attributes_with_format_strings)
+{
+    transport_validation_data_t validation_data = { 0, false };
+
+    SENTRY_TEST_OPTIONS_NEW(options);
+    sentry_options_set_dsn(options, "https://foo@sentry.invalid/42");
+    sentry_options_set_enable_logs(options, true);
+    sentry_options_set_logs_with_attributes(options, true);
+
+    sentry_transport_t *transport
+        = sentry_transport_new(validate_logs_envelope);
+    sentry_transport_set_state(transport, &validation_data);
+    sentry_options_set_transport(options, transport);
+
+    sentry_init(options);
+    sentry__logs_wait_for_thread_startup();
+
     // Test 1: Custom attributes with format string
     sentry_value_t attributes1 = sentry_value_new_object();
     sentry_value_t attr1 = sentry_value_new_attribute(
@@ -369,5 +378,4 @@
     // Validate that logs were sent
     TEST_CHECK(!validation_data.has_validation_error);
     TEST_CHECK_INT_EQUAL(validation_data.called_count, 1);
->>>>>>> c5416e6f
 }