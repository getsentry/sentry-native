#include "sentry_core.h"
#include "sentry_testsupport.h"

#include <sentry_sync.h>

static sentry_mutex_t g_test_check_mutex = SENTRY__MUTEX_INIT;

static void
send_envelope_test_concurrent(sentry_envelope_t *envelope, void *data)
{
    sentry__atomic_fetch_and_add((long *)data, 1);

    sentry_value_t event = sentry_envelope_get_event(envelope);
    if (!sentry_value_is_null(event)) {
        const char *event_id = sentry_value_as_string(
            sentry_value_get_by_key(event, "event_id"));
        // Protect the test check with a mutex since the test framework
        // global variables that track checks are not thread-safe.
        sentry__mutex_lock(&g_test_check_mutex);
        TEST_CHECK_STRING_EQUAL(
            event_id, "4c035723-8638-4c3a-923f-2ab9d08b4018");
        sentry__mutex_unlock(&g_test_check_mutex);
    }
    sentry_envelope_free(envelope);
}

static void
init_framework(long *called)
{
    sentry__mutex_lock(&g_test_check_mutex);
    SENTRY_TEST_OPTIONS_NEW(options);
    sentry__mutex_unlock(&g_test_check_mutex);
    sentry_options_set_dsn(options, "https://foo@sentry.invalid/42");
<<<<<<< HEAD

    SENTRY_TEST_DEPRECATED(sentry_options_set_transport(options,
        sentry_new_function_transport(send_envelope_test_concurrent, called)));
=======
    sentry_transport_t *transport
        = sentry_transport_new(send_envelope_test_concurrent);
    sentry_transport_set_state(transport, called);
    sentry_options_set_transport(options, transport);
>>>>>>> fef78682
    sentry_options_set_release(options, "prod");
    sentry_options_set_require_user_consent(options, false);
    sentry_options_set_auto_session_tracking(options, true);
    sentry_init(options);
}

SENTRY_TEST(multiple_inits)
{
    long called = 0;

    init_framework(&called);
    init_framework(&called);

    sentry_set_transaction("demo-trans");

    sentry_capture_event(sentry_value_new_message_event(
        SENTRY_LEVEL_INFO, "root", "Hello World!"));

    sentry_value_t obj = sentry_value_new_object();
    // something that is not a UUID, as this will be forcibly changed
    sentry_value_set_by_key(obj, "event_id", sentry_value_new_int32(1234));
    sentry_capture_event(obj);

    sentry_close();
    sentry_close();

    TEST_CHECK_INT_EQUAL(called, 4);
}

SENTRY_THREAD_FN
thread_worker(void *called)
{
    init_framework(called);

    sentry_set_transaction("demo-trans");

    sentry_capture_event(sentry_value_new_message_event(
        SENTRY_LEVEL_INFO, "root", "Hello World!"));

    sentry_value_t obj = sentry_value_new_object();
    // something that is not a UUID, as this will be forcibly changed
    sentry_value_set_by_key(obj, "event_id", sentry_value_new_int32(1234));
    sentry_capture_event(obj);

    return 0;
}

SENTRY_TEST(concurrent_init)
{
    long called = 0;

#ifdef SENTRY_PLATFORM_NX
#    define THREADS_NUM 90
#else
#    define THREADS_NUM 100
#endif
    sentry_threadid_t threads[THREADS_NUM];

    for (size_t i = 0; i < THREADS_NUM; i++) {
        sentry__thread_init(&threads[i]);
        sentry__thread_spawn(&threads[i], &thread_worker, &called);
    }
    for (size_t i = 0; i < THREADS_NUM; i++) {
        sentry__thread_join(threads[i]);
        sentry__thread_free(&threads[i]);
    }

    sentry_close();

    // 1 session, and up to 2 events per thread.
    // might be less because `capture_event` races with close/init and might
    // lose events.
    TEST_CHECK(called >= THREADS_NUM * 1);
    TEST_CHECK(called <= THREADS_NUM * 3);
}

SENTRY_THREAD_FN
thread_breadcrumb(void *UNUSED(arg))
{
    sentry_value_t breadcrumb = sentry_value_new_breadcrumb("foo", "bar");
    sentry_add_breadcrumb(breadcrumb);

    return 0;
}

SENTRY_TEST(concurrent_uninit)
{
    sentry_value_t user = sentry_value_new_object();
    sentry_set_user(user);

    sentry_threadid_t thread;
    sentry__thread_init(&thread);
    sentry__thread_spawn(&thread, &thread_breadcrumb, NULL);

    sentry_value_t breadcrumb = sentry_value_new_breadcrumb("foo", "bar");
    sentry_add_breadcrumb(breadcrumb);

    sentry__thread_join(thread);
    sentry__thread_free(&thread);

    sentry_close();
}<|MERGE_RESOLUTION|>--- conflicted
+++ resolved
@@ -31,16 +31,12 @@
     SENTRY_TEST_OPTIONS_NEW(options);
     sentry__mutex_unlock(&g_test_check_mutex);
     sentry_options_set_dsn(options, "https://foo@sentry.invalid/42");
-<<<<<<< HEAD
 
-    SENTRY_TEST_DEPRECATED(sentry_options_set_transport(options,
-        sentry_new_function_transport(send_envelope_test_concurrent, called)));
-=======
     sentry_transport_t *transport
         = sentry_transport_new(send_envelope_test_concurrent);
     sentry_transport_set_state(transport, called);
     sentry_options_set_transport(options, transport);
->>>>>>> fef78682
+
     sentry_options_set_release(options, "prod");
     sentry_options_set_require_user_consent(options, false);
     sentry_options_set_auto_session_tracking(options, true);
