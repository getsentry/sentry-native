--- conflicted
+++ resolved
@@ -93,17 +93,8 @@
 
 SENTRY_TEST(dsn_parsing_complete)
 {
-<<<<<<< HEAD
-    sentry_dsn_t *dsn = sentry__dsn_new(
+    SENTRY_TEST_DSN_NEW(dsn,
         "http://username:password@o123456.example.com/foo/bar/42%21?x=y#z");
-    TEST_CHECK(!!dsn);
-    if (!dsn) {
-        return;
-    }
-=======
-    SENTRY_TEST_DSN_NEW(
-        dsn, "http://username:password@example.com/foo/bar/42%21?x=y#z");
->>>>>>> e0b3f8bb
     TEST_CHECK(dsn->is_valid);
     TEST_CHECK(!dsn->is_secure);
     TEST_CHECK_STRING_EQUAL(dsn->host, "o123456.example.com");
@@ -114,30 +105,18 @@
     TEST_CHECK_STRING_EQUAL(dsn->path, "/foo/bar");
     TEST_CHECK_STRING_EQUAL(dsn->project_id, "42%21");
     sentry__dsn_decref(dsn);
-}
-
-<<<<<<< HEAD
+
     // maximal org_id length
-    dsn = sentry__dsn_new(
+    SENTRY_TEST_DSN_NEW(dsn,
         "http://username:password@o18446744073709551615.example.com/foo/bar/"
         "42%21?x=y#z");
-    TEST_CHECK(!!dsn);
-    if (!dsn) {
-        return;
-    }
     TEST_CHECK_STRING_EQUAL(dsn->org_id, "18446744073709551615");
     sentry__dsn_decref(dsn);
-
-    dsn = sentry__dsn_new("https://username@example.com/42%21");
-    TEST_CHECK(!!dsn);
-    if (!dsn) {
-        return;
-    }
-=======
+}
+
 SENTRY_TEST(dsn_parsing_project_id_without_path)
 {
     SENTRY_TEST_DSN_NEW(dsn, "https://username@example.com/42%21");
->>>>>>> e0b3f8bb
     TEST_CHECK(dsn->is_valid);
     TEST_CHECK(dsn->is_secure);
     TEST_CHECK_STRING_EQUAL(dsn->host, "example.com");
