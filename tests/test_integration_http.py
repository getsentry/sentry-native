import pytest
import subprocess
import sys
import os
from . import cmake, make_dsn, check_output, run, event_envelope, Envelope
from .conditions import has_http, has_inproc, has_breakpad
from .assertions import assert_attachment, assert_meta, assert_breadcrumb, assert_stacktrace, assert_event, assert_crash, assert_minidump

if not has_http:
    pytest.skip("tests need http", allow_module_level=True)

def test_capture_http(tmp_path, httpserver):
    # we want to have the default transport
    cmake(tmp_path, ["sentry_example"], {"SENTRY_BACKEND": "none"})

    httpserver.expect_oneshot_request(
        "/api/123456/store/", headers={
            "x-sentry-auth": "Sentry sentry_key=uiaeosnrtdy, sentry_version=7, sentry_client=sentry.native/0.2.1"
        }).respond_with_data('OK')

    with httpserver.wait(raise_assertions=True, stop_on_nohandler=True) as waiting:
        run(tmp_path, "sentry_example", ["capture-event", "add-stacktrace"],
            check=True, env=dict(os.environ, SENTRY_DSN=make_dsn(httpserver)))

    assert waiting.result

    output = httpserver.log[0][0].get_data()
    envelope = event_envelope(output)

    assert_meta(envelope)
    assert_breadcrumb(envelope)
    assert_stacktrace(envelope)

    assert_event(envelope)

@pytest.mark.skipif(not has_inproc, reason="test needs inproc backend")
def test_inproc_crash_http(tmp_path, httpserver):
    cmake(tmp_path, ["sentry_example"], {"SENTRY_BACKEND": "inproc"})

    child = run(tmp_path, "sentry_example", ["attachment", "crash"])
    assert child.returncode # well, its a crash after all

    httpserver.expect_oneshot_request(
        "/api/123456/store/", headers={
            "x-sentry-auth": "Sentry sentry_key=uiaeosnrtdy, sentry_version=7, sentry_client=sentry.native/0.2.1"
        }).respond_with_data('OK')

    with httpserver.wait(raise_assertions=True, stop_on_nohandler=True) as waiting:
        run(tmp_path, "sentry_example", ["no-setup"],
            check=True, env=dict(os.environ, SENTRY_DSN=make_dsn(httpserver)))

    assert waiting.result

    output = httpserver.log[0][0].get_data()
    envelope = Envelope.deserialize(output)

    assert_meta(envelope)
    assert_breadcrumb(envelope)
    assert_attachment(envelope)

    assert_crash(envelope)

<<<<<<< HEAD
=======
@pytest.mark.skipif(not has_inproc, reason="test needs inproc backend")
def test_inproc_dump_inflight(tmp_path, httpserver):
    cmake(tmp_path, ["sentry_example"], {"SENTRY_BACKEND": "inproc"})

    httpserver.expect_request(
        "/api/123456/store/", headers={
            "x-sentry-auth": "Sentry sentry_key=uiaeosnrtdy, sentry_version=7, sentry_client=sentry.native/0.2.1"
        }).respond_with_data('OK')

    env = dict(os.environ, SENTRY_DSN=make_dsn(httpserver))
    child = run(tmp_path, "sentry_example", ["capture-multiple", "crash"], env=env)
    assert child.returncode # well, its a crash after all

    run(tmp_path, "sentry_example", ["no-setup"],
        check=True, env=env)

    # we trigger 10 normal events, and 1 crash
    assert len(httpserver.log) >= 11

>>>>>>> 8d1eb0d1
@pytest.mark.skipif(not has_breakpad, reason="test needs breakpad backend")
def test_breakpad_crash_http(tmp_path, httpserver):
    cmake(tmp_path, ["sentry_example"], {"SENTRY_BACKEND": "breakpad"})

    child = run(tmp_path, "sentry_example", ["attachment", "crash"])
    assert child.returncode # well, its a crash after all

    httpserver.expect_oneshot_request(
        "/api/123456/store/", headers={
            "x-sentry-auth": "Sentry sentry_key=uiaeosnrtdy, sentry_version=7, sentry_client=sentry.native/0.2.1"
        }).respond_with_data('OK')

    with httpserver.wait(raise_assertions=True, stop_on_nohandler=True) as waiting:
        run(tmp_path, "sentry_example", ["no-setup"],
            check=True, env=dict(os.environ, SENTRY_DSN=make_dsn(httpserver)))

    assert waiting.result

    output = httpserver.log[0][0].get_data()
    envelope = Envelope.deserialize(output)

    assert_meta(envelope)
    assert_breadcrumb(envelope)
    assert_attachment(envelope)

    assert_minidump(envelope)

@pytest.mark.skipif(not has_breakpad, reason="test needs breakpad backend")
def test_breakpad_dump_inflight(tmp_path, httpserver):
    cmake(tmp_path, ["sentry_example"], {"SENTRY_BACKEND": "breakpad"})

    httpserver.expect_request(
        "/api/123456/store/", headers={
            "x-sentry-auth": "Sentry sentry_key=uiaeosnrtdy, sentry_version=7, sentry_client=sentry.native/0.2.1"
        }).respond_with_data('OK')

    env = dict(os.environ, SENTRY_DSN=make_dsn(httpserver))
    child = run(tmp_path, "sentry_example", ["capture-multiple", "crash"], env=env)
    assert child.returncode # well, its a crash after all

    run(tmp_path, "sentry_example", ["no-setup"],
        check=True, env=env)

    # we trigger 10 normal events, and 1 crash
    assert len(httpserver.log) >= 11<|MERGE_RESOLUTION|>--- conflicted
+++ resolved
@@ -60,8 +60,6 @@
 
     assert_crash(envelope)
 
-<<<<<<< HEAD
-=======
 @pytest.mark.skipif(not has_inproc, reason="test needs inproc backend")
 def test_inproc_dump_inflight(tmp_path, httpserver):
     cmake(tmp_path, ["sentry_example"], {"SENTRY_BACKEND": "inproc"})
@@ -81,7 +79,6 @@
     # we trigger 10 normal events, and 1 crash
     assert len(httpserver.log) >= 11
 
->>>>>>> 8d1eb0d1
 @pytest.mark.skipif(not has_breakpad, reason="test needs breakpad backend")
 def test_breakpad_crash_http(tmp_path, httpserver):
     cmake(tmp_path, ["sentry_example"], {"SENTRY_BACKEND": "breakpad"})
