name: CI

on:
  push:
    branches:
      - master
      - "release/**"
    paths-ignore:
      - "*.md"
  pull_request:
    paths-ignore:
      - "*.md"

concurrency:
  group: ${{ github.workflow }}-${{ github.ref }}
  cancel-in-progress: true

jobs:
  lint:
    name: Lint
    runs-on: ubuntu-latest
    steps:
      - uses: actions/checkout@v4
      - run: make style

  build-ios:
    name: Xcode Build for iOS
    runs-on: macos-latest
    steps:
      - uses: actions/checkout@v4
        with:
          submodules: "recursive"
      - run: |
          cmake -B sentry-native-xcode -GXcode -DCMAKE_SYSTEM_NAME=iOS
          xcodebuild build -project sentry-native-xcode/Sentry-Native.xcodeproj -sdk iphonesimulator

  test:
    strategy:
      fail-fast: false
      matrix:
        include:
<<<<<<< HEAD
          - name: Linux (GCC 10.5.0, 32-bit)
            os: ubuntu-22.04
            CC: gcc-10
            CXX: g++-10
            TEST_X86: 1
          - name: Linux (GCC 10.5.0)
            os: ubuntu-22.04
            CC: gcc-10
            CXX: g++-10
            # ERROR_ON_WARNINGS: 1
=======
          # toolchain per runner-image availability:
            #   ubuntu 22.04
            #     GCC: 9-12
            #     clang: 11-15
            #     kcov: 9-12
            #   ubuntu 24.04
            #     GCC: 9-14
            #     clang: 16-20
            #     kcov: 9-14
            # note:
            #   Since available GCCs on 22.04 are a strict
            #   subset of the ones available on 24.04, we
            #   run all GCC tests on the latter version.
          - name: Linux (GCC 9.5.0, 32-bit)
            os: ubuntu-24.04
            CC: gcc-9
            CXX: g++-9
            TEST_X86: 1
          - name: Linux (GCC 9.5.0)
            os: ubuntu-24.04
            CC: gcc-9
            CXX: g++-9
>>>>>>> 6f406100
          - name: Linux (GCC 12.3.0)
            os: ubuntu-24.04
            CC: gcc-12
            CXX: g++-12
          - name: Linux Arm64 (GCC 14.2.0)
            os: ubuntu-24.04-arm
            CC: gcc-14
            CXX: g++-14
          - name: Linux (GCC 14.2.0)
            os: ubuntu-24.04
            CC: gcc-14
            CXX: g++-14
          - name: Linux Arm64 (GCC 14.2.0 + tsan)
            os: ubuntu-24.04-arm
            CC: gcc-14
            CXX: g++-14
            RUN_ANALYZER: tsan
          - name: Linux (GCC 14.2.0 + tsan)
            os: ubuntu-24.04
            CC: gcc-14
            CXX: g++-14
            RUN_ANALYZER: tsan
          - name: Linux (clang 11)
            os: ubuntu-22.04
            CC: clang-11
            CXX: clang++-11
          - name: Linux (clang 20 + asan + llvm-cov)
            os: ubuntu-24.04
            CC: clang-20
            CXX: clang++-20
            ERROR_ON_WARNINGS: 1
            RUN_ANALYZER: asan,llvm-cov
          - name: Linux Arm64 (clang 20 + asan + llvm-cov)
            os: ubuntu-24.04-arm
            CC: clang-20
            CXX: clang++-20
            ERROR_ON_WARNINGS: 1
            RUN_ANALYZER: asan,llvm-cov
          - name: Linux (clang 20 + tsan)
            os: ubuntu-24.04
            CC: clang-20
            CXX: clang++-20
            ERROR_ON_WARNINGS: 1
            RUN_ANALYZER: tsan
<<<<<<< HEAD
          - name: Linux Arm64 (clang 16 + tsan)
            os: ubuntu-24.04-arm
            CC: clang-16
            CXX: clang++-16
            ERROR_ON_WARNINGS: 1
            RUN_ANALYZER: tsan
          - name: Linux Arm64 (clang 17 + tsan)
            os: ubuntu-24.04-arm
            CC: clang-17
            CXX: clang++-17
            ERROR_ON_WARNINGS: 1
            RUN_ANALYZER: tsan
          - name: Linux Arm64 (clang 18 + tsan)
            os: ubuntu-24.04-arm
            CC: clang-18
            CXX: clang++-18
            ERROR_ON_WARNINGS: 1
            RUN_ANALYZER: tsan
          - name: Linux Arm64 (clang 19 + tsan)
=======
          - name: Linux Arm64 (clang 20 + tsan)
>>>>>>> 6f406100
            os: ubuntu-24.04-arm
            CC: clang-20
            CXX: clang++-20
            ERROR_ON_WARNINGS: 1
            RUN_ANALYZER: tsan
<<<<<<< HEAD
          - name: Linux Arm64 (clang 20 + tsan)
            os: ubuntu-24.04-arm
            CC: clang-20
            CXX: clang++-20
            ERROR_ON_WARNINGS: 1
            RUN_ANALYZER: tsan
          - name: Linux (clang 19 + kcov)
=======
          - name: Linux (clang 20 + kcov)
>>>>>>> 6f406100
            os: ubuntu-24.04
            CC: clang-20
            CXX: clang++-20
            ERROR_ON_WARNINGS: 1
            RUN_ANALYZER: kcov
          - name: Linux (GCC 13.3.0 + code-checker + valgrind)
            CC: gcc-13
            CXX: g++-13
            os: ubuntu-24.04
            RUN_ANALYZER: code-checker,valgrind
          - name: Linux (GCC + musl + libunwind)
            os: ubuntu-latest
            container: ghcr.io/getsentry/sentry-native-alpine:3.21
            CMAKE_DEFINES: -DSENTRY_LIBUNWIND_SHARED=OFF
            CC: gcc
            CXX: g++
            SYSTEM_PYTHON: 1
          - name: Linux (clang + musl + libunwind)
            os: ubuntu-latest
            container: ghcr.io/getsentry/sentry-native-alpine:3.21
            CMAKE_DEFINES: -DSENTRY_LIBUNWIND_SHARED=OFF
            CC: clang
            CXX: clang++
            SYSTEM_PYTHON: 1
          - name: macOS 14 (xcode llvm)
            os: macos-14
            ERROR_ON_WARNINGS: 1
            SYSTEM_VERSION_COMPAT: 0
          - name: macOS 26 (xcode llvm)
            os: macos-26
            ERROR_ON_WARNINGS: 1
            SYSTEM_VERSION_COMPAT: 0
          - name: macOS 14 (xcode llvm + universal)
            os: macos-14
            ERROR_ON_WARNINGS: 1
            SYSTEM_VERSION_COMPAT: 0
            CMAKE_DEFINES: -DCMAKE_OSX_ARCHITECTURES=arm64;x86_64
          - name: macOS 15 (clang 18 + asan + llvm-cov)
            os: macos-15-large
            CC: clang
            CXX: clang++
            ERROR_ON_WARNINGS: 1
            SYSTEM_VERSION_COMPAT: 0
            RUN_ANALYZER: asan,llvm-cov
          - name: Windows (old VS, 32-bit)
            os: windows-2022
            TEST_X86: 1
          - name: Windows (latest)
            os: windows-latest
          - name: Windows (latest, UTF-8 paths)
            os: windows-latest
            UTF8_TEST_CWD: 1
          - name: Windows ClangCL (latest)
            os: windows-latest
            VS_GENERATOR_TOOLSET: ClangCL
          - name: LLVM-Mingw
            os: windows-latest
            TEST_MINGW: 1
            MINGW_PKG_PREFIX: x86_64-w64-mingw32
            MINGW_ASM_MASM_COMPILER: llvm-ml
            MINGW_ASM_MASM_FLAGS: -m64
          # The Android emulator is currently only available on macos, see:
          # https://docs.microsoft.com/en-us/azure/devops/pipelines/ecosystems/android?view=azure-devops#test-on-the-android-emulator
          # TODO: switch to reactivecircus/android-emulator-runner, concurrently running emulators continuously fail now.
          # - name: Android (API 31, NDK 23)
          #   os: macos-15-large
          #   ANDROID_API: 31
          #   ANDROID_NDK: 23.2.8568313
          #   ANDROID_ARCH: x86_64
          - name: Android (API 35, NDK 27)
            os: macos-15-large
            ANDROID_API: 35
            ANDROID_NDK: 27.2.12479018
            ANDROID_ARCH: x86_64

    name: ${{ matrix.name }}
    runs-on: ${{ matrix.os }}
    container: ${{ matrix.container }}

    env:
      CC: ${{ matrix.CC }}
      CXX: ${{ matrix.CXX }}
      TEST_X86: ${{ matrix.TEST_X86 }}
      TEST_MINGW: ${{ matrix.TEST_MINGW }}
      ERROR_ON_WARNINGS: ${{ matrix.ERROR_ON_WARNINGS }}
      RUN_ANALYZER: ${{ matrix.RUN_ANALYZER }}
      ANDROID_API: ${{ matrix.ANDROID_API }}
      ANDROID_NDK: ${{ matrix.ANDROID_NDK }}
      ANDROID_ARCH: ${{ matrix.ANDROID_ARCH }}
      CMAKE_DEFINES: ${{ matrix.CMAKE_DEFINES }}
      SYSTEM_VERSION_COMPAT: ${{ matrix.SYSTEM_VERSION_COMPAT }}
      VS_GENERATOR_TOOLSET: ${{ matrix.VS_GENERATOR_TOOLSET }}
      SYSTEM_PYTHON: ${{ matrix.SYSTEM_PYTHON }}
      UTF8_TEST_CWD: ${{ matrix.UTF8_TEST_CWD }}

    steps:
      - uses: actions/checkout@v4
        with:
          submodules: recursive
      - uses: actions/setup-python@v5
        with:
          python-version: ${{ !env['SYSTEM_PYTHON'] && '3.12' || '' }}
          cache: "pip"

      - name: Check Linux CC/CXX
        if: ${{ runner.os == 'Linux' && !matrix.container }}
        run: |
          [ -n "$CC" ] && [ -n "$CXX" ] || { echo "Ubuntu runner configurations require toolchain selection via CC and CXX" >&2; exit 1; }

      - name: Installing Linux Dependencies
        if: ${{ runner.os == 'Linux' && !env['TEST_X86'] && !matrix.container }}
        run: |
          sudo apt update
<<<<<<< HEAD
          sudo apt install cmake clang-16 clang-17 clang-18 clang-19 clang-20 llvm g++-12 valgrind zlib1g-dev libcurl4-openssl-dev libunwind-dev
=======
          # Install common dependencies
          sudo apt install cmake llvm valgrind zlib1g-dev libcurl4-openssl-dev
          # For GCC, install both gcc-X and g++-X. For Clang, only install clang-X (includes C++ compiler)
          if [[ "$CC" == gcc-* ]]; then
            sudo apt install "${CC}" "${CXX}"
          elif [[ "$CC" == clang-* ]]; then
            sudo apt install "${CC}"
          else
            echo "Unknown CC: $CC" >&2
            exit 1
          fi

      - name: Installing kcov dependencies
        if: ${{ contains(env['RUN_ANALYZER'], 'kcov') }}
        run: |
>>>>>>> 6f406100
          # Install kcov from source
          sudo apt-get install binutils-dev libssl-dev libelf-dev libstdc++-14-dev libdw-dev libiberty-dev
          git clone https://github.com/SimonKagstrom/kcov.git
          cd kcov
          # pin to a known good version with the coveralls git integration and performance bottlenecks fixed
          git checkout b370df05ccc96facfd83a9e101e35263457b8035
          mkdir build
          cd build
          cmake ..
          make
          sudo make install

<<<<<<< HEAD
      - name: Installing Linux GCC 10.5.0 Dependencies
        if: ${{ runner.os == 'Linux' && matrix.os == 'ubuntu-22.04' && !env['TEST_X86'] && !matrix.container }}
        run: |
          sudo apt update
          sudo apt install cmake llvm kcov g++ valgrind zlib1g-dev libcurl4-openssl-dev libunwind-dev

=======
>>>>>>> 6f406100
      - name: Installing Linux 32-bit Dependencies
        if: ${{ runner.os == 'Linux' && env['TEST_X86'] && !matrix.container }}
        run: |
          sudo dpkg --add-architecture i386
          sudo apt update
<<<<<<< HEAD
          sudo apt install cmake gcc-10-multilib g++-10-multilib zlib1g-dev:i386 libssl-dev:i386 libcurl4-openssl-dev:i386 libunwind-dev:i386 liblzma-dev:i386
=======
          sudo apt install cmake "${CC}-multilib" "${CXX}-multilib" zlib1g-dev:i386 libssl-dev:i386 libcurl4-openssl-dev:i386
>>>>>>> 6f406100

      - name: Installing Alpine Linux Dependencies
        if: ${{ contains(matrix.container, 'alpine') }}
        run: |
          apk update
          apk add curl-dev libunwind-dev libunwind-static xz-dev

      - name: Installing CodeChecker
        if: ${{ contains(env['RUN_ANALYZER'], 'code-checker') }}
        run: sudo snap install codechecker --classic

      - name: Expose llvm@15 PATH for Mac
        if: ${{ runner.os == 'macOS' }}
        run: echo $(brew --prefix llvm@15)/bin >> $GITHUB_PATH

      - name: Expose llvm@18 PATH for Mac
        if: ${{ runner.os == 'macOS' && matrix.os == 'macos-15-large' && matrix.RUN_ANALYZER == 'asan,llvm-cov' }}
        run: echo $(brew --prefix llvm@18)/bin >> $GITHUB_PATH

      - name: Set macOS SDKROOT
        if: ${{ runner.os == 'macOS' }}
        run: echo "SDKROOT=$(xcrun --sdk macosx --show-sdk-path)" >> "$GITHUB_ENV"

      - name: Remove Strawberry Perl from PATH
        if: ${{ runner.os == 'Windows' }}
        shell: powershell
        run: |
          $strawberryBins = @(
            'C:\Strawberry\c\bin',
            'C:\Strawberry\perl\site\bin',
            'C:\Strawberry\perl\bin'
          )

          $cleanedPaths   = $env:Path -split ';' | Where-Object { $_ -and ($strawberryBins -notcontains $_) }
          $newPath = ($cleanedPaths -join ';')

          "PATH=$newPath" | Out-File -FilePath $env:GITHUB_ENV -Encoding utf8 -Append

      - name: Installing LLVM-MINGW Dependencies
        if: ${{ runner.os == 'Windows' && env['TEST_MINGW'] }}
        shell: powershell
        env:
          MINGW_PKG_PREFIX: ${{ matrix.MINGW_PKG_PREFIX }}
          MINGW_ASM_MASM_COMPILER: ${{ matrix.MINGW_ASM_MASM_COMPILER }}
          MINGW_ASM_MASM_FLAGS: ${{ matrix.MINGW_ASM_MASM_FLAGS }}
        run: . "scripts\install-llvm-mingw.ps1"

      - name: Set up zlib for Windows
        if: ${{ runner.os == 'Windows' }}
        shell: powershell
        run: . "scripts\install-zlib.ps1"

      - name: Setup Java Version
        if: ${{ env['ANDROID_API'] }}
        uses: actions/setup-java@v4
        with:
          distribution: "temurin"
          java-version: "17"

      - name: Setup Gradle
        if: ${{ env['ANDROID_API'] }}
        uses: gradle/actions/setup-gradle@579fbbe7221704325eb4c4d4bf20c2b0859fba76 # pin@v3
        with:
          gradle-home-cache-cleanup: true

      - name: Starting Android Simulator
        if: ${{ env['ANDROID_API'] }}
        run: bash scripts/start-android.sh
        timeout-minutes: 20

      - name: Add sentry.native.test hostname
        if: ${{ runner.os == 'Windows' }}
        # The path is usually C:\Windows\System32\drivers\etc\hosts
        run: |
          Add-Content -Path $env:SystemRoot\System32\drivers\etc\hosts -Value "127.0.0.1 sentry.native.test"
        shell: powershell

      - name: Print hosts file
        if: ${{ runner.os == 'Windows' }}
        run: type $env:SystemRoot\System32\drivers\etc\hosts
        shell: powershell

      - name: Add sentry.native.test hostname
        if: ${{ runner.os == 'macOS' || runner.os == 'Linux' }}
        run: |
          echo "127.0.0.1   sentry.native.test" | sudo tee -a /etc/hosts
          # remove "::1 localhost ..." to avoid conflicts with proxy tests (musl)
          sed '/^::1/d' /etc/hosts | sudo tee /etc/hosts
          cat /etc/hosts
        shell: bash

      - name: Test
        shell: bash
        run: |
          pip install --upgrade --requirement tests/requirements.txt
          pytest --capture=no --verbose tests

      - name: Check NDK
        if: ${{ env['ANDROID_API'] }}
        working-directory: ndk
        run: make check

      - name: "Upload to codecov.io"
        if: ${{ contains(env['RUN_ANALYZER'], 'cov') }}
        uses: codecov/codecov-action@ad3126e916f78f00edff4ed0317cf185271ccc2d # pin@v5.4.2
        with:
          directory: coverage
          token: ${{ secrets.CODECOV_TOKEN }}
          fail_ci_if_error: false
          verbose: true

  archive:
    name: Create Release Archive
    runs-on: ubuntu-latest
    needs: [lint, test]
    # only run this on pushes, combined with the CI triggers, this will only
    # run on master or the release branch
    if: ${{ needs.test.result == 'success' && github.event_name == 'push' }}
    steps:
      - uses: actions/checkout@v4
        with:
          submodules: recursive

      - name: Setup Java Version
        uses: actions/setup-java@v4
        with:
          distribution: "temurin"
          java-version: "17"

      - name: Setup Gradle
        uses: gradle/actions/setup-gradle@579fbbe7221704325eb4c4d4bf20c2b0859fba76 # pin@v3
        with:
          gradle-home-cache-cleanup: true

      - name: Create source archive
        run: |
          rm -rf build .c* .e* .git* scripts Makefile external/breakpad/src/tools external/breakpad/src/processor
          zip -r sentry-native.zip .

      - name: Build NDK artifacts
        working-directory: ndk
        run: ./gradlew clean distZip

      - name: Upload artifacts
        uses: actions/upload-artifact@v4
        with:
          name: ${{ github.sha }}
          if-no-files-found: error
          path: |
            sentry-native.zip
            ndk/lib/build/distributions/*.zip
            ndk/lib/build/intermediates/merged_native_libs/release/mergeReleaseNativeLibs/out/lib/*<|MERGE_RESOLUTION|>--- conflicted
+++ resolved
@@ -39,19 +39,7 @@
       fail-fast: false
       matrix:
         include:
-<<<<<<< HEAD
-          - name: Linux (GCC 10.5.0, 32-bit)
-            os: ubuntu-22.04
-            CC: gcc-10
-            CXX: g++-10
-            TEST_X86: 1
-          - name: Linux (GCC 10.5.0)
-            os: ubuntu-22.04
-            CC: gcc-10
-            CXX: g++-10
-            # ERROR_ON_WARNINGS: 1
-=======
-          # toolchain per runner-image availability:
+            # toolchain per runner-image availability:
             #   ubuntu 22.04
             #     GCC: 9-12
             #     clang: 11-15
@@ -73,7 +61,6 @@
             os: ubuntu-24.04
             CC: gcc-9
             CXX: g++-9
->>>>>>> 6f406100
           - name: Linux (GCC 12.3.0)
             os: ubuntu-24.04
             CC: gcc-12
@@ -118,45 +105,13 @@
             CXX: clang++-20
             ERROR_ON_WARNINGS: 1
             RUN_ANALYZER: tsan
-<<<<<<< HEAD
-          - name: Linux Arm64 (clang 16 + tsan)
-            os: ubuntu-24.04-arm
-            CC: clang-16
-            CXX: clang++-16
-            ERROR_ON_WARNINGS: 1
-            RUN_ANALYZER: tsan
-          - name: Linux Arm64 (clang 17 + tsan)
-            os: ubuntu-24.04-arm
-            CC: clang-17
-            CXX: clang++-17
-            ERROR_ON_WARNINGS: 1
-            RUN_ANALYZER: tsan
-          - name: Linux Arm64 (clang 18 + tsan)
-            os: ubuntu-24.04-arm
-            CC: clang-18
-            CXX: clang++-18
-            ERROR_ON_WARNINGS: 1
-            RUN_ANALYZER: tsan
-          - name: Linux Arm64 (clang 19 + tsan)
-=======
-          - name: Linux Arm64 (clang 20 + tsan)
->>>>>>> 6f406100
-            os: ubuntu-24.04-arm
-            CC: clang-20
-            CXX: clang++-20
-            ERROR_ON_WARNINGS: 1
-            RUN_ANALYZER: tsan
-<<<<<<< HEAD
           - name: Linux Arm64 (clang 20 + tsan)
             os: ubuntu-24.04-arm
             CC: clang-20
             CXX: clang++-20
             ERROR_ON_WARNINGS: 1
             RUN_ANALYZER: tsan
-          - name: Linux (clang 19 + kcov)
-=======
           - name: Linux (clang 20 + kcov)
->>>>>>> 6f406100
             os: ubuntu-24.04
             CC: clang-20
             CXX: clang++-20
@@ -270,11 +225,8 @@
         if: ${{ runner.os == 'Linux' && !env['TEST_X86'] && !matrix.container }}
         run: |
           sudo apt update
-<<<<<<< HEAD
-          sudo apt install cmake clang-16 clang-17 clang-18 clang-19 clang-20 llvm g++-12 valgrind zlib1g-dev libcurl4-openssl-dev libunwind-dev
-=======
           # Install common dependencies
-          sudo apt install cmake llvm valgrind zlib1g-dev libcurl4-openssl-dev
+          sudo apt install cmake llvm valgrind zlib1g-dev libcurl4-openssl-dev libunwind-dev
           # For GCC, install both gcc-X and g++-X. For Clang, only install clang-X (includes C++ compiler)
           if [[ "$CC" == gcc-* ]]; then
             sudo apt install "${CC}" "${CXX}"
@@ -288,7 +240,6 @@
       - name: Installing kcov dependencies
         if: ${{ contains(env['RUN_ANALYZER'], 'kcov') }}
         run: |
->>>>>>> 6f406100
           # Install kcov from source
           sudo apt-get install binutils-dev libssl-dev libelf-dev libstdc++-14-dev libdw-dev libiberty-dev
           git clone https://github.com/SimonKagstrom/kcov.git
@@ -301,25 +252,12 @@
           make
           sudo make install
 
-<<<<<<< HEAD
-      - name: Installing Linux GCC 10.5.0 Dependencies
-        if: ${{ runner.os == 'Linux' && matrix.os == 'ubuntu-22.04' && !env['TEST_X86'] && !matrix.container }}
-        run: |
-          sudo apt update
-          sudo apt install cmake llvm kcov g++ valgrind zlib1g-dev libcurl4-openssl-dev libunwind-dev
-
-=======
->>>>>>> 6f406100
       - name: Installing Linux 32-bit Dependencies
         if: ${{ runner.os == 'Linux' && env['TEST_X86'] && !matrix.container }}
         run: |
           sudo dpkg --add-architecture i386
           sudo apt update
-<<<<<<< HEAD
-          sudo apt install cmake gcc-10-multilib g++-10-multilib zlib1g-dev:i386 libssl-dev:i386 libcurl4-openssl-dev:i386 libunwind-dev:i386 liblzma-dev:i386
-=======
-          sudo apt install cmake "${CC}-multilib" "${CXX}-multilib" zlib1g-dev:i386 libssl-dev:i386 libcurl4-openssl-dev:i386
->>>>>>> 6f406100
+          sudo apt install cmake "${CC}-multilib" "${CXX}-multilib" zlib1g-dev:i386 libssl-dev:i386 libcurl4-openssl-dev:i386 libunwind-dev:i386 liblzma-dev:i386
 
       - name: Installing Alpine Linux Dependencies
         if: ${{ contains(matrix.container, 'alpine') }}
