#ifdef _WIN32
#    ifndef WIN32_LEAN_AND_MEAN
#        define WIN32_LEAN_AND_MEAN
#    endif
#    define NOMINMAX
#    define _CRT_SECURE_NO_WARNINGS
#endif

#include "sentry.h"
#include <stdbool.h>
#include <stdio.h>
#include <stdlib.h>
#include <string.h>

#ifdef NDEBUG
#    undef NDEBUG
#endif

#include <assert.h>

#ifdef SENTRY_PLATFORM_WINDOWS
#    include <malloc.h>
#    include <synchapi.h>
#    define sleep_s(SECONDS) Sleep((SECONDS) * 1000)
#else

#    include <pthread.h>
#    include <signal.h>
#    include <unistd.h>

#    define sleep_s(SECONDS) sleep(SECONDS)
#endif

#if defined(SENTRY_PLATFORM_WINDOWS)
#    include <windows.h>
unsigned long
get_current_thread_id()
{
    return GetCurrentThreadId();
}
#elif defined(SENTRY_PLATFORM_MACOS)
#    include <pthread.h>
#    include <stdint.h>
uint64_t
get_current_thread_id()
{
    uint64_t tid;
    pthread_threadid_np(NULL, &tid);
    return tid;
}
#else
#    include <stdint.h>
#    include <sys/syscall.h>
#    include <unistd.h>
uint64_t
get_current_thread_id()
{
    return (uint64_t)syscall(SYS_gettid);
}
#endif

static double
traces_sampler_callback(const sentry_transaction_context_t *transaction_ctx,
    sentry_value_t custom_sampling_ctx, const int *parent_sampled,
    void *user_data)
{
    (void)user_data;

    if (parent_sampled != NULL) {
        if (*parent_sampled) {
            return 0.8; // high sample rate for children of sampled transactions
        }
        return 0; // parent is not sampled
    }
    if (strcmp(sentry_transaction_context_get_name(transaction_ctx),
            "little.teapot")
        == 0) {
        if (strcmp(sentry_transaction_context_get_operation(transaction_ctx),
                "Short and stout here is my handle and here is my spout")
            == 0) {
            if (sentry_value_as_int32(
                    sentry_value_get_by_key(custom_sampling_ctx, "b"))
                == 42) {
                return 1;
            }
        }
    }
    return 0;
}

static sentry_value_t
before_send_callback(sentry_value_t event, void *hint, void *user_data)
{
    (void)hint;
    (void)user_data;

    // make our mark on the event
    sentry_value_set_by_key(
        event, "adapted_by", sentry_value_new_string("before_send"));

    // tell the backend to proceed with the event
    return event;
}

static sentry_value_t
discarding_before_send_callback(
    sentry_value_t event, void *hint, void *user_data)
{
    (void)hint;
    (void)user_data;

    // discard event and signal backend to stop further processing
    sentry_value_decref(event);
    return sentry_value_new_null();
}

static sentry_value_t
discarding_on_crash_callback(
    const sentry_ucontext_t *uctx, sentry_value_t event, void *user_data)
{
    (void)uctx;
    (void)user_data;

    // discard event and signal backend to stop further processing
    sentry_value_decref(event);
    return sentry_value_new_null();
}

static sentry_value_t
on_crash_callback(
    const sentry_ucontext_t *uctx, sentry_value_t event, void *user_data)
{
    (void)uctx;
    (void)user_data;

    // tell the backend to retain the event
    return event;
}

static sentry_value_t
before_transaction_callback(sentry_value_t tx, void *user_data)
{
    (void)user_data;

    sentry_value_set_by_key(
        tx, "transaction", sentry_value_new_string("little.coffeepot"));
    return tx;
}

static sentry_value_t
discarding_before_transaction_callback(sentry_value_t tx, void *user_data)
{
    (void)user_data;
    // throw out any transaction while a tag is active
    if (!sentry_value_is_null(sentry_value_get_by_key(tx, "tags"))) {
        sentry_value_decref(tx);
        return sentry_value_new_null();
    }
    return tx;
}

<<<<<<< HEAD
static sentry_value_t
before_send_log_callback(sentry_value_t log, void *user_data)
{
    (void)user_data;
    sentry_value_t attribute = sentry_value_new_object();
    sentry_value_set_by_key(
        attribute, "value", sentry_value_new_string("little"));
    sentry_value_set_by_key(
        attribute, "type", sentry_value_new_string("string"));
    sentry_value_set_by_key(sentry_value_get_by_key(log, "attributes"),
        "coffeepot.size", attribute);
    return log;
}

static sentry_value_t
discarding_before_send_log_callback(sentry_value_t log, void *user_data)
{
    (void)user_data;
    if (sentry_value_is_null(
            sentry_value_get_by_key(sentry_value_get_by_key(log, "attributes"),
                "sentry.message.template"))) {
        sentry_value_decref(log);
        return sentry_value_new_null();
    }
    return log;
=======
// Test logger that outputs in a format the integration tests can parse
static void
test_logger_callback(
    sentry_level_t level, const char *message, va_list args, void *userdata)
{
    (void)level;
    (void)userdata;

    char formatted_message[1024];
    vsnprintf(formatted_message, sizeof(formatted_message), message, args);

    // Output in a format that the Python tests can detect
    printf("SENTRY_LOG:%s\n", formatted_message);
    fflush(stdout);
>>>>>>> d56701ce
}

static void
print_envelope(sentry_envelope_t *envelope, void *unused_state)
{
    (void)unused_state;
    size_t size_out = 0;
    char *s = sentry_envelope_serialize(envelope, &size_out);
    printf("%s", s);
    sentry_free(s);
    sentry_envelope_free(envelope);
}

static bool
has_arg(int argc, char **argv, const char *arg)
{
    for (int i = 1; i < argc; i++) {
        if (strcmp(argv[i], arg) == 0) {
            return true;
        }
    }
    return false;
}

#if defined(SENTRY_PLATFORM_WINDOWS) && !defined(__MINGW32__)                  \
    && !defined(__MINGW64__)

int
call_rffe_many_times()
{
    RaiseFailFastException(NULL, NULL, 0);
    RaiseFailFastException(NULL, NULL, 0);
    RaiseFailFastException(NULL, NULL, 0);
    RaiseFailFastException(NULL, NULL, 0);
    return 1;
}

typedef int (*crash_func)();

void
indirect_call(crash_func func)
{
    // This code always generates CFG guards.
    func();
}

static void
trigger_stack_buffer_overrun()
{
    // Call into the middle of the Crashy function.
    crash_func func = (crash_func)((uintptr_t)(call_rffe_many_times) + 16);
    __try {
        // Generates a STATUS_STACK_BUFFER_OVERRUN exception if CFG triggers.
        indirect_call(func);
    } __except (EXCEPTION_EXECUTE_HANDLER) {
        // CFG fast fail should never be caught.
        printf(
            "If you see me, then CFG wasn't enabled (compile with /guard:cf)");
    }
    // Should only reach here if CFG is disabled.
    abort();
}

static void
trigger_fastfail_crash()
{
    // this bypasses WINDOWS SEH and will only be caught with the crashpad WER
    // module enabled
    __fastfail(77);
}

#endif

#ifdef SENTRY_PLATFORM_AIX
// AIX has a null page mapped to the bottom of memory, which means null derefs
// don't segfault. try dereferencing the top of memory instead; the top nibble
// seems to be unusable.
static void *invalid_mem = (void *)0xFFFFFFFFFFFFFF9B; // -100 for memset
#else
static void *invalid_mem = (void *)1;
#endif

static void
trigger_crash()
{
    memset((char *)invalid_mem, 1, 100);
}

static void
trigger_stack_overflow()
{
    alloca(1024);
    trigger_stack_overflow();
}

static sentry_value_t
create_debug_crumb(const char *message)
{
    sentry_value_t debug_crumb = sentry_value_new_breadcrumb("http", message);
    sentry_value_set_by_key(
        debug_crumb, "category", sentry_value_new_string("example!"));
    sentry_value_set_by_key(
        debug_crumb, "level", sentry_value_new_string("debug"));

    // extend the `http` crumb with (optional) data properties as documented
    // here:
    // https://develop.sentry.dev/sdk/event-payloads/breadcrumbs/#breadcrumb-types
    sentry_value_t http_data = sentry_value_new_object();
    sentry_value_set_by_key(http_data, "url",
        sentry_value_new_string("https://example.com/api/1.0/users"));
    sentry_value_set_by_key(
        http_data, "method", sentry_value_new_string("GET"));
    sentry_value_set_by_key(
        http_data, "status_code", sentry_value_new_int32(200));
    sentry_value_set_by_key(http_data, "reason", sentry_value_new_string("OK"));
    sentry_value_set_by_key(debug_crumb, "data", http_data);
    return debug_crumb;
}

#define NUM_THREADS 50
#define NUM_LOGS 100 // how many log calls each thread makes
#define LOG_SLEEP_MS 1 // time (in ms) between log calls

#if defined(SENTRY_PLATFORM_WINDOWS)
#    define sleep_ms(MILLISECONDS) Sleep(MILLISECONDS)
#else
#    define sleep_ms(MILLISECONDS) usleep(MILLISECONDS * 1000)
#endif

#ifdef SENTRY_PLATFORM_WINDOWS
DWORD WINAPI
log_thread_func(LPVOID lpParam)
{
    (void)lpParam;
    for (int i = 0; i < NUM_LOGS; i++) {
        sentry_log_debug(
            "thread log %d on thread %lu", i, get_current_thread_id());
        sleep_ms(LOG_SLEEP_MS);
    }
    return 0;
}
#else
void *
log_thread_func(void *arg)
{
    (void)arg;
    for (int i = 0; i < NUM_LOGS; i++) {
        sentry_log_debug(
            "thread log %d on thread %llu", i, get_current_thread_id());
        sleep_ms(LOG_SLEEP_MS);
    }
    return NULL;
}
#endif

int
main(int argc, char **argv)
{
    sentry_options_t *options = sentry_options_new();

    if (has_arg(argc, argv, "disable-backend")) {
        sentry_options_set_backend(options, NULL);
    }

    // this is an example. for real usage, make sure to set this explicitly to
    // an app specific cache location.
    sentry_options_set_database_path(options, ".sentry-native");

    sentry_options_set_auto_session_tracking(options, false);
    sentry_options_set_symbolize_stacktraces(options, true);

    sentry_options_set_environment(options, "development");
    // sentry defaults this to the `SENTRY_RELEASE` env variable
    if (!has_arg(argc, argv, "release-env")) {
        sentry_options_set_release(options, "test-example-release");
    }

    if (has_arg(argc, argv, "log")) {
        sentry_options_set_debug(options, 1);
    }

    if (has_arg(argc, argv, "attachment")) {
        // assuming the example / test is run directly from the cmake build
        // directory
        sentry_options_add_attachment(options, "./CMakeCache.txt");
    }

    if (has_arg(argc, argv, "stdout")) {
        sentry_options_set_transport(
            options, sentry_transport_new(print_envelope));
    }

    if (has_arg(argc, argv, "capture-transaction")) {
        sentry_options_set_traces_sample_rate(options, 1.0);
    }

    if (has_arg(argc, argv, "child-spans")) {
        sentry_options_set_max_spans(options, 5);
    }

    if (has_arg(argc, argv, "before-send")) {
        sentry_options_set_before_send(options, before_send_callback, NULL);
    }

    if (has_arg(argc, argv, "discarding-before-send")) {
        sentry_options_set_before_send(
            options, discarding_before_send_callback, NULL);
    }

    if (has_arg(argc, argv, "on-crash")) {
        sentry_options_set_on_crash(options, on_crash_callback, NULL);
    }

    if (has_arg(argc, argv, "discarding-on-crash")) {
        sentry_options_set_on_crash(
            options, discarding_on_crash_callback, NULL);
    }

    if (has_arg(argc, argv, "before-transaction")) {
        sentry_options_set_before_transaction(
            options, before_transaction_callback, NULL);
    }

    if (has_arg(argc, argv, "discarding-before-transaction")) {
        sentry_options_set_before_transaction(
            options, discarding_before_transaction_callback, NULL);
    }

    if (has_arg(argc, argv, "before-send-log")) {
        sentry_options_set_before_send_log(
            options, before_send_log_callback, NULL);
    }

    if (has_arg(argc, argv, "discarding-before-send-log")) {
        sentry_options_set_before_send_log(
            options, discarding_before_send_log_callback, NULL);
    }

    if (has_arg(argc, argv, "traces-sampler")) {
        sentry_options_set_traces_sampler(
            options, traces_sampler_callback, NULL);
    }

    if (has_arg(argc, argv, "override-sdk-name")) {
        sentry_options_set_sdk_name(options, "sentry.native.android.flutter");
    }

    if (has_arg(argc, argv, "http-proxy")) {
        sentry_options_set_proxy(options, "http://127.0.0.1:8080");
    }
    if (has_arg(argc, argv, "http-proxy-auth")) {
        sentry_options_set_proxy(
            options, "http://user:password@127.0.0.1:8080");
    }
    if (has_arg(argc, argv, "http-proxy-ipv6")) {
        sentry_options_set_proxy(options, "http://[::1]:8080");
    }
    if (has_arg(argc, argv, "proxy-empty")) {
        sentry_options_set_proxy(options, "");
    }

    if (has_arg(argc, argv, "socks5-proxy")) {
        sentry_options_set_proxy(options, "socks5://127.0.0.1:1080");
    }

    if (has_arg(argc, argv, "crashpad-wait-for-upload")) {
        sentry_options_set_crashpad_wait_for_upload(options, true);
    }

    if (has_arg(argc, argv, "attach-view-hierarchy")) {
        // assuming the example / test is run directly from the cmake build
        // directory
        sentry_options_add_view_hierarchy(options, "./view-hierarchy.json");
    }

<<<<<<< HEAD
    if (has_arg(argc, argv, "enable-logs")) {
        sentry_options_set_enable_logs(options, true);
    }

    if (0 != sentry_init(options)) {
        return EXIT_FAILURE;
    }
=======
    if (has_arg(argc, argv, "test-logger")) {
        // Set up the test logger for integration tests
        sentry_options_set_logger(options, test_logger_callback, NULL);
    }

    if (has_arg(argc, argv, "disable-logger-when-crashed")) {
        // Disable logging during crash handling
        sentry_options_set_logger_enabled_when_crashed(options, 0);
    }

    if (has_arg(argc, argv, "enable-logger-when-crashed")) {
        // Explicitly enable logging during crash handling (default behavior)
        sentry_options_set_logger_enabled_when_crashed(options, 1);
    }

    sentry_init(options);
>>>>>>> d56701ce

    if (has_arg(argc, argv, "attachment")) {
        sentry_attachment_t *bytes
            = sentry_attach_bytes("\xc0\xff\xee", 3, "bytes.bin");
        sentry_attachment_set_content_type(bytes, "application/octet-stream");
    }

    if (sentry_options_get_enable_logs(options)) {
        if (has_arg(argc, argv, "capture-log")) {
            sentry_log_debug("I'm a log message!");
        }
        if (has_arg(argc, argv, "logs-timer")) {
            for (int i = 0; i < 10; i++) {
                sentry_log_info("Informational log nr.%d", i);
            }
            // sleep >5s to trigger logs timer
            sleep_s(6);
            // we should see two envelopes make its way to Sentry
            sentry_log_debug("post-sleep log");
        }
        if (has_arg(argc, argv, "logs-threads")) {
            // Spawn multiple threads to test concurrent logging
#ifdef SENTRY_PLATFORM_WINDOWS
            HANDLE threads[NUM_THREADS];
            for (int t = 0; t < NUM_THREADS; t++) {
                threads[t]
                    = CreateThread(NULL, 0, log_thread_func, NULL, 0, NULL);
            }

            WaitForMultipleObjects(NUM_THREADS, threads, TRUE, INFINITE);

            for (int t = 0; t < NUM_THREADS; t++) {
                CloseHandle(threads[t]);
            }
#else
            pthread_t threads[NUM_THREADS];
            for (int t = 0; t < NUM_THREADS; t++) {
                pthread_create(&threads[t], NULL, log_thread_func, NULL);
            }
            for (int t = 0; t < NUM_THREADS; t++) {
                pthread_join(threads[t], NULL);
            }
#endif
        }
    }

    if (!has_arg(argc, argv, "no-setup")) {
        sentry_set_transaction("test-transaction");
        sentry_set_level(SENTRY_LEVEL_WARNING);
        sentry_set_extra("extra stuff", sentry_value_new_string("some value"));
        sentry_set_extra("…unicode key…",
            // https://xkcd.com/1813/ :-)
            sentry_value_new_string("őá…–🤮🚀¿ 한글 테스트"));
        sentry_set_tag("expected-tag", "some value");
        sentry_set_tag("not-expected-tag", "some value");
        sentry_remove_tag("not-expected-tag");

        sentry_value_t context = sentry_value_new_object();
        sentry_value_set_by_key(
            context, "type", sentry_value_new_string("runtime"));
        sentry_value_set_by_key(
            context, "name", sentry_value_new_string("testing-runtime"));
        sentry_set_context("runtime", context);

        sentry_value_t user = sentry_value_new_object();
        sentry_value_set_by_key(user, "id", sentry_value_new_string("42"));
        sentry_value_set_by_key(
            user, "username", sentry_value_new_string("some_name"));
        sentry_set_user(user);

        sentry_value_t default_crumb
            = sentry_value_new_breadcrumb(NULL, "default level is info");
        sentry_add_breadcrumb(default_crumb);

        sentry_value_t debug_crumb = create_debug_crumb("debug crumb");
        sentry_add_breadcrumb(debug_crumb);

        sentry_value_t nl_crumb
            = sentry_value_new_breadcrumb(NULL, "lf\ncrlf\r\nlf\n...");
        sentry_value_set_by_key(
            nl_crumb, "category", sentry_value_new_string("something else"));
        sentry_add_breadcrumb(nl_crumb);
    }

    if (has_arg(argc, argv, "set-trace")) {
        const char *direct_trace_id = "aaaabbbbccccddddeeeeffff00001111";
        const char *direct_parent_span_id = "f0f0f0f0f0f0f0f0";
        sentry_set_trace(direct_trace_id, direct_parent_span_id);
    }

    if (has_arg(argc, argv, "attach-after-init")) {
        // assuming the example / test is run directly from the cmake build
        // directory
        sentry_attach_file("./CMakeCache.txt");
        sentry_attachment_t *bytes
            = sentry_attach_bytes("\xc0\xff\xee", 3, "bytes.bin");
        sentry_attachment_set_content_type(bytes, "application/octet-stream");
    }

    if (has_arg(argc, argv, "start-session")) {
        sentry_start_session();
    }

    if (has_arg(argc, argv, "overflow-breadcrumbs")) {
        for (size_t i = 0; i < 101; i++) {
            char buffer[4];
            snprintf(buffer, 4, "%zu", i);
            sentry_add_breadcrumb(sentry_value_new_breadcrumb(0, buffer));
        }
    }

    if (has_arg(argc, argv, "clear-attachments")) {
        sentry_clear_attachments();
    }

    if (has_arg(argc, argv, "capture-with-scope")) {
        sentry_scope_t *scope = sentry_local_scope_new();

        sentry_value_t event = sentry_value_new_message_event(
            SENTRY_LEVEL_INFO, NULL, "Hello Scope!");

        sentry_value_t default_crumb
            = sentry_value_new_breadcrumb(NULL, "default level is info");
        sentry_scope_add_breadcrumb(scope, default_crumb);

        sentry_value_t debug_crumb = create_debug_crumb("scoped crumb");
        sentry_scope_add_breadcrumb(scope, debug_crumb);

        if (has_arg(argc, argv, "attach-to-scope")) {
            // assuming the example / test is run directly from the cmake build
            // directory
            sentry_scope_attach_file(scope, "./CMakeCache.txt");
            sentry_attachment_t *bytes = sentry_scope_attach_bytes(
                scope, "\xc0\xff\xee", 3, "bytes.bin");
            sentry_attachment_set_content_type(
                bytes, "application/octet-stream");
        }

        sentry_capture_event_with_scope(event, scope);
    }

    if (has_arg(argc, argv, "capture-multiple")) {
        for (size_t i = 0; i < 10; i++) {
            char buffer[10];
            snprintf(buffer, 10, "Event #%zu", i);

            sentry_value_t event = sentry_value_new_message_event(
                SENTRY_LEVEL_INFO, NULL, buffer);
            sentry_capture_event(event);
        }
    }

    if (has_arg(argc, argv, "reinstall")) {
        sentry_reinstall_backend();
    }

    if (has_arg(argc, argv, "sleep")) {
        sleep_s(10);
    }

    if (has_arg(argc, argv, "test-logger-before-crash")) {
        // Output marker directly using printf for test parsing
        printf("pre-crash-log-message\n");
        fflush(stdout);
    }

    if (has_arg(argc, argv, "crash")) {
        trigger_crash();
    }
    if (has_arg(argc, argv, "stack-overflow")) {
        trigger_stack_overflow();
    }
#if defined(SENTRY_PLATFORM_WINDOWS) && !defined(__MINGW32__)                  \
    && !defined(__MINGW64__)
    if (has_arg(argc, argv, "fastfail")) {
        trigger_fastfail_crash();
    }
    if (has_arg(argc, argv, "stack-buffer-overrun")) {
        trigger_stack_buffer_overrun();
    }
#endif
    if (has_arg(argc, argv, "assert")) {
        assert(0);
    }
    if (has_arg(argc, argv, "abort")) {
        abort();
    }
#ifdef SENTRY_PLATFORM_UNIX
    if (has_arg(argc, argv, "raise")) {
        raise(SIGSEGV);
    }
    if (has_arg(argc, argv, "kill")) {
        kill(getpid(), SIGSEGV);
    }
#endif

    if (has_arg(argc, argv, "capture-event")) {
        sentry_value_t event = sentry_value_new_message_event(
            SENTRY_LEVEL_INFO, "my-logger", "Hello World!");
        if (has_arg(argc, argv, "add-stacktrace")) {
            sentry_value_t thread
                = sentry_value_new_thread(get_current_thread_id(), "main");
            sentry_value_set_stacktrace(thread, NULL, 0);
            sentry_event_add_thread(event, thread);
        }
        sentry_capture_event(event);
    }
    if (has_arg(argc, argv, "capture-exception")) {
        sentry_value_t exc = sentry_value_new_exception(
            "ParseIntError", "invalid digit found in string");
        if (has_arg(argc, argv, "add-stacktrace")) {
            sentry_value_set_stacktrace(exc, NULL, 0);
        }
        sentry_value_t event = sentry_value_new_event();
        sentry_event_add_exception(event, exc);

        sentry_capture_event(event);
    }
    if (has_arg(argc, argv, "capture-user-feedback")) {
        sentry_value_t user_feedback = sentry_value_new_feedback(
            "some-message", "some-email", "some-name", NULL);

        sentry_capture_feedback(user_feedback);
    }
    if (has_arg(argc, argv, "capture-user-report")) {
        sentry_value_t event = sentry_value_new_message_event(
            SENTRY_LEVEL_INFO, "my-logger", "Hello user feedback!");
        sentry_uuid_t event_id = sentry_capture_event(event);

        SENTRY_SUPPRESS_DEPRECATED
        sentry_value_t user_feedback = sentry_value_new_user_feedback(
            &event_id, "some-name", "some-email", "some-comment");

        sentry_capture_user_feedback(user_feedback);
        SENTRY_RESTORE_DEPRECATED
    }

    if (has_arg(argc, argv, "capture-transaction")) {
        sentry_transaction_context_t *tx_ctx
            = sentry_transaction_context_new("little.teapot",
                "Short and stout here is my handle and here is my spout");

        if (has_arg(argc, argv, "unsample-tx")) {
            sentry_transaction_context_set_sampled(tx_ctx, 0);
        }

        sentry_value_t custom_sampling_ctx = sentry_value_new_object();
        sentry_value_set_by_key(
            custom_sampling_ctx, "b", sentry_value_new_int32(42));

        if (has_arg(argc, argv, "update-tx-from-header")) {
            const char *trace_header
                = "2674eb52d5874b13b560236d6c79ce8a-a0f9fdf04f1a63df";
            sentry_transaction_context_update_from_header(
                tx_ctx, "sentry-trace", trace_header);
        }

        sentry_transaction_t *tx
            = sentry_transaction_start(tx_ctx, custom_sampling_ctx);

        sentry_transaction_set_data(
            tx, "url", sentry_value_new_string("https://example.com"));

        if (has_arg(argc, argv, "error-status")) {
            sentry_transaction_set_status(
                tx, SENTRY_SPAN_STATUS_INTERNAL_ERROR);
        }

        if (has_arg(argc, argv, "child-spans")) {
            sentry_span_t *child
                = sentry_transaction_start_child(tx, "littler.teapot", NULL);
            sentry_span_t *grandchild
                = sentry_span_start_child(child, "littlest.teapot", NULL);

            sentry_span_set_data(
                child, "span_data_says", sentry_value_new_string("hi!"));

            if (has_arg(argc, argv, "error-status")) {
                sentry_span_set_status(child, SENTRY_SPAN_STATUS_NOT_FOUND);
                sentry_span_set_status(
                    grandchild, SENTRY_SPAN_STATUS_ALREADY_EXISTS);
            }

            sentry_span_finish(grandchild);
            sentry_span_finish(child);
        }

        if (has_arg(argc, argv, "scope-transaction-event")) {
            sentry_set_transaction_object(tx);
            sentry_value_t event = sentry_value_new_message_event(
                SENTRY_LEVEL_INFO, "my-logger", "Hello World!");
            sentry_capture_event(event);
            if (has_arg(argc, argv, "logs-scoped-transaction")) {
                sentry_log_debug("logging during scoped transaction event");
            }
        }

        sentry_transaction_finish(tx);
        if (has_arg(argc, argv, "logs-scoped-transaction")) {
            sentry_log_debug("logging after scoped transaction event");
        }
    }

    if (has_arg(argc, argv, "capture-minidump")) {
        sentry_capture_minidump("minidump.dmp");
    }

    // make sure everything flushes
    sentry_close();

    if (has_arg(argc, argv, "sleep-after-shutdown")) {
        sleep_s(1);
    }

    if (has_arg(argc, argv, "crash-after-shutdown")) {
        trigger_crash();
    }

    return EXIT_SUCCESS;
}<|MERGE_RESOLUTION|>--- conflicted
+++ resolved
@@ -159,7 +159,6 @@
     return tx;
 }
 
-<<<<<<< HEAD
 static sentry_value_t
 before_send_log_callback(sentry_value_t log, void *user_data)
 {
@@ -185,7 +184,8 @@
         return sentry_value_new_null();
     }
     return log;
-=======
+}
+
 // Test logger that outputs in a format the integration tests can parse
 static void
 test_logger_callback(
@@ -200,7 +200,6 @@
     // Output in a format that the Python tests can detect
     printf("SENTRY_LOG:%s\n", formatted_message);
     fflush(stdout);
->>>>>>> d56701ce
 }
 
 static void
@@ -476,15 +475,6 @@
         sentry_options_add_view_hierarchy(options, "./view-hierarchy.json");
     }
 
-<<<<<<< HEAD
-    if (has_arg(argc, argv, "enable-logs")) {
-        sentry_options_set_enable_logs(options, true);
-    }
-
-    if (0 != sentry_init(options)) {
-        return EXIT_FAILURE;
-    }
-=======
     if (has_arg(argc, argv, "test-logger")) {
         // Set up the test logger for integration tests
         sentry_options_set_logger(options, test_logger_callback, NULL);
@@ -501,7 +491,13 @@
     }
 
     sentry_init(options);
->>>>>>> d56701ce
+    if (has_arg(argc, argv, "enable-logs")) {
+        sentry_options_set_enable_logs(options, true);
+    }
+
+    if (0 != sentry_init(options)) {
+        return EXIT_FAILURE;
+    }
 
     if (has_arg(argc, argv, "attachment")) {
         sentry_attachment_t *bytes
