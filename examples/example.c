--- conflicted
+++ resolved
@@ -387,7 +387,12 @@
 
     sentry_init(options);
 
-<<<<<<< HEAD
+    if (has_arg(argc, argv, "attachment")) {
+        sentry_attachment_t *bytes
+            = sentry_attach_bytes("\xc0\xff\xee", 3, "bytes.bin");
+        sentry_attachment_set_content_type(bytes, "application/octet-stream");
+    }
+
     // TODO incorporate into test
     if (sentry_options_get_enable_logs(options)) {
         sentry_log_trace("We log it up  %i%%, %s style", 100, "trace");
@@ -406,12 +411,6 @@
             100, 5u, (void *)0x12345678);
 
         sentry_log_error("Character '%c' is invalid", 'X');
-=======
-    if (has_arg(argc, argv, "attachment")) {
-        sentry_attachment_t *bytes
-            = sentry_attach_bytes("\xc0\xff\xee", 3, "bytes.bin");
-        sentry_attachment_set_content_type(bytes, "application/octet-stream");
->>>>>>> e2c2c052
     }
 
     if (!has_arg(argc, argv, "no-setup")) {
