--- conflicted
+++ resolved
@@ -235,10 +235,9 @@
         }
 
         if (has_arg(argc, argv, "child-spans")) {
-<<<<<<< HEAD
-            sentry_value_t child
+            sentry_span_t *child
                 = sentry_span_start_child(tx, "littler.teapot", NULL);
-            sentry_value_t grandchild
+            sentry_span_t *grandchild
                 = sentry_span_start_child(child, "littlest.teapot", NULL);
 
             if (has_arg(argc, argv, "error-status")) {
@@ -246,12 +245,6 @@
                 sentry_span_set_status(
                     grandchild, SENTRY_SPAN_STATUS_ALREADY_EXISTS);
             }
-=======
-            sentry_span_t *child_ctx
-                = sentry_transaction_start_child(tx, "littler.teapot", NULL);
-            sentry_span_t *grandchild_ctx
-                = sentry_span_start_child(child_ctx, "littlest.teapot", NULL);
->>>>>>> 879ed59e
 
             sentry_span_finish(tx, grandchild);
             sentry_span_finish(tx, child);
