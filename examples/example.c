#ifdef _WIN32
#    define WIN32_LEAN_AND_MEAN
#    define NOMINMAX
#    define _CRT_SECURE_NO_WARNINGS
#endif

#include "sentry.h"
#include <stdbool.h>
#include <stdio.h>
#include <stdlib.h>
#include <string.h>
#ifdef NDEBUG
#    undef NDEBUG
#endif
#include <assert.h>

#ifdef SENTRY_PLATFORM_WINDOWS
#    include <synchapi.h>
#    define sleep_s(SECONDS) Sleep((SECONDS)*1000)
#else
#    include <signal.h>
#    include <unistd.h>
#    define sleep_s(SECONDS) sleep(SECONDS)
#endif

static void
print_envelope(sentry_envelope_t *envelope, void *unused_state)
{
    (void)unused_state;
    size_t size_out = 0;
    char *s = sentry_envelope_serialize(envelope, &size_out);
    printf("%s", s);
    sentry_free(s);
    sentry_envelope_free(envelope);
}

static bool
has_arg(int argc, char **argv, const char *arg)
{
    for (int i = 1; i < argc; i++) {
        if (strcmp(argv[i], arg) == 0) {
            return true;
        }
    }
    return false;
}

#ifdef SENTRY_PLATFORM_AIX
// AIX has a null page mapped to the bottom of memory, which means null derefs
// don't segfault. try dereferencing the top of memory instead; the top nibble
// seems to be unusable.
static void *invalid_mem = (void *)0xFFFFFFFFFFFFFF9B; // -100 for memset
#else
static void *invalid_mem = (void *)1;
#endif

static void
trigger_crash()
{
    memset((char *)invalid_mem, 1, 100);
}

int
main(int argc, char **argv)
{
    sentry_options_t *options = sentry_options_new();

    // this is an example. for real usage, make sure to set this explicitly to
    // an app specific cache location.
    sentry_options_set_database_path(options, ".sentry-native");
    sentry_options_set_auto_session_tracking(options, false);
    sentry_options_set_symbolize_stacktraces(options, true);

    sentry_options_set_environment(options, "development");
    // sentry defaults this to the `SENTRY_RELEASE` env variable
    if (!has_arg(argc, argv, "release-env")) {
        sentry_options_set_release(options, "test-example-release");
    }

    if (has_arg(argc, argv, "log")) {
        sentry_options_set_debug(options, 1);
    }

    if (has_arg(argc, argv, "attachment")) {
        // assuming the example / test is run directly from the cmake build
        // directory
        sentry_options_add_attachment(options, "./CMakeCache.txt");
    }

    if (has_arg(argc, argv, "stdout")) {
        sentry_options_set_transport(
            options, sentry_transport_new(print_envelope));
    }

    if (has_arg(argc, argv, "capture-transaction")) {
        sentry_options_set_traces_sample_rate(options, 1.0);
    }

    sentry_init(options);

    if (!has_arg(argc, argv, "no-setup")
        || has_arg(argc, argv, "capture-transaction")) {

        sentry_set_transaction("test-transaction");
        sentry_set_level(SENTRY_LEVEL_WARNING);
        sentry_set_extra("extra stuff", sentry_value_new_string("some value"));
        sentry_set_extra("…unicode key…",
            // https://xkcd.com/1813/ :-)
            sentry_value_new_string("őá…–🤮🚀¿ 한글 테스트"));
        sentry_set_tag("expected-tag", "some value");
        sentry_set_tag("not-expected-tag", "some value");
        sentry_remove_tag("not-expected-tag");

        sentry_value_t context = sentry_value_new_object();
        sentry_value_set_by_key(
            context, "type", sentry_value_new_string("runtime"));
        sentry_value_set_by_key(
            context, "name", sentry_value_new_string("testing-runtime"));
        sentry_set_context("runtime", context);

        sentry_value_t user = sentry_value_new_object();
        sentry_value_set_by_key(user, "id", sentry_value_new_int32(42));
        sentry_value_set_by_key(
            user, "username", sentry_value_new_string("some_name"));
        sentry_set_user(user);

        sentry_value_t default_crumb
            = sentry_value_new_breadcrumb(NULL, "default level is info");
        sentry_add_breadcrumb(default_crumb);

        sentry_value_t debug_crumb
            = sentry_value_new_breadcrumb("http", "debug crumb");
        sentry_value_set_by_key(
            debug_crumb, "category", sentry_value_new_string("example!"));
        sentry_value_set_by_key(
            debug_crumb, "level", sentry_value_new_string("debug"));
        sentry_add_breadcrumb(debug_crumb);

        sentry_value_t nl_crumb
            = sentry_value_new_breadcrumb(NULL, "lf\ncrlf\r\nlf\n...");
        sentry_value_set_by_key(
            nl_crumb, "category", sentry_value_new_string("something else"));
        sentry_add_breadcrumb(nl_crumb);
    }

    if (has_arg(argc, argv, "start-session")) {
        sentry_start_session();
    }

    if (has_arg(argc, argv, "overflow-breadcrumbs")) {
        for (size_t i = 0; i < 101; i++) {
            char buffer[4];
            snprintf(buffer, 4, "%zu", i);
            sentry_add_breadcrumb(sentry_value_new_breadcrumb(0, buffer));
        }
    }

    if (has_arg(argc, argv, "capture-multiple")) {
        for (size_t i = 0; i < 10; i++) {
            char buffer[10];
            snprintf(buffer, 10, "Event #%zu", i);

            sentry_value_t event = sentry_value_new_message_event(
                SENTRY_LEVEL_INFO, NULL, buffer);
            sentry_capture_event(event);
        }
    }

    if (has_arg(argc, argv, "reinstall")) {
        sentry_reinstall_backend();
    }

    if (has_arg(argc, argv, "sleep")) {
        sleep_s(10);
    }

    if (has_arg(argc, argv, "crash")) {
        trigger_crash();
    }
    if (has_arg(argc, argv, "assert")) {
        assert(0);
    }
    if (has_arg(argc, argv, "abort")) {
        abort();
    }
#ifdef SENTRY_PLATFORM_UNIX
    if (has_arg(argc, argv, "raise")) {
        raise(SIGSEGV);
    }
    if (has_arg(argc, argv, "kill")) {
        kill(getpid(), SIGSEGV);
    }
#endif

    if (has_arg(argc, argv, "capture-event")) {
        sentry_value_t event = sentry_value_new_message_event(
            SENTRY_LEVEL_INFO, "my-logger", "Hello World!");
        if (has_arg(argc, argv, "add-stacktrace")) {
            sentry_event_value_add_stacktrace(event, NULL, 0);
        }
        sentry_capture_event(event);
    }
    if (has_arg(argc, argv, "capture-exception")) {
        sentry_value_t exc = sentry_value_new_exception(
            "ParseIntError", "invalid digit found in string");
        if (has_arg(argc, argv, "add-stacktrace")) {
            sentry_value_t stacktrace = sentry_value_new_stacktrace(NULL, 0);
            sentry_value_set_by_key(exc, "stacktrace", stacktrace);
        }
        sentry_value_t event = sentry_value_new_event();
        sentry_event_add_exception(event, exc);

        sentry_capture_event(event);
    }

    if (has_arg(argc, argv, "capture-transaction")) {
        sentry_value_t tx_ctx
            = sentry_value_new_transaction("I'm a little teapot",
                "Short and stout here is my handle and here is my spout");

        if (has_arg(argc, argv, "unsample-tx")) {
            sentry_transaction_set_sampled(tx_ctx, 0);
        }

<<<<<<< HEAD
        sentry_value_t tx = sentry_start_transaction(tx_ctx);
=======
        sentry_value_t tx = sentry_transaction_start(tx_ctx);
>>>>>>> 863e7c15
        sentry_transaction_finish(tx);
    }

    // make sure everything flushes
    sentry_close();

    if (has_arg(argc, argv, "sleep-after-shutdown")) {
        sleep_s(1);
    }

    if (has_arg(argc, argv, "crash-after-shutdown")) {
        trigger_crash();
    }
}<|MERGE_RESOLUTION|>--- conflicted
+++ resolved
@@ -222,11 +222,7 @@
             sentry_transaction_set_sampled(tx_ctx, 0);
         }
 
-<<<<<<< HEAD
-        sentry_value_t tx = sentry_start_transaction(tx_ctx);
-=======
         sentry_value_t tx = sentry_transaction_start(tx_ctx);
->>>>>>> 863e7c15
         sentry_transaction_finish(tx);
     }
 
