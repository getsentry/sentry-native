# Changelog

## Unreleased

<<<<<<< HEAD
**Internal**:

- (Android) Switch ndk back to `libc++_static`, and hide it from prefab ([#996](https://github.com/getsentry/sentry-native/pull/996))
=======
**Features**:

- Change the timestamp resolution to microseconds. ([#995](https://github.com/getsentry/sentry-native/pull/995))
>>>>>>> 3f3a880e

## 0.7.4

**Fixes**:

- Allow `crashpad` to run under [Epic's Anti-Cheat Client](https://dev.epicgames.com/docs/game-services/anti-cheat/using-anti-cheat#external-crash-dumpers) by deferring the full `crashpad_handler` access rights to the client application until a crash occurred. ([#980](https://github.com/getsentry/sentry-native/pull/980), [crashpad#99](https://github.com/getsentry/crashpad/pull/99))
- Reserve enough stack space on Windows for our handler to run when the stack is exhausted from stack-overflow. ([#982](https://github.com/getsentry/sentry-native/pull/982))
- Only configure a `sigaltstack` in `inproc` if no previous configuration exists on Linux and Android. ([#982](https://github.com/getsentry/sentry-native/pull/982))
- Store transaction `data` in the event property `extra` since the `data` property is discarded by `relay`. ([#986](https://github.com/getsentry/sentry-native/issues/986))

**Docs**:

- Add compile-time flag `SENTRY_TRANSPORT_COMPRESSION` description to the `README.md` file. ([#976](https://github.com/getsentry/sentry-native/pull/976))

**Internal**:

- Move sentry-android-ndk JNI related parts from sentry-java to sentry-native ([#944](https://github.com/getsentry/sentry-native/pull/944))
  This will create a pre-built `io.sentry:sentry-native-ndk` maven artifact, suitable for being consumed by Android apps.

**Thank you**:

- [@AenBleidd](https://github.com/AenBleidd)
- [@kristjanvalur](https://github.com/kristjanvalur)

## 0.7.2

**Features**:

- Add optional Gzip transport compression via build option `SENTRY_TRANSPORT_COMPRESSION`. Requires system `zlib`. ([#954](https://github.com/getsentry/sentry-native/pull/954))
- Enable automatic MIME detection of attachments sent with crash-reports from the `crashpad_handler`. ([#973](https://github.com/getsentry/sentry-native/pull/973), [crashpad#98](https://github.com/getsentry/crashpad/pull/98))

**Fixes**:

- Fix the Linux build when targeting RISC-V. ([#972](https://github.com/getsentry/sentry-native/pull/972))

**Thank you**:

- [@Strive-Sun](https://github.com/Strive-Sun)
- [@jwinarske](https://github.com/jwinarske)

## 0.7.1

**Features**:

- Add user feedback capability to the Native SDK. ([#966](https://github.com/getsentry/sentry-native/pull/966))

**Internal**:

- Remove the `CRASHPAD_WER_ENABLED` build flag. The WER module is now built for all supported Windows targets, and registration is conditional on runtime Windows version checks. ([#950](https://github.com/getsentry/sentry-native/pull/950), [crashpad#96](https://github.com/getsentry/crashpad/pull/96))

**Docs**:

- Add usage of the breadcrumb `data` property to the example. [#951](https://github.com/getsentry/sentry-native/pull/951)

## 0.7.0

**Breaking changes**:

- Make `crashpad` the default backend for Linux. ([#927](https://github.com/getsentry/sentry-native/pull/927))
- Remove build option `SENTRY_CRASHPAD_SYSTEM`. ([#928](https://github.com/getsentry/sentry-native/pull/928))

**Fixes**:

- Maintain `crashpad` client instance during Native SDK lifecycle. ([#910](https://github.com/getsentry/sentry-native/pull/910))
- Specify correct dependencies for CMake client projects using a system-provided breakpad. ([#926](https://github.com/getsentry/sentry-native/pull/926))
- Correct the Windows header include used by `sentry.h`, which fixes the build of [Swift bindings](https://github.com/thebrowsercompany/swift-sentry). ([#935](https://github.com/getsentry/sentry-native/pull/935))

**Internal**:

- Updated `crashpad` to 2023-11-24. ([#912](https://github.com/getsentry/sentry-native/pull/912), [crashpad#91](https://github.com/getsentry/crashpad/pull/91))
- Fixing `crashpad` build for Windows on ARM64. ([#919](https://github.com/getsentry/sentry-native/pull/919), [crashpad#90](https://github.com/getsentry/crashpad/pull/90), [crashpad#92](https://github.com/getsentry/crashpad/pull/92), [crashpad#93](https://github.com/getsentry/crashpad/pull/93), [crashpad#94](https://github.com/getsentry/crashpad/pull/94))
- Remove options memory leak during consent setting. ([#922](https://github.com/getsentry/sentry-native/pull/922))

**Thank you**:

Features, fixes and improvements in this release have been contributed by:

- [@compnerd](https://github.com/compnerd)
- [@stima](https://github.com/stima)
- [@hyp](https://github.com/hyp)

## 0.6.7

**Fixes**:

- Disable sigaltstack on Android. ([#901](https://github.com/getsentry/sentry-native/pull/901))
- Prevent stuck crashpad-client on Windows. ([#902](https://github.com/getsentry/sentry-native/pull/902), [crashpad#89](https://github.com/getsentry/crashpad/pull/89))

## 0.6.6

**Fixes**:

- Use a more up-to-date version of `mini_chromium` as a `crashpad` dependency, which fixes a build error on some systems. ([#891](https://github.com/getsentry/sentry-native/pull/891), [crashpad#88](https://github.com/getsentry/crashpad/pull/88))

**Internal**:

- Updated `libunwindstack` to 2023-09-13. ([#884](https://github.com/getsentry/sentry-native/pull/884), [libunwindstack-ndk#8](https://github.com/getsentry/libunwindstack-ndk/pull/8))
- Updated `crashpad` to 2023-09-28. ([#891](https://github.com/getsentry/sentry-native/pull/891), [crashpad#88](https://github.com/getsentry/crashpad/pull/88))
- Updated `breakpad` to 2023-10-02. ([#892](https://github.com/getsentry/sentry-native/pull/892), [breakpad#38](https://github.com/getsentry/breakpad/pull/38))

**Thank you**:

Features, fixes and improvements in this release have been contributed by:

- [@sapphonie](https://github.com/sapphonie)

## 0.6.5

**Fixes**:

- Remove deadlock pattern in dynamic sdk-name assignment ([#858](https://github.com/getsentry/sentry-native/pull/858))

## 0.6.4

**Fixes**:

- Crash events are initialized with level `FATAL` ([#852](https://github.com/getsentry/sentry-native/pull/852))
- Fix MSVC compiler error with on non-Unicode systems ([#846](https://github.com/getsentry/sentry-native/pull/846), [crashpad#85](https://github.com/getsentry/crashpad/pull/85))

**Features**:

- crashpad_handler: log `body` if minidump endpoint response is not `OK` ([#851](https://github.com/getsentry/sentry-native/pull/851), [crashpad#87](https://github.com/getsentry/crashpad/pull/87))

**Thank you**:

Features, fixes and improvements in this release have been contributed by:

- [@xyz1001](https://github.com/xyz1001)

## 0.6.3

**Features**:

- Disable PC adjustment in the backend for libunwindstack ([#839](https://github.com/getsentry/sentry-native/pull/839))
- Crashpad backend allows inspection and enrichment of the crash event in the on_crash/before_send hooks ([#843](https://github.com/getsentry/sentry-native/pull/843))
- Add http-proxy support to the `crashpad_handler` ([#847](https://github.com/getsentry/sentry-native/pull/847), [crashpad#86](https://github.com/getsentry/crashpad/pull/86))

**Internal**:

- Updated Breakpad backend to 2023-05-03. ([#836](https://github.com/getsentry/sentry-native/pull/836), [breakpad#35](https://github.com/getsentry/breakpad/pull/35))
- Updated Crashpad backend to 2023-05-03. ([#837](https://github.com/getsentry/sentry-native/pull/837), [crashpad#82](https://github.com/getsentry/crashpad/pull/82))

## 0.6.2

**Features**:

- Extend API with ptr/len-string interfaces. ([#827](https://github.com/getsentry/sentry-native/pull/827))
- Allow setting sdk_name at runtime ([#834](https://github.com/getsentry/sentry-native/pull/834))

## 0.6.1

**Fixes**:

- Remove OpenSSL as direct dependency for the crashpad backend on Linux. ([#812](https://github.com/getsentry/sentry-native/pull/812), [crashpad#81](https://github.com/getsentry/crashpad/pull/81))
- Check `libcurl` for feature `AsynchDNS` at compile- and runtime. ([#813](https://github.com/getsentry/sentry-native/pull/813))
- Allow setting `CRASHPAD_WER_ENABLED` when using system crashpad. ([#816](https://github.com/getsentry/sentry-native/pull/816))

**Docs**:

- Add badges for conan, nix and vcpkg package-repos to README. ([#795](https://github.com/getsentry/sentry-native/pull/795))

**Thank you**:

Features, fixes and improvements in this release have been contributed by:

- [@Cyriuz](https://github.com/Cyriuz)
- [@MartinDelille](https://github.com/MartinDelille)

## 0.6.0

**Breaking changes**:

- When built as a shared library for Android or Linux, the Native SDK limits the export of symbols to the `sentry_`-prefix. The option `SENTRY_EXPORT_SYMBOLS` is no longer available and the linker settings are constrained to the Native SDK and no longer `PUBLIC` to parent projects. ([#363](https://github.com/getsentry/sentry-native/pull/363))

**Features**:

- A session may be ended with a different status code. ([#801](https://github.com/getsentry/sentry-native/pull/801))

**Fixes**:

- Switch Crashpad transport on Linux to use libcurl ([#803](https://github.com/getsentry/sentry-native/pull/803), [crashpad#75](https://github.com/getsentry/crashpad/pull/75), [crashpad#79](https://github.com/getsentry/crashpad/pull/79))
- Avoid accidentally mutating CONTEXT when client-side stack walking in Crashpad ([#803](https://github.com/getsentry/sentry-native/pull/803), [crashpad#77](https://github.com/getsentry/crashpad/pull/77))
- Fix various mingw compilation issues ([#794](https://github.com/getsentry/sentry-native/pull/794), [crashpad#78](https://github.com/getsentry/crashpad/pull/78))

**Internal**:

- Updated Crashpad backend to 2023-02-07. ([#803](https://github.com/getsentry/sentry-native/pull/803), [crashpad#80](https://github.com/getsentry/crashpad/pull/80))
- CI: Updated GitHub Actions to test on LLVM-mingw. ([#797](https://github.com/getsentry/sentry-native/pull/797))
- Updated Breakpad backend to 2023-02-08. ([#805](https://github.com/getsentry/sentry-native/pull/805), [breakpad#34](https://github.com/getsentry/breakpad/pull/34))
- Updated libunwindstack to 2023-02-09. ([#807](https://github.com/getsentry/sentry-native/pull/807), [libunwindstack-ndk#7](https://github.com/getsentry/libunwindstack-ndk/pull/7))

**Thank you**:

Features, fixes and improvements in this release have been contributed by:

- [@BogdanLivadariu](https://github.com/BogdanLivadariu)
- [@ShawnCZek](https://github.com/ShawnCZek)
- [@past-due](https://github.com/past-due)

## 0.5.4

**Fixes**:

- Better error messages in `sentry_transport_curl`. ([#777](https://github.com/getsentry/sentry-native/pull/777))
- Increased curl headers buffer size to 512 (in `sentry_transport_curl`). ([#784](https://github.com/getsentry/sentry-native/pull/784))
- Fix sporadic crash on Windows due to race condition when initializing background-worker thread-id. ([#785](https://github.com/getsentry/sentry-native/pull/785))
- Open the database file-lock on "UNIX" with `O_RDRW` ([#791](https://github.com/getsentry/sentry-native/pull/791))

**Internal**:

- Updated Breakpad and Crashpad backends to 2022-12-12. ([#778](https://github.com/getsentry/sentry-native/pull/778))

**Thank you**:

Features, fixes and improvements in this release have been contributed by:

- [@cnicolaescu](https://github.com/cnicolaescu)

## 0.5.3

**Fixes**:

- Linux module-finder now also searches for code-id in ".note" ELF sections ([#775](https://github.com/getsentry/sentry-native/pull/775))

**Internal**:

- CI: updated github actions to upgrade deprecated node runners. ([#767](https://github.com/getsentry/sentry-native/pull/767))
- CI: upgraded Ubuntu to 20.04 for "old gcc" (v7) job due to deprecation. ([#768](https://github.com/getsentry/sentry-native/pull/768))

## 0.5.2

**Fixes**:

- Fix build when CMAKE_VS_WINDOWS_TARGET_PLATFORM_VERSION is undefined. ([crashpad#73](https://github.com/getsentry/crashpad/pull/73))

**Internal**:

- Updated Breakpad and Crashpad backends to 2022-10-17. ([#765](https://github.com/getsentry/sentry-native/pull/765))

**Thank you**:

Features, fixes and improvements in this release have been contributed by:

- [@AenBleidd](https://github.com/AenBleidd)

## 0.5.1

**Features**:

- Crashpad on Windows now supports `fast-fail` crashes via a registered Windows Error Reporting (WER) module. ([#735](https://github.com/getsentry/sentry-native/pull/735))

**Fixes**:

- Fix "flush" implementation of winhttp transport. ([#763](https://github.com/getsentry/sentry-native/pull/763))

**Internal**:

- Updated libunwindstack-ndk submodule to 2022-09-16. ([#759](https://github.com/getsentry/sentry-native/pull/759))
- Updated Breakpad and Crashpad backends to 2022-09-14. ([#735](https://github.com/getsentry/sentry-native/pull/735))
- Be more defensive around transactions ([#757](https://github.com/getsentry/sentry-native/pull/757))
- Added a CI timeout for the Android simulator start. ([#764](https://github.com/getsentry/sentry-native/pull/764))

## 0.5.0

**Features**:

- Provide `on_crash()` callback to allow clients to act on detected crashes.
  Users often inquired about distinguishing between crashes and "normal" events in the `before_send()` hook. `on_crash()` can be considered a replacement for `before_send()` for crash events, where the goal is to use `before_send()` only for normal events, while `on_crash()` is only invoked for crashes. This change is backward compatible for current users of `before_send()` and allows gradual migration to `on_crash()` ([see the docs for details](https://docs.sentry.io/platforms/native/configuration/filtering/)). ([#724](https://github.com/getsentry/sentry-native/pull/724), [#734](https://github.com/getsentry/sentry-native/pull/734))

**Fixes**:

- Make Windows ModuleFinder more resilient to missing Debug Info ([#732](https://github.com/getsentry/sentry-native/pull/732))
- Aligned pre-send event processing in `sentry_capture_event()` with the [cross-SDK session filter order](https://develop.sentry.dev/sdk/sessions/#filter-order) ([#729](https://github.com/getsentry/sentry-native/pull/729))
- Align the default value initialization for the `environment` payload attribute with the [developer documentation](https://develop.sentry.dev/sdk/event-payloads/#optional-attribute) ([#739](https://github.com/getsentry/sentry-native/pull/739))
- Iterate all debug directory entries when parsing PE modules for a valid CodeView record ([#740](https://github.com/getsentry/sentry-native/pull/740))

**Thank you**:

Features, fixes and improvements in this release have been contributed by:

- [@espkk](https://github.com/espkk)

## 0.4.18

**Features**:

- The crashpad backend now captures thread names. ([#725](https://github.com/getsentry/sentry-native/pull/725))
- The inproc backend now captures the context registers. ([#714](https://github.com/getsentry/sentry-native/pull/714))
- A new set of APIs to get the sentry SDK version at runtime. ([#726](https://github.com/getsentry/sentry-native/pull/726))
- Add more convenient APIs to attach stack traces to exception or thread values. ([#723](https://github.com/getsentry/sentry-native/pull/723))
- Allow disabling the crash reporting backend at runtime. ([#717](https://github.com/getsentry/sentry-native/pull/717))

**Fixes**:

- Improved heuristics flagging sessions as "crashed". ([#719](https://github.com/getsentry/sentry-native/pull/719))

**Internal**:

- Updated Breakpad and Crashpad backends to 2022-06-14. ([#725](https://github.com/getsentry/sentry-native/pull/725))

**Thank you**:

Features, fixes and improvements in this release have been contributed by:

- [@olback](https://github.com/olback)

## 0.4.17

**Fixes**:

- sentry-native now successfully builds when examples aren't included. ([#702](https://github.com/getsentry/sentry-native/pull/702))

**Thank you**:

Features, fixes and improvements in this release have been contributed by:

- [@AenBleidd](https://github.com/AenBleidd)

## 0.4.16

**Features**:

- Removed the `SENTRY_PERFORMANCE_MONITORING` compile flag requirement to access performance monitoring in the Sentry SDK. Performance monitoring is now available to everybody who has opted into the experimental API.
- New API to check whether the application has crashed in the previous run: `sentry_get_crashed_last_run()` and `sentry_clear_crashed_last_run()` ([#685](https://github.com/getsentry/sentry-native/pull/685)).
- Allow overriding the SDK name at build time - set the `SENTRY_SDK_NAME` CMake cache variable.
- More aggressively prune the Crashpad database. ([#698](https://github.com/getsentry/sentry-native/pull/698))

**Internal**:

- Project IDs are now treated as opaque strings instead of integer values. ([#690](https://github.com/getsentry/sentry-native/pull/690))
- Updated Breakpad and Crashpad backends to 2022-04-12. ([#696](https://github.com/getsentry/sentry-native/pull/696))

**Fixes**:

- Updated CI as well as list of supported platforms to reflect Windows Server 2016, and therefore MSVC 2017 losing active support.
- Correctly free Windows Mutexes in Crashpad backend.

**Thank you**:

Features, fixes and improvements in this release have been contributed by:

- [@zhaowq32](https://github.com/zhaowq32)

## 0.4.15

**Fixes**:

- Fix contexts from the scope not being attached to events correctly.
- Improve performance of event serialization.

## 0.4.14

**Features**:

- The Sentry SDK now has experimental support for performance monitoring.
  The performance monitoring API allows manually creating transactions and instrumenting spans, and offers APIs for distributed tracing.
  The API is currently disabled by default and needs to be enabled via a compile-time `SENTRY_PERFORMANCE_MONITORING` flag.
  For more information, take a look at the more detailed [documentation of performance monitoring](https://docs.sentry.io/platforms/native/performance/).
- Sentry now has an explicit `sentry_flush` method that blocks the calling thread for the given time, waiting for the transport queue to be flushed. Custom transports need to implement a new `flush_hook` for this to work.

**Fixes**:

- Fix Sentry API deadlocking when the SDK was not initialized (or `sentry_init` failed).
- The rate limit handling of the default transports was updated to match the expected behavior.
- The Windows OS version is now read from the Registry and is more accurate.
- The `SENTRY_LIBRARY_TYPE` CMake option is now correctly honored.
- The Linux Modulefinder was once again improved to increase its memory safety and reliability.

**Thank you**:

Features, fixes and improvements in this release have been contributed by:

- [@Mixaill](https://github.com/Mixaill)

## 0.4.13

**Features**:

- Add client-side stackwalking on Linux, Windows, and macOS (disabled by default).
- CMake: add ability to set solution folder name.
- Add AIX support.

**Fixes**:

- CMake: check whether libcurl was already found.
- Increment CXX standard version to 14 to allow crashpad to build.

**Internal**:

- Update Crashpad and Breakpad submodules to 2021-12-03.

**Thank you**:

Features, fixes and improvements in this release have been contributed by:

- [@Mixaill](https://github.com/Mixaill)
- [@ladislavmacoun](https://github.com/ladislavmacoun)
- [@NattyNarwhal](https://github.com/NattyNarwhal)
- [@mjvankampen](https://github.com/mjvankampen)

## 0.4.12

**Features**:

- Make the shutdown timeout configurable via `sentry_options_set_shutdown_timeout`.

**Fixes**:

- The crashpad backend compiles with mingw again.
- Build System improvements.

**Thank you**:

Features, fixes and improvements in this release have been contributed by:

- [@irov](https://github.com/irov)
- [@past-due](https://github.com/past-due)
- [@andrei-mu](https://github.com/andrei-mu)
- [@rpadaki](https://github.com/rpadaki)

## 0.4.11

**Fixes**:

- The crashpad backend now respects the `max_breadcrumbs` setting.
- Hanging HTTP requests will now be canceled on shutdown in the WinHTTP transport.
- The Modulefinder and Android unwinder now use safer memory access.
- Possible races and deadlocks have been fixed in `init`/`close`, and in API related to sessions.

**Thank you**:

Features, fixes and improvements in this release have been contributed by:

- [@smibe](https://github.com/smibe)

## 0.4.10

**Fixes**:

- Fix a potential deadlock in macOS modulefinder.
- Lower Stack usage, to lower change of stack overflows.
- Avoid a double-free when parsing an invalid DSN.
- Improvements to Unity Builds and 32-bit Builds.
- Fix infinite recursion in signal handler by correctly cleaning up on shutdown.

**Internal**:

- Update Crashpad and Breakpad submodules to 2021-06-14.

**Thank you**:

Features, fixes and improvements in this release have been contributed by:

- [@janisozaur](https://github.com/janisozaur)
- [@bschatt](https://github.com/bschatt)
- [@GenuineAster](https://github.com/GenuineAster)

## 0.4.9

**Features**:

- Rewrote the Linux modulefinder which should now work correctly when encountering gaps in the memory mapping of loaded libraries, and supports libraries loaded from a file offset, such as libraries loaded directly from `.apk` files on Android.
- Invoke the `before_send` hook at time of a hard crash when using the Windows or Linux Crashpad backend.
- Added the following new convenience functions:
  - `sentry_value_new_exception`
  - `sentry_value_new_thread`
  - `sentry_value_new_stacktrace`
  - `sentry_event_add_exception`
  - `sentry_event_add_thread`
  - The `sentry_event_value_add_stacktrace` is deprecated.
- Renamed `sentry_shutdown` to `sentry_close`, though the old function is still available.
- Updated Qt integration to Qt 6.

**Fixes**:

- Optimized and fixed bugs in the JSON parser/serializer.
- Build fixes for PPC and universal macOS.
- Fixes to build using musl libc.
- Correctness fixes around printf and strftime usage.
- Allow building and running on older macOS versions.

**Internal**:

- Update Crashpad and Breakpad submodules to 2021-04-12

**Thank you**:

Features, fixes and improvements in this release have been contributed by:

- [@mastertheknife](https://github.com/mastertheknife)
- [@torarnv](https://github.com/torarnv)
- [@encounter](https://github.com/encounter)

## 0.4.8

**Features**:

- The unwinder on Android was updated to a newer version.
- Experimental support for the Breakpad backend on Android and iOS.

**Fixes**:

- Fixed some memory leaks on Windows.
- Build System improvements.

**Thank you**:

Features, fixes and improvements in this release have been contributed by:

- [@Mixaill](https://github.com/Mixaill)
- [@daxpedda](https://github.com/daxpedda)
- [@Amphaal](https://github.com/Amphaal)

## 0.4.7

**Features**:

- Events will automatically get an `os` context with OS version information.
- Added a new `max_breadcrumbs` option.

**Fixes**:

- Fixed some memory leaks related to bounded breadcrumbs.

## 0.4.6

**Fixes**:

- Restore compatibility with CMake 3.10 (as used in Android NDK Tools)

**Internal**:

- Update Crashpad and Breakpad submodules to 2021-01-25

## 0.4.5

**Features**:

- The Breakpad backend is now supported on macOS, although the crashpad backend is recommended on that platform.
- Added a new `sentry_reinstall_backend` function which can be used in case a third-party library is overriding the signal/exception handler.
- Add a Qt integration that hooks into Qt logging (opt-in CMake option).
- Expose the sentry-native version via CMake.

**Fixes**:

- Install `.pdb` files correctly.
- Improve macOS runtime version detection.
- Fixed a potential segfault when doing concurrent scope modification.

**Thank you**:

Features, fixes and improvements in this release have been contributed by:

- [@Mixaill](https://github.com/Mixaill)
- [@eakoli](https://github.com/eakoli)
- [@GenuineAster](https://github.com/GenuineAster)
- [@daxpedda](https://github.com/daxpedda)
- [@torarnv](https://github.com/torarnv)

## 0.4.4

**Features**:

- The `sentry_get_modules_list` function was made public, which will return a list of loaded libraries that will be sent to sentry with each event.
- A new `sentry_options_set_transport_thread_name` function was added to set an explicit name for sentries http transport thread.

**Fixes**:

- The session duration is now printed in a locale-independent way, avoiding invalid session payloads.
- Correctly clean up locks and pass the Windows Application Verifier.
- Build fixes for MinGW and better documentation for universal MacOS builds.
- Crashes captured by the `crashpad` backend _after_ calling `sentry_shutdown` will now have the full metadata.

**Thank you**:

Features, fixes and improvements in this release have been contributed by:

- [@Mixaill](https://github.com/Mixaill)

## 0.4.3

**Caution**:

- The representation of `sentry_value_t` was changed to avoid problems with the newly introduced Memory Tagging Extension (MTE) on ARM / Android.
  Implementation details of `sentry_value_t` were never considered public, and it should always be treated as an opaque type.

**Fixes**:

- Fix corrupted breadcrumb data when using the crashpad backend on Windows.
- Avoid sending empty envelopes when using the crashpad backend.
- Correctly encode the signal number when using the Windows inproc backend, avoiding a processing Error.
- Unwind from the local call-stack, fixing empty stacktraces when using the inproc backend on Linux.
- Improvements to the Build configuration.

**Thank you**:

Features, fixes and improvements in this release have been contributed by:

- [@4diekmann](https://github.com/4diekmann)
- [@variar](https://github.com/variar)
- [@Mixaill](https://github.com/Mixaill)

## 0.4.2

**Fixes**:

- Sampled (discarded) events still contribute to a sessions `errors` count.
- Initialize all static data structures.

## 0.4.1

**Fixes**:

- Fix parsing rate limit headers with multiple categories.

## 0.4.0

**Breaking Changes**:

- The minimum CMake version required to build on windows was raised to `3.16.4` to avoid potential build failures on older versions.
- The `sentry_get_options` function was removed, as it was unsafe to use after a `sentry_shutdown` call.
- The `sentry_options_set_logger` function now accepts a `userdata` parameter.
- The `name` parameter of `sentry_options_add_attachment(w)` was removed, it will now be inferred from the filename of `path`.
- The transport startup hook that is set via `sentry_transport_set_startup_func` now needs to return an `int`, and a failure will propagate to `sentry_init`.
- The return value of the transport shutdown hook set via `sentry_transport_set_shutdown_func` was also changed to return an `int`.
- Both functions should return _0_ on success, and a non-zero error code on failure, as does `sentry_init`.
- Similarly, the return value of `sentry_shutdown` was also changed to an `int`, and will return _0_ on success and a non-zero error code on unclean shutdown.
- Documentation for custom transports was updated to highlight the ordering requirements of submitted envelopes, which is important for release health.

```c
// before
sentry_options_set_logger(options, my_custom_logger);
sentry_options_add_attachment(options, "some-attachment", "/path/to/some-attachment.txt");

void transport_startup(sentry_options_t *options, void*state) {
}
sentry_transport_set_startup_func(transport, transport_startup);
bool transport_shutdown(uint64_t timeout, void*state) {
  return true;
}
sentry_transport_set_shutdown_func(transport, transport_shutdown);

// after
sentry_options_set_logger(options, my_custom_logger, NULL);
sentry_options_add_attachment(options, "/path/to/some-attachment.txt");

int transport_startup(sentry_options_t *options, void*state) {
  return 0;
}
sentry_transport_set_startup_func(transport, transport_startup);
int transport_shutdown(uint64_t timeout, void*state) {
  return 0;
}
sentry_transport_set_shutdown_func(transport, transport_shutdown);
```

**Features**:

- [Release Health](https://docs.sentry.io/workflow/releases/health/) support is now stable and enabled by default. After the update, you will see the number of crash free sessions and crash free users on the Releases page in Sentry. To disable automatic session tracking, use `sentry_options_set_auto_session_tracking`.
- Breakpad support for Windows. This allows you to use `sentry-native` even on Windows XP! ([#278](https://github.com/getsentry/sentry-native/pull/278))
- Add an in-process backend for Windows. As opposed to Breakpad, stack traces are generated on the device and sent to Sentry for symbolication. ([#287](https://github.com/getsentry/sentry-native/pull/287))
- Support for the Crashpad backend was fixed and enabled for Linux. ([#320](https://github.com/getsentry/sentry-native/pull/320))
- A new `SENTRY_BREAKPAD_SYSTEM` CMake option was added to link to the system-installed breakpad client instead of building it as part of sentry.

**Fixes**:

- Reworked thread synchronization code and logic in `sentry_shutdown`, avoiding an abort in case of an unclean shutdown. ([#323](https://github.com/getsentry/sentry-native/pull/323))
- Similarly, reworked global options handling, avoiding thread safety issues. ([#333](https://github.com/getsentry/sentry-native/pull/333))
- Fixed errors not being properly recorded in sessions. ([#317](https://github.com/getsentry/sentry-native/pull/317))
- Fixed some potential memory leaks and other issues. ([#304](https://github.com/getsentry/sentry-native/pull/304) and others)

**Thank you**:

Features, fixes and improvements in this release have been contributed by:

- [@eakoli](https://github.com/eakoli)
- [@Mixaill](https://github.com/Mixaill)
- [@irov](https://github.com/irov)
- [@jblazquez](https://github.com/jblazquez)
- [@daxpedda](https://github.com/daxpedda)

## 0.3.4

**Fixes**:

- Invalid memory access when `sentry_options_set_debug(1)` is set, leading to an application crash. This bug was introduced in version `0.3.3`. ([#310](https://github.com/getsentry/sentry-native/pull/310)).

## 0.3.3

**Fixes**:

- Fix a memory unsafety issue when calling `sentry_value_remove_by_key`. ([#297](https://github.com/getsentry/sentry-native/pull/297))
- Improvements to internal logging. ([#301](https://github.com/getsentry/sentry-native/pull/301), [#302](https://github.com/getsentry/sentry-native/pull/302))
- Better handling of timeouts. ([#284](https://github.com/getsentry/sentry-native/pull/284))
- Better 32-bit build support. ([#291](https://github.com/getsentry/sentry-native/pull/291))
- Run more checks on CI. ([#299](https://github.com/getsentry/sentry-native/pull/299))

**Thank you**:

Fixes in this release have been contributed by:

- [@eakoli](https://github.com/eakoli)

## 0.3.2

**Features**:

- Implement a new logger hook. ([#267](https://github.com/getsentry/sentry-native/pull/267))

  This adds the new `sentry_options_set_logger` function, which can be used to customize the sentry-internal logging, for example to integrate into an app’s own logging system, or to stream logs to a file.

- New CMake options: `SENTRY_LINK_PTHREAD`, `SENTRY_BUILD_RUNTIMESTATIC` and `SENTRY_EXPORT_SYMBOLS` along with other CMake improvements.

**Fixes**:

- Avoid memory unsafety when loading session from disk. ([#270](https://github.com/getsentry/sentry-native/pull/270))
- Avoid Errors in Crashpad Backend without prior scope changes. ([#272](https://github.com/getsentry/sentry-native/pull/272))
- Fix absolute paths on Windows, and allow using forward-slashes as directory separators. ([#266](https://github.com/getsentry/sentry-native/pull/266), [#289](https://github.com/getsentry/sentry-native/pull/289))
- Various fixes uncovered by static analysis tools, notably excessive allocations by the page-allocator used inside signal handlers.
- Build fixes for MinGW and other compilers.

**Thank you**:

Features, fixes and improvements in this release have been contributed by:

- [@Mixaill](https://github.com/Mixaill)
- [@blinkov](https://github.com/blinkov)
- [@eakoli](https://github.com/eakoli)

## 0.3.1

- Add support for on-device symbolication, which is enabled by default on
  Android. Use `sentry_options_set_symbolize_stacktraces` to customize.
- Enable gzip compressed crashpad minidumps on windows.
- Correctly 0-pad short `build-id`s.
- Fix build for 32bit Apple targets.

## 0.3.0

- Always send the newer `x-sentry-envelope` format, which makes this
  incompatible with older on-premise installations.
- Better document and handle non-ASCII paths. Users on windows should use the
  `w` version of the appropriate APIs.
- Avoid segfaults due to failed sentry initialization.
- Avoid creating invalid sessions without a `release`.
- Make `sentry_transport_t` opaque, and instead expose APIs to configure it.
  More functionality related to creating custom transports will be exposed in
  future versions.

### Breaking changes

- The `sentry_backend_free` function was removed.
- The `sentry_backend_t` type was removed.
- The `sentry_transport_t` type is now opaque. Use the following new API to
  create a custom transport.

### New API

- `sentry_transport_new`
- `sentry_transport_set_state`
- `sentry_transport_set_free_func`
- `sentry_transport_set_startup_func`
- `sentry_transport_set_shutdown_func`

See `sentry.h` for more documentation.

### Deprecations

- `sentry_new_function_transport` has been deprecated in favor of the new
  transport builder functions.

## 0.2.6

- Avoid crash with invalid crashpad handler path.

## 0.2.5

- Send sessions to the correct sentry endpoint and make sure they work.
- Smaller cleanups.

## 0.2.4

- Avoid unsafe reads in the linux module finder.
- Update to latest crashpad snapshot.
- Yet more CMake improvements (thanks @madebr and @Amphaal).

## 0.2.3

### Important upgrade notice

All `0.2.x` versions prior to this one were affected by a bug that could
potentially lead to serious data-loss on Windows platforms. We encourage
everyone to update as quickly as possible.
See [#220](https://github.com/getsentry/sentry-native/issues/220) for details.

### Deprecations

- `sentry_transport_t` will be replaced by an opaque struct with setter methods
  in a future release.
- `sentry_backend_free` and `sentry_backend_t` are deprecated and will be
  removed in a future release.

### Other changes

- Further improvements to the cmake build system (huge thanks to @madebr
  [#207](https://github.com/getsentry/sentry-native/pull/207))
- Improved support for older Windows versions, as low as Windows XP SP3 (thanks
  to @Mixaill [#203](https://github.com/getsentry/sentry-native/pull/203),
  @cammm [#202](https://github.com/getsentry/sentry-native/pull/202) and
  @jblazquez [#212](https://github.com/getsentry/sentry-native/pull/212))
- Improved documentation
- Cleaned up sentry database handling
- Added new `sentry_handle_exception` function to explicitly capture a crash
  (thanks @cammm [#201](https://github.com/getsentry/sentry-native/pull/201))
- Added new `sentry_clear_modulecache` function to clear the list of loaded
  modules. Use this function when dynamically loading libraries at runtime.

## 0.2.2

- Implement experimental Session handling
- Implement more fine grained Rate Limiting for HTTP requests
- Implement `sample_rate` option
- In-process and Breakpad backend will not lose events queued for HTTP
  submission on crash
- `sentry_shutdown` will better clean up after itself
- Add Experimental MinGW build support (thanks @Amphaal
  [#189](https://github.com/getsentry/sentry-native/pull/189))
- Various other fixes and improvements

## 0.2.1

- Added Breakpad support on Linux
- Implemented fallback `debug-id` on Linux and Android for modules that are
  built without a `build-id`
- Fixes issues and added CI for more platforms/compilers, including 32-bit Linux
  and 32-bit VS2017
- Further improvements to the CMake configuration (thanks @madebr
  [#168](https://github.com/getsentry/sentry-native/pull/168))
- Added a new `SENTRY_TRANSPORT` CMake option to customize the default HTTP transport

## 0.2.0

- Complete rewrite in C
- Build system was switched to CMake
- Add attachment support
- Better support for custom transports
- The crashpad backend will automatically look for a `crashpad_handler`
  executable next to the running program if no `handler_path` is set.

### Breaking Changes

- The `sentry_uuid_t` struct is now always a `char bytes[16]` instead of a
  platform specific type.
- `sentry_remove_context`: The second parameter was removed.
- `sentry_options_set_transport`:
  This function now takes a pointer to the new `sentry_transport_t` type.
  Migrating from the old API can be done by wrapping with
  `sentry_new_function_transport`, like this:

  ```c
  sentry_options_set_transport(
        options, sentry_new_function_transport(send_envelope_func, &closure_data));
  ```

### Other API Additions

- `size_t sentry_value_refcount(sentry_value_t value)`
- `void sentry_envelope_free(sentry_envelope_t *envelope)`
- `void sentry_backend_free(sentry_backend_t *backend)`

## 0.1.4

- Add an option to enable the system crash reporter
- Fix compilation warnings

## 0.1.3

- Stack unwinding on Android
- Fix UUID generation on Android
- Fix concurrently captured events leaking data in some cases
- Fix crashes when the database path contains both slashes and backslashes
- More robust error handling when creating the database folder
- Fix wrong initialization of CA info for the curl backend
- Disable the system crash handler on macOS for faster crashes

## 0.1.2

- Fix SafeSEH builds on Win32
- Fix a potential error when shutting down after unloading libsentry on macOS

## 0.1.1

- Update Crashpad
- Fix compilation on Windows with VS 2019
- Fix a bug in the JSON serializer causing invalid escapes
- Fix a bug in the Crashpad backend causing invalid events
- Reduce data event data sent along with minidumps
- Experimental support for Android NDK

## 0.1.0

- Support for capturing messages
- Add an API to capture arbitrary contexts (`sentry_set_context`)
- Fix scope information being lost in some cases
- Experimental on-device unwinding support
- Experimental on-device symbolication support

## 0.0.4

- Breakpad builds on all platforms
- Add builds for Windows (x86)
- Add builds for Linux

## 0.0.3

- Fix debug information generation on macOS

## 0.0.2

- Crashpad builds on macOS
- Crashpad builds on Windows (x64)

## 0.0.1

Initial Release<|MERGE_RESOLUTION|>--- conflicted
+++ resolved
@@ -2,15 +2,13 @@
 
 ## Unreleased
 
-<<<<<<< HEAD
+**Features**:
+
+- Change the timestamp resolution to microseconds. ([#995](https://github.com/getsentry/sentry-native/pull/995))
+
 **Internal**:
 
 - (Android) Switch ndk back to `libc++_static`, and hide it from prefab ([#996](https://github.com/getsentry/sentry-native/pull/996))
-=======
-**Features**:
-
-- Change the timestamp resolution to microseconds. ([#995](https://github.com/getsentry/sentry-native/pull/995))
->>>>>>> 3f3a880e
 
 ## 0.7.4
 
