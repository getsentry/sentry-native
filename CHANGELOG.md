--- conflicted
+++ resolved
@@ -2,18 +2,14 @@
 
 ## Unreleased
 
-<<<<<<< HEAD
-**Features**:
-
+**Breaking changes**:
+
+- If you use a narrow string path interface (for instance, `sentry_options_set_database_path()`) on _Windows_ rather than one of the wide string variants (`sentry_options_set_database_pathw()`), then the expected encoding is now UTF-8. ([#1413](https://github.com/getsentry/sentry-native/pull/1413))
+
+**Features**:
+
+- Add an option to use the stack pointer as an upper limit for the stack capture range in `crashpad` on Windows. This is useful for targets like Proton/Wine, where one can't rely on the TEB-derived upper bound being correctly maintained by the system, leading to overly large stack captures per thread. ([#1427](https://github.com/getsentry/sentry-native/pull/1427), [crashpad#137](https://github.com/getsentry/crashpad/pull/137))
 - Add attachment support to user feedback ([#1414](https://github.com/getsentry/sentry-native/pull/1414))
-=======
-**Breaking changes**:
-
-- If you use a narrow string path interface (for instance, `sentry_options_set_database_path()`) on _Windows_ rather than one of the wide string variants (`sentry_options_set_database_pathw()`), then the expected encoding is now UTF-8. ([#1413](https://github.com/getsentry/sentry-native/pull/1413))
-
-**Features**:
-
-- Add an option to use the stack pointer as an upper limit for the stack capture range in `crashpad` on Windows. This is useful for targets like Proton/Wine, where one can't rely on the TEB-derived upper bound being correctly maintained by the system, leading to overly large stack captures per thread. ([#1427](https://github.com/getsentry/sentry-native/pull/1427), [crashpad#137](https://github.com/getsentry/crashpad/pull/137))
 
 **Fixes**:
 
@@ -28,7 +24,6 @@
 - Updated `crashpad` to 2025-10-22. ([#1426](https://github.com/getsentry/sentry-native/pull/1426), [crashpad#136](https://github.com/getsentry/crashpad/pull/136), [mini_chromium#4](https://github.com/getsentry/mini_chromium/pull/4)).
 - CI: bump Python to `3.12`. ([#1413](https://github.com/getsentry/sentry-native/pull/1413))
 - Remove any `MAX_PATH` dependencies in `crashpad` and `breakpad`. ([#1413](https://github.com/getsentry/sentry-native/pull/1413), [breakpad#43](https://github.com/getsentry/breakpad/pull/43), [crashpad#135](https://github.com/getsentry/crashpad/pull/135))
->>>>>>> 0af834e3
 
 ## 0.11.3
 
