--- conflicted
+++ resolved
@@ -5,6 +5,7 @@
 **Fixes**:
 
 - Remove compile-time check for the `libcurl` feature `AsynchDNS`. ([#1206](https://github.com/getsentry/sentry-native/pull/1206))
+- Use `propagation_context` as the single source of `trace_id` for spans and events. ([#1200](https://github.com/getsentry/sentry-native/pull/1200))
 
 ## 0.8.4
 
@@ -14,11 +15,7 @@
 
 **Fixes**:
 
-<<<<<<< HEAD
-- Use `propagation_context` as the single source of `trace_id` for spans and events. ([#1200](https://github.com/getsentry/sentry-native/pull/1200))
-=======
 - Provide a more defensive automatic thread stack guarantee. ([#1196](https://github.com/getsentry/sentry-native/pull/1196))
->>>>>>> 50d3e914
 
 ## 0.8.3
 
