# Changelog

<<<<<<< HEAD
## Unreleased

**Fixes**:

- Windows: Make symbolication independent of the system ANSI code page by making narrow UTF-8 strings canonical. ([#1389](https://github.com/getsentry/sentry-native/pull/1389))
=======
## 0.11.1

**Features**:

- Add support for structured logs. It is currently experimental, and one can enable it by setting `sentry_options_set_enable_logs`. When enabled, you can capture a log using `sentry_log_info()` (or another log level). Logs can be filtered by setting the `before_send_log` hook. ([#1271](https://github.com/getsentry/sentry-native/pull/1271/))
>>>>>>> 695f4a4d

## 0.11.0

**Breaking changes**:

- Add `user_data` parameter to `traces_sampler`. ([#1346](https://github.com/getsentry/sentry-native/pull/1346))

**Fixes**:

- Include `stddef.h` explicitly in `crashpad` since future `libc++` revisions will stop providing this include transitively. ([#1375](https://github.com/getsentry/sentry-native/pull/1375), [crashpad#132](https://github.com/getsentry/crashpad/pull/132))
- Fall back on `JWASM` in the _MinGW_ `crashpad` build only if _no_ `CMAKE_ASM_MASM_COMPILER` has been defined. ([#1375](https://github.com/getsentry/sentry-native/pull/1375), [crashpad#133](https://github.com/getsentry/crashpad/pull/133))
- Prevent `crashpad` from leaking Objective-C ARC compile options into any parent target linkage. ([#1375](https://github.com/getsentry/sentry-native/pull/1375), [crashpad#134](https://github.com/getsentry/crashpad/pull/134))
- Fixed a TOCTOU race between session init/shutdown and event capture. ([#1377](https://github.com/getsentry/sentry-native/pull/1377))
- Make the Windows resource generation aware of config-specific output paths for multi-config generators. ([#1383](https://github.com/getsentry/sentry-native/pull/1383))
- Remove the `ASM` language from the top-level CMake project, as this triggered CMake policy `CMP194` which isn't applicable to the top-level. ([#1384](https://github.com/getsentry/sentry-native/pull/1384))

**Features**:

- Add a configuration to disable logging after a crash has been detected - `sentry_options_set_logger_enabled_when_crashed()`. ([#1371](https://github.com/getsentry/sentry-native/pull/1371))

**Internal**:

- Support downstream Xbox SDK specifying networking initialization mechanism. ([#1359](https://github.com/getsentry/sentry-native/pull/1359))
- Added `crashpad` support infrastructure for the external crash reporter feature. ([#1375](https://github.com/getsentry/sentry-native/pull/1375), [crashpad#131](https://github.com/getsentry/crashpad/pull/131))

**Docs**:

- Document the CMake 4 requirement on macOS `SDKROOT` due to its empty default for `CMAKE_OSX_SYSROOT` in the `README`. ([#1368](https://github.com/getsentry/sentry-native/pull/1368))

**Thank you**:

- [JanFellner](https://github.com/JanFellner)

## 0.10.1

**Internal**:

- Correctly apply dynamic mutex initialization in unit-tests (fixes running unit-tests in downstream console SDKs). ([#1337](https://github.com/getsentry/sentry-native/pull/1337))

## 0.10.0

**Breaking changes**:

- By using transactions as automatic trace boundaries, transactions will, by default, no longer be part of the same singular trace. This is not the case when setting trace boundaries explicitly (`sentry_regenerate_trace()` or `sentry_set_trace()`), which turns off the automatic management of trace boundaries. ([#1270](https://github.com/getsentry/sentry-native/pull/1270))
- Change transaction sampling to be trace-based. This does not affect you when transactions are used for automatic trace boundaries (as described above), since every transaction is part of a new trace. However, if you manage trace boundaries manually (using `sentry_regenerate_trace()`) or run the Native SDK inside a downstream SDK like the Unity SDK, where these SDKs will manage the trace boundaries, for a given `traces_sample_rate`, either all transactions in a trace get sampled or none do with probability equal to that sample rate. ([#1254](https://github.com/getsentry/sentry-native/pull/1254))
- Moved Xbox toolchains to an Xbox-specific repository [sentry-xbox](https://github.com/getsentry/sentry-xbox). You can request access to the repository by following the instructions in [Xbox documentation](https://docs.sentry.io/platforms/xbox/). ([#1329](https://github.com/getsentry/sentry-native/pull/1329))

**Features**:

- Add `sentry_clear_attachments()` to allow clearing all previously added attachments in the global scope. ([#1290](https://github.com/getsentry/sentry-native/pull/1290))
- Automatically set trace boundaries with every transaction. ([#1270](https://github.com/getsentry/sentry-native/pull/1270))
- Provide `sentry_regenerate_trace()` to allow users to set manual trace boundaries. ([#1293](https://github.com/getsentry/sentry-native/pull/1293))
- Add `Dynamic Sampling Context (DSC)` to events. ([#1254](https://github.com/getsentry/sentry-native/pull/1254))
- Add `sentry_value_new_feedback` and `sentry_capture_feedback` to allow capturing [User Feedback](https://develop.sentry.dev/sdk/data-model/envelope-items/#user-feedback). ([#1304](https://github.com/getsentry/sentry-native/pull/1304))
  - Deprecate `sentry_value_new_user_feedback` and `sentry_capture_user_feedback` in favor of the new API.
- Add `sentry_envelope_read_from_file`, `sentry_envelope_get_header`, and `sentry_capture_envelope`. ([#1320](https://github.com/getsentry/sentry-native/pull/1320))
- Add `(u)int64` `sentry_value_t` type. ([#1326](https://github.com/getsentry/sentry-native/pull/1326))

**Meta**:

- Marked deprecated functions with `SENTRY_DEPRECATED(msg)`. ([#1308](https://github.com/getsentry/sentry-native/pull/1308))

**Internal**:

- Crash events from Crashpad now have `event_id` defined similarly to other backends. This makes it possible to associate feedback at the time of crash. ([#1319](https://github.com/getsentry/sentry-native/pull/1319))

## 0.9.1

**Features**:

- The `sentry_attach_file/bytes`, `sentry_scope_attach_file/bytes` (and their wide-string variants), and `sentry_remove_attachment` have been added to modify the list of attachments that are sent along with sentry events after a call to `sentry_init`. ([#1266](https://github.com/getsentry/sentry-native/pull/1266), [#1275](https://github.com/getsentry/sentry-native/pull/1275))
  - NOTE: When using the `crashpad` backend on macOS, the list of attachments that will be added at the time of a hard crash will be frozen at the time of `sentry_init`, and later modifications will not be reflected.
- Add `sentry_attachment_set_content_type` to allow specifying the content type of attachments. ([#1276](https://github.com/getsentry/sentry-native/pull/1276))
- Add `sentry_attachment_set_filename` to allow specifying the filename of attachments displayed in the Sentry WebUI. ([#1285](https://github.com/getsentry/sentry-native/pull/1285))

**Meta**:

- Identify Xbox as a separate SDK name `sentry.native.xbox`. ([#1287](https://github.com/getsentry/sentry-native/pull/1287))

**Internal**:

- Updated `breakpad` to 2025-06-13. ([#1277](https://github.com/getsentry/sentry-native/pull/1277), [breakpad#41](https://github.com/getsentry/breakpad/pull/41))

## 0.9.0

**Breaking changes**:

- Limiting the proguard rules in the NDK package moves the burden of the configuration to its users. Please ensure to [configure proguard](http://proguard.sourceforge.net/manual/examples.html#native) in your project so native methods in your namespace can be symbolicated if they appear in stack traces. ([#1250](https://github.com/getsentry/sentry-native/pull/1250))
- When tags, contexts, and extra data are applied to events, the event data now takes precedence over the scope data as outlined in the [Hub & Scope Refactoring](https://develop.sentry.dev/sdk/miscellaneous/hub_and_scope_refactoring/#how-is-scope-data-applied-to-events) developer document and the linked RFC [code example](https://github.com/getsentry/rfcs/blob/fn/merge-hub-scope/text/0122-sdk-hub-scope-merge.md#applying-scopes). ([#1253](https://github.com/getsentry/sentry-native/pull/1253))

**Features**:

- Provide `before_send_transaction` callback. ([#1236](https://github.com/getsentry/sentry-native/pull/1236))
- Add support for capturing events with local scopes. ([#1248](https://github.com/getsentry/sentry-native/pull/1248))
- Add Windows support for the `crashpad_wait_for_upload` flag. ([#1255](https://github.com/getsentry/sentry-native/pull/1255), [crashpad#126](https://github.com/getsentry/crashpad/pull/126))

**Fixes**:

- Reduce the scope of the proguard rules in the NDK package to local namespaces. ([#1250](https://github.com/getsentry/sentry-native/pull/1250))
- Close the file and return 0 on success when writing raw envelopes. ([#1260](https://github.com/getsentry/sentry-native/pull/1260))
- Fix event tags, contexts, and extra data to take precedence when applying scope data. ([#1253](https://github.com/getsentry/sentry-native/pull/1253))

**Docs**:

- Document convenience PowerShell runners for formatting and tests on Windows. ([#1247](https://github.com/getsentry/sentry-native/pull/1247))

## 0.8.5

**Breaking changes**:

- Use `propagation_context` as the single source of `trace_id` for spans and events. Transactions no longer create a new trace, but inherit the trace from the `propagation_context` created during SDK initialization. This context can be later modified through `sentry_set_trace()` (primarily used by other SDKs). ([#1200](https://github.com/getsentry/sentry-native/pull/1200))

**Features**:

- Add `sentry_value_new_user(id, username, email, ip_address)` function to avoid ambiguous user-context-keys. ([#1228](https://github.com/getsentry/sentry-native/pull/1228))

**Fixes**:

- Remove compile-time check for the `libcurl` feature `AsynchDNS`. ([#1206](https://github.com/getsentry/sentry-native/pull/1206))
- Support musl on Linux. ([#1233](https://github.com/getsentry/sentry-native/pull/1233))

**Thank you**:

- [gregcotten](https://github.com/gregcotten)

## 0.8.4

**Features**:

- Provide an option for downstream SDKs to attach a view hierarchy file. ([#1191](https://github.com/getsentry/sentry-native/pull/1191))

**Fixes**:

- Provide a more defensive automatic thread stack guarantee. ([#1196](https://github.com/getsentry/sentry-native/pull/1196))

## 0.8.3

**Features**:

- Add an option to attach screenshots on Windows to fatal error events. ([#1170](https://github.com/getsentry/sentry-native/pull/1170), [crashpad#123](https://github.com/getsentry/crashpad/pull/123))
- Add an option for `Crashpad` on Linux to delay application shutdown until the upload of the crash report in the `crashpad_handler` is complete. This is useful for deployment in `Docker` or `systemd`, where the life cycle of additional processes is bound by the application life cycle. ([#1153](https://github.com/getsentry/sentry-native/pull/1153), [crashpad#121](https://github.com/getsentry/crashpad/pull/121))
- Expose `traces_sample_rate` option for synchronization with Android SDK. ([#1176](https://github.com/getsentry/sentry-native/pull/1176))

**Thank you**:

- [mwl4](https://github.com/mwl4)
- [jpnurmi](https://github.com/jpnurmi)

## 0.8.2

**Fixes**:

- Provide a mutex-initializer on platforms with no static pthread initializer for recursive mutexes. ([#1113](https://github.com/getsentry/sentry-native/pull/1113))

**Features**:

- Provide Clang-CL support. ([#1161](https://github.com/getsentry/sentry-native/pull/1161), [crashpad#100](https://github.com/getsentry/crashpad/pull/100))
- Enable Crashpad report upload retry-mechanism for all platforms. ([#1152](https://github.com/getsentry/sentry-native/pull/1152), [crashpad#120](https://github.com/getsentry/crashpad/pull/120))

**Thank you**:

[Nerixyz](https://github.com/Nerixyz)

## 0.8.1

**Features**:

- Added `sentry_set_trace()`. The primary use for this is to allow other SDKs to propagate their trace context. This allows Sentry to connect events on all layers. ([#1137](https://github.com/getsentry/sentry-native/pull/1137))

## 0.8.0

**Breaking changes**:

- Return type of `sentry_capture_minidump()` and `sentry_capture_minidump_n()` changed from `void` to `sentry_uuid_t` to retrieve the event-id for a successful minidump upload. ([#1138](https://github.com/getsentry/sentry-native/pull/1138))

**Features**:

- Ensure support for `http_proxy` and `https_proxy` environment variables across all transports. ([#1111](https://github.com/getsentry/sentry-native/pull/1111))

**Fixes**:

- Ensure that `sentry_capture_minidump()` fails if the provided minidump path cannot be attached, instead of sending a crash event without minidump. ([#1138](https://github.com/getsentry/sentry-native/pull/1138))
- Fix Xbox OS name being reported incorrectly. ([#1148](https://github.com/getsentry/sentry-native/pull/1148))

**Thank you**:

[zsd4yr](https://github.com/zsd4yr)

## 0.7.20

**Features**:

- Auto-detect the latest GDK and Windows SDK for the Xbox build. ([#1124](https://github.com/getsentry/sentry-native/pull/1124))
- Enable debug-option by default when running in a debug-build. ([#1128](https://github.com/getsentry/sentry-native/pull/1128))

**Fixes**:

- Allow older toolchains with assemblers that don't support PAC-stripping instructions on `aarch64` to compile `crashpad`. ([#1125](https://github.com/getsentry/sentry-native/pull/1125), [crashpad#118](https://github.com/getsentry/crashpad/pull/118))
- Set default `max_spans` to 1000. ([#1132](https://github.com/getsentry/sentry-native/pull/1132))

## 0.7.19

**Fixes**:

- Fix a build error on older compilers introduced by C++17 support in `0.7.18` for the `crashpad` backend. ([#1118](https://github.com/getsentry/sentry-native/pull/1118), [crashpad#117](https://github.com/getsentry/crashpad/pull/117), [mini_chromium#2](https://github.com/getsentry/mini_chromium/pull/2))

## 0.7.18

**Features**:

- Add support for Xbox Series X/S. ([#1100](https://github.com/getsentry/sentry-native/pull/1100))
- Add option to set debug log level. ([#1107](https://github.com/getsentry/sentry-native/pull/1107))
- Add `traces_sampler`. ([#1108](https://github.com/getsentry/sentry-native/pull/1108))
- Provide support for C++17 compilers when using the `crashpad` backend. ([#1110](https://github.com/getsentry/sentry-native/pull/1110), [crashpad#116](https://github.com/getsentry/crashpad/pull/116), [mini_chromium#1](https://github.com/getsentry/mini_chromium/pull/1))

## 0.7.17

**Features**:

- [NDK] Expose option to set handler strategy. ([#1099](https://github.com/getsentry/sentry-native/pull/1099))
- Add Linux distributions to the OS context. ([#963](https://github.com/getsentry/sentry-native/pull/963))

**Fixes**:

- Add metadata pointer check to prevent crashes when cleaning the `crashpad` database. ([#1102](https://github.com/getsentry/sentry-native/pull/1102), [crashpad#115](https://github.com/getsentry/crashpad/pull/115))

## 0.7.16

**Features**:

- Add SOCKS5 proxy support for macOS and Linux. ([#1063](https://github.com/getsentry/sentry-native/pull/1063))
- Extend performance API with explicit timings. ([#1093](https://github.com/getsentry/sentry-native/pull/1093))

## 0.7.15

**Fixes**:

- Fix DLL versioning for projects that add the Native SDK as a CMake subdirectory. ([#1086](https://github.com/getsentry/sentry-native/pull/1086))

## 0.7.14

**Features**:

- Android NDK: Add `.loadNativeLibraries()` method to allow pre-loading .so files. ([#1082](https://github.com/getsentry/sentry-native/pull/1082))
- Fill the `ucontext_t` field in the `sentry_ucontext_t` `[on_crash|before_send]`-hook parameter on `macOS` from the `breakpad` backend. ([#1083](https://github.com/getsentry/sentry-native/pull/1083), [breakpad#39](https://github.com/getsentry/breakpad/pull/39))

**Thank you**:

[saf-e](https://github.com/saf-e)

## 0.7.13

**Features**:

- Provide version information for non-static Windows binaries. ([#1076](https://github.com/getsentry/sentry-native/pull/1076), [crashpad#110](https://github.com/getsentry/crashpad/pull/110))
- Add an alternative handler strategy to `inproc` to support `.NET` on Linux and `Mono` on Android (specifically, [.NET MAUI](https://github.com/dotnet/android/issues/9055#issuecomment-2261347912)). ([#1027](https://github.com/getsentry/sentry-native/pull/1027))

**Fixes**:

- Correct the timeout specified for the upload-task awaiting `dispatch_semaphore_wait()` when using an HTTP-proxy on macOS. ([#1077](https://github.com/getsentry/sentry-native/pull/1077), [crashpad#111](https://github.com/getsentry/crashpad/pull/111))
- Emit `transaction.data` inside `context.trace.data`. ([#1075](https://github.com/getsentry/sentry-native/pull/1075))

**Thank you**:

[olback](https://github.com/olback)

## 0.7.12

**Features**:

- Add `sentry_capture_minidump()` to capture independently created minidumps. ([#1067](https://github.com/getsentry/sentry-native/pull/1067))

**Fixes**:

- Add breadcrumb ringbuffer to avoid O(n) memmove on adding more than max breadcrumbs. ([#1060](https://github.com/getsentry/sentry-native/pull/1060))

## 0.7.11

**Fixes**:

- Reject invalid trace- and span-ids in context update from header. ([#1046](https://github.com/getsentry/sentry-native/pull/1046))
- Lookup `GetSystemTimePreciseAsFileTime()` at runtime and fall back to `GetSystemTimeAsFileTime()` to allow running on Windows < 8. ([#1051](https://github.com/getsentry/sentry-native/pull/1051))
- Allow for empty DSN to still initialize crash handler. ([#1059](https://github.com/getsentry/sentry-native/pull/1059))

## 0.7.10

**Fixes**:

- Correct the timestamp resolution to microseconds on Windows. ([#1039](https://github.com/getsentry/sentry-native/pull/1039))

**Thank you**:

- [ShawnCZek](https://github.com/ShawnCZek)

## 0.7.9

**Fixes**:

- Check file-writer construction when writing envelope to path. ([#1036](https://github.com/getsentry/sentry-native/pull/1036))

## 0.7.8

**Features**:

- Let the envelope serialization stream directly to the file. ([#1021](https://github.com/getsentry/sentry-native/pull/1021))
- Support 16kb page sizes on Android 15. ([#1028](https://github.com/getsentry/sentry-native/pull/1028))

## 0.7.7

**Fixes**:

- Further clean up of the exported dependency configuration. ([#1013](https://github.com/getsentry/sentry-native/pull/1013), [crashpad#106](https://github.com/getsentry/crashpad/pull/106))
- Clean-up scope flushing synchronization in crashpad-backend. ([#1019](https://github.com/getsentry/sentry-native/pull/1019), [crashpad#109](https://github.com/getsentry/crashpad/pull/109))
- Rectify user-feedback comment parameter guard. ([#1020](https://github.com/getsentry/sentry-native/pull/1020))

**Internal**:

- Updated `crashpad` to 2024-06-11. ([#1014](https://github.com/getsentry/sentry-native/pull/1014), [crashpad#105](https://github.com/getsentry/crashpad/pull/105))

**Thank you**:

- [@JonLiu1993](https://github.com/JonLiu1993)
- [@dg0yt](https://github.com/dg0yt)
- [@stima](https://github.com/stima)

## 0.7.6

**Fixes**:

- Remove remaining build blockers for the `crashpad` backend on Windows ARM64 when using LLVM-MINGW. ([#1003](https://github.com/getsentry/sentry-native/pull/1003), [crashpad#101](https://github.com/getsentry/crashpad/pull/101))
- Ensure `crashpad` targets are included when building as a shared library using our exported CMake config. ([#1007](https://github.com/getsentry/sentry-native/pull/1007))
- Use `find_dependency()` instead of `find_package()` in the exported CMake config. ([#1007](https://github.com/getsentry/sentry-native/pull/1007), [#1008](https://github.com/getsentry/sentry-native/pull/1008), [crashpad#104](https://github.com/getsentry/crashpad/pull/104))

**Thank you**:

- [@past-due](https://github.com/past-due)
- [@podlaszczyk](https://github.com/podlaszczyk)

## 0.7.5

**Features**:

- Change the timestamp resolution to microseconds. ([#995](https://github.com/getsentry/sentry-native/pull/995))

**Internal**:

- (Android) Switch ndk back to `libc++_static`, and hide it from prefab ([#996](https://github.com/getsentry/sentry-native/pull/996))

## 0.7.4

**Fixes**:

- Allow `crashpad` to run under [Epic's Anti-Cheat Client](https://dev.epicgames.com/docs/game-services/anti-cheat/using-anti-cheat#external-crash-dumpers) by deferring the full `crashpad_handler` access rights to the client application until a crash occurred. ([#980](https://github.com/getsentry/sentry-native/pull/980), [crashpad#99](https://github.com/getsentry/crashpad/pull/99))
- Reserve enough stack space on Windows for our handler to run when the stack is exhausted from stack-overflow. ([#982](https://github.com/getsentry/sentry-native/pull/982))
- Only configure a `sigaltstack` in `inproc` if no previous configuration exists on Linux and Android. ([#982](https://github.com/getsentry/sentry-native/pull/982))
- Store transaction `data` in the event property `extra` since the `data` property is discarded by `relay`. ([#986](https://github.com/getsentry/sentry-native/issues/986))

**Docs**:

- Add compile-time flag `SENTRY_TRANSPORT_COMPRESSION` description to the `README.md` file. ([#976](https://github.com/getsentry/sentry-native/pull/976))

**Internal**:

- Move sentry-android-ndk JNI related parts from sentry-java to sentry-native ([#944](https://github.com/getsentry/sentry-native/pull/944))
  This will create a pre-built `io.sentry:sentry-native-ndk` maven artifact, suitable for being consumed by Android apps.

**Thank you**:

- [@AenBleidd](https://github.com/AenBleidd)
- [@kristjanvalur](https://github.com/kristjanvalur)

## 0.7.2

**Features**:

- Add optional Gzip transport compression via build option `SENTRY_TRANSPORT_COMPRESSION`. Requires system `zlib`. ([#954](https://github.com/getsentry/sentry-native/pull/954))
- Enable automatic MIME detection of attachments sent with crash-reports from the `crashpad_handler`. ([#973](https://github.com/getsentry/sentry-native/pull/973), [crashpad#98](https://github.com/getsentry/crashpad/pull/98))

**Fixes**:

- Fix the Linux build when targeting RISC-V. ([#972](https://github.com/getsentry/sentry-native/pull/972))

**Thank you**:

- [@Strive-Sun](https://github.com/Strive-Sun)
- [@jwinarske](https://github.com/jwinarske)

## 0.7.1

**Features**:

- Add user feedback capability to the Native SDK. ([#966](https://github.com/getsentry/sentry-native/pull/966))

**Internal**:

- Remove the `CRASHPAD_WER_ENABLED` build flag. The WER module is now built for all supported Windows targets, and registration is conditional on runtime Windows version checks. ([#950](https://github.com/getsentry/sentry-native/pull/950), [crashpad#96](https://github.com/getsentry/crashpad/pull/96))

**Docs**:

- Add usage of the breadcrumb `data` property to the example. [#951](https://github.com/getsentry/sentry-native/pull/951)

## 0.7.0

**Breaking changes**:

- Make `crashpad` the default backend for Linux. ([#927](https://github.com/getsentry/sentry-native/pull/927))
- Remove build option `SENTRY_CRASHPAD_SYSTEM`. ([#928](https://github.com/getsentry/sentry-native/pull/928))

**Fixes**:

- Maintain `crashpad` client instance during Native SDK lifecycle. ([#910](https://github.com/getsentry/sentry-native/pull/910))
- Specify correct dependencies for CMake client projects using a system-provided breakpad. ([#926](https://github.com/getsentry/sentry-native/pull/926))
- Correct the Windows header include used by `sentry.h`, which fixes the build of [Swift bindings](https://github.com/thebrowsercompany/swift-sentry). ([#935](https://github.com/getsentry/sentry-native/pull/935))

**Internal**:

- Updated `crashpad` to 2023-11-24. ([#912](https://github.com/getsentry/sentry-native/pull/912), [crashpad#91](https://github.com/getsentry/crashpad/pull/91))
- Fixing `crashpad` build for Windows on ARM64. ([#919](https://github.com/getsentry/sentry-native/pull/919), [crashpad#90](https://github.com/getsentry/crashpad/pull/90), [crashpad#92](https://github.com/getsentry/crashpad/pull/92), [crashpad#93](https://github.com/getsentry/crashpad/pull/93), [crashpad#94](https://github.com/getsentry/crashpad/pull/94))
- Remove options memory leak during consent setting. ([#922](https://github.com/getsentry/sentry-native/pull/922))

**Thank you**:

Features, fixes and improvements in this release have been contributed by:

- [@compnerd](https://github.com/compnerd)
- [@stima](https://github.com/stima)
- [@hyp](https://github.com/hyp)

## 0.6.7

**Fixes**:

- Disable sigaltstack on Android. ([#901](https://github.com/getsentry/sentry-native/pull/901))
- Prevent stuck crashpad-client on Windows. ([#902](https://github.com/getsentry/sentry-native/pull/902), [crashpad#89](https://github.com/getsentry/crashpad/pull/89))

## 0.6.6

**Fixes**:

- Use a more up-to-date version of `mini_chromium` as a `crashpad` dependency, which fixes a build error on some systems. ([#891](https://github.com/getsentry/sentry-native/pull/891), [crashpad#88](https://github.com/getsentry/crashpad/pull/88))

**Internal**:

- Updated `libunwindstack` to 2023-09-13. ([#884](https://github.com/getsentry/sentry-native/pull/884), [libunwindstack-ndk#8](https://github.com/getsentry/libunwindstack-ndk/pull/8))
- Updated `crashpad` to 2023-09-28. ([#891](https://github.com/getsentry/sentry-native/pull/891), [crashpad#88](https://github.com/getsentry/crashpad/pull/88))
- Updated `breakpad` to 2023-10-02. ([#892](https://github.com/getsentry/sentry-native/pull/892), [breakpad#38](https://github.com/getsentry/breakpad/pull/38))

**Thank you**:

Features, fixes and improvements in this release have been contributed by:

- [@sapphonie](https://github.com/sapphonie)

## 0.6.5

**Fixes**:

- Remove deadlock pattern in dynamic sdk-name assignment ([#858](https://github.com/getsentry/sentry-native/pull/858))

## 0.6.4

**Fixes**:

- Crash events are initialized with level `FATAL` ([#852](https://github.com/getsentry/sentry-native/pull/852))
- Fix MSVC compiler error with on non-Unicode systems ([#846](https://github.com/getsentry/sentry-native/pull/846), [crashpad#85](https://github.com/getsentry/crashpad/pull/85))

**Features**:

- crashpad_handler: log `body` if minidump endpoint response is not `OK` ([#851](https://github.com/getsentry/sentry-native/pull/851), [crashpad#87](https://github.com/getsentry/crashpad/pull/87))

**Thank you**:

Features, fixes and improvements in this release have been contributed by:

- [@xyz1001](https://github.com/xyz1001)

## 0.6.3

**Features**:

- Disable PC adjustment in the backend for libunwindstack ([#839](https://github.com/getsentry/sentry-native/pull/839))
- Crashpad backend allows inspection and enrichment of the crash event in the on_crash/before_send hooks ([#843](https://github.com/getsentry/sentry-native/pull/843))
- Add http-proxy support to the `crashpad_handler` ([#847](https://github.com/getsentry/sentry-native/pull/847), [crashpad#86](https://github.com/getsentry/crashpad/pull/86))

**Internal**:

- Updated Breakpad backend to 2023-05-03. ([#836](https://github.com/getsentry/sentry-native/pull/836), [breakpad#35](https://github.com/getsentry/breakpad/pull/35))
- Updated Crashpad backend to 2023-05-03. ([#837](https://github.com/getsentry/sentry-native/pull/837), [crashpad#82](https://github.com/getsentry/crashpad/pull/82))

## 0.6.2

**Features**:

- Extend API with ptr/len-string interfaces. ([#827](https://github.com/getsentry/sentry-native/pull/827))
- Allow setting sdk_name at runtime ([#834](https://github.com/getsentry/sentry-native/pull/834))

## 0.6.1

**Fixes**:

- Remove OpenSSL as direct dependency for the crashpad backend on Linux. ([#812](https://github.com/getsentry/sentry-native/pull/812), [crashpad#81](https://github.com/getsentry/crashpad/pull/81))
- Check `libcurl` for feature `AsynchDNS` at compile- and runtime. ([#813](https://github.com/getsentry/sentry-native/pull/813))
- Allow setting `CRASHPAD_WER_ENABLED` when using system crashpad. ([#816](https://github.com/getsentry/sentry-native/pull/816))

**Docs**:

- Add badges for conan, nix and vcpkg package-repos to README. ([#795](https://github.com/getsentry/sentry-native/pull/795))

**Thank you**:

Features, fixes and improvements in this release have been contributed by:

- [@Cyriuz](https://github.com/Cyriuz)
- [@MartinDelille](https://github.com/MartinDelille)

## 0.6.0

**Breaking changes**:

- When built as a shared library for Android or Linux, the Native SDK limits the export of symbols to the `sentry_`-prefix. The option `SENTRY_EXPORT_SYMBOLS` is no longer available and the linker settings are constrained to the Native SDK and no longer `PUBLIC` to parent projects. ([#363](https://github.com/getsentry/sentry-native/pull/363))

**Features**:

- A session may be ended with a different status code. ([#801](https://github.com/getsentry/sentry-native/pull/801))

**Fixes**:

- Switch Crashpad transport on Linux to use libcurl ([#803](https://github.com/getsentry/sentry-native/pull/803), [crashpad#75](https://github.com/getsentry/crashpad/pull/75), [crashpad#79](https://github.com/getsentry/crashpad/pull/79))
- Avoid accidentally mutating CONTEXT when client-side stack walking in Crashpad ([#803](https://github.com/getsentry/sentry-native/pull/803), [crashpad#77](https://github.com/getsentry/crashpad/pull/77))
- Fix various mingw compilation issues ([#794](https://github.com/getsentry/sentry-native/pull/794), [crashpad#78](https://github.com/getsentry/crashpad/pull/78))

**Internal**:

- Updated Crashpad backend to 2023-02-07. ([#803](https://github.com/getsentry/sentry-native/pull/803), [crashpad#80](https://github.com/getsentry/crashpad/pull/80))
- CI: Updated GitHub Actions to test on LLVM-mingw. ([#797](https://github.com/getsentry/sentry-native/pull/797))
- Updated Breakpad backend to 2023-02-08. ([#805](https://github.com/getsentry/sentry-native/pull/805), [breakpad#34](https://github.com/getsentry/breakpad/pull/34))
- Updated libunwindstack to 2023-02-09. ([#807](https://github.com/getsentry/sentry-native/pull/807), [libunwindstack-ndk#7](https://github.com/getsentry/libunwindstack-ndk/pull/7))

**Thank you**:

Features, fixes and improvements in this release have been contributed by:

- [@BogdanLivadariu](https://github.com/BogdanLivadariu)
- [@ShawnCZek](https://github.com/ShawnCZek)
- [@past-due](https://github.com/past-due)

## 0.5.4

**Fixes**:

- Better error messages in `sentry_transport_curl`. ([#777](https://github.com/getsentry/sentry-native/pull/777))
- Increased curl headers buffer size to 512 (in `sentry_transport_curl`). ([#784](https://github.com/getsentry/sentry-native/pull/784))
- Fix sporadic crash on Windows due to race condition when initializing background-worker thread-id. ([#785](https://github.com/getsentry/sentry-native/pull/785))
- Open the database file-lock on "UNIX" with `O_RDRW` ([#791](https://github.com/getsentry/sentry-native/pull/791))

**Internal**:

- Updated Breakpad and Crashpad backends to 2022-12-12. ([#778](https://github.com/getsentry/sentry-native/pull/778))

**Thank you**:

Features, fixes and improvements in this release have been contributed by:

- [@cnicolaescu](https://github.com/cnicolaescu)

## 0.5.3

**Fixes**:

- Linux module-finder now also searches for code-id in ".note" ELF sections ([#775](https://github.com/getsentry/sentry-native/pull/775))

**Internal**:

- CI: updated github actions to upgrade deprecated node runners. ([#767](https://github.com/getsentry/sentry-native/pull/767))
- CI: upgraded Ubuntu to 20.04 for "old gcc" (v7) job due to deprecation. ([#768](https://github.com/getsentry/sentry-native/pull/768))

## 0.5.2

**Fixes**:

- Fix build when CMAKE_VS_WINDOWS_TARGET_PLATFORM_VERSION is undefined. ([crashpad#73](https://github.com/getsentry/crashpad/pull/73))

**Internal**:

- Updated Breakpad and Crashpad backends to 2022-10-17. ([#765](https://github.com/getsentry/sentry-native/pull/765))

**Thank you**:

Features, fixes and improvements in this release have been contributed by:

- [@AenBleidd](https://github.com/AenBleidd)

## 0.5.1

**Features**:

- Crashpad on Windows now supports `fast-fail` crashes via a registered Windows Error Reporting (WER) module. ([#735](https://github.com/getsentry/sentry-native/pull/735))

**Fixes**:

- Fix "flush" implementation of winhttp transport. ([#763](https://github.com/getsentry/sentry-native/pull/763))

**Internal**:

- Updated libunwindstack-ndk submodule to 2022-09-16. ([#759](https://github.com/getsentry/sentry-native/pull/759))
- Updated Breakpad and Crashpad backends to 2022-09-14. ([#735](https://github.com/getsentry/sentry-native/pull/735))
- Be more defensive around transactions ([#757](https://github.com/getsentry/sentry-native/pull/757))
- Added a CI timeout for the Android simulator start. ([#764](https://github.com/getsentry/sentry-native/pull/764))

## 0.5.0

**Features**:

- Provide `on_crash()` callback to allow clients to act on detected crashes.
  Users often inquired about distinguishing between crashes and "normal" events in the `before_send()` hook. `on_crash()` can be considered a replacement for `before_send()` for crash events, where the goal is to use `before_send()` only for normal events, while `on_crash()` is only invoked for crashes. This change is backward compatible for current users of `before_send()` and allows gradual migration to `on_crash()` ([see the docs for details](https://docs.sentry.io/platforms/native/configuration/filtering/)). ([#724](https://github.com/getsentry/sentry-native/pull/724), [#734](https://github.com/getsentry/sentry-native/pull/734))

**Fixes**:

- Make Windows ModuleFinder more resilient to missing Debug Info ([#732](https://github.com/getsentry/sentry-native/pull/732))
- Aligned pre-send event processing in `sentry_capture_event()` with the [cross-SDK session filter order](https://develop.sentry.dev/sdk/sessions/#filter-order) ([#729](https://github.com/getsentry/sentry-native/pull/729))
- Align the default value initialization for the `environment` payload attribute with the [developer documentation](https://develop.sentry.dev/sdk/event-payloads/#optional-attribute) ([#739](https://github.com/getsentry/sentry-native/pull/739))
- Iterate all debug directory entries when parsing PE modules for a valid CodeView record ([#740](https://github.com/getsentry/sentry-native/pull/740))

**Thank you**:

Features, fixes and improvements in this release have been contributed by:

- [@espkk](https://github.com/espkk)

## 0.4.18

**Features**:

- The crashpad backend now captures thread names. ([#725](https://github.com/getsentry/sentry-native/pull/725))
- The inproc backend now captures the context registers. ([#714](https://github.com/getsentry/sentry-native/pull/714))
- A new set of APIs to get the sentry SDK version at runtime. ([#726](https://github.com/getsentry/sentry-native/pull/726))
- Add more convenient APIs to attach stack traces to exception or thread values. ([#723](https://github.com/getsentry/sentry-native/pull/723))
- Allow disabling the crash reporting backend at runtime. ([#717](https://github.com/getsentry/sentry-native/pull/717))

**Fixes**:

- Improved heuristics flagging sessions as "crashed". ([#719](https://github.com/getsentry/sentry-native/pull/719))

**Internal**:

- Updated Breakpad and Crashpad backends to 2022-06-14. ([#725](https://github.com/getsentry/sentry-native/pull/725))

**Thank you**:

Features, fixes and improvements in this release have been contributed by:

- [@olback](https://github.com/olback)

## 0.4.17

**Fixes**:

- sentry-native now successfully builds when examples aren't included. ([#702](https://github.com/getsentry/sentry-native/pull/702))

**Thank you**:

Features, fixes and improvements in this release have been contributed by:

- [@AenBleidd](https://github.com/AenBleidd)

## 0.4.16

**Features**:

- Removed the `SENTRY_PERFORMANCE_MONITORING` compile flag requirement to access performance monitoring in the Sentry SDK. Performance monitoring is now available to everybody who has opted into the experimental API.
- New API to check whether the application has crashed in the previous run: `sentry_get_crashed_last_run()` and `sentry_clear_crashed_last_run()` ([#685](https://github.com/getsentry/sentry-native/pull/685)).
- Allow overriding the SDK name at build time - set the `SENTRY_SDK_NAME` CMake cache variable.
- More aggressively prune the Crashpad database. ([#698](https://github.com/getsentry/sentry-native/pull/698))

**Internal**:

- Project IDs are now treated as opaque strings instead of integer values. ([#690](https://github.com/getsentry/sentry-native/pull/690))
- Updated Breakpad and Crashpad backends to 2022-04-12. ([#696](https://github.com/getsentry/sentry-native/pull/696))

**Fixes**:

- Updated CI as well as list of supported platforms to reflect Windows Server 2016, and therefore MSVC 2017 losing active support.
- Correctly free Windows Mutexes in Crashpad backend.

**Thank you**:

Features, fixes and improvements in this release have been contributed by:

- [@zhaowq32](https://github.com/zhaowq32)

## 0.4.15

**Fixes**:

- Fix contexts from the scope not being attached to events correctly.
- Improve performance of event serialization.

## 0.4.14

**Features**:

- The Sentry SDK now has experimental support for performance monitoring.
  The performance monitoring API allows manually creating transactions and instrumenting spans, and offers APIs for distributed tracing.
  The API is currently disabled by default and needs to be enabled via a compile-time `SENTRY_PERFORMANCE_MONITORING` flag.
  For more information, take a look at the more detailed [documentation of performance monitoring](https://docs.sentry.io/platforms/native/performance/).
- Sentry now has an explicit `sentry_flush` method that blocks the calling thread for the given time, waiting for the transport queue to be flushed. Custom transports need to implement a new `flush_hook` for this to work.

**Fixes**:

- Fix Sentry API deadlocking when the SDK was not initialized (or `sentry_init` failed).
- The rate limit handling of the default transports was updated to match the expected behavior.
- The Windows OS version is now read from the Registry and is more accurate.
- The `SENTRY_LIBRARY_TYPE` CMake option is now correctly honored.
- The Linux Modulefinder was once again improved to increase its memory safety and reliability.

**Thank you**:

Features, fixes and improvements in this release have been contributed by:

- [@Mixaill](https://github.com/Mixaill)

## 0.4.13

**Features**:

- Add client-side stackwalking on Linux, Windows, and macOS (disabled by default).
- CMake: add ability to set solution folder name.
- Add AIX support.

**Fixes**:

- CMake: check whether libcurl was already found.
- Increment CXX standard version to 14 to allow crashpad to build.

**Internal**:

- Update Crashpad and Breakpad submodules to 2021-12-03.

**Thank you**:

Features, fixes and improvements in this release have been contributed by:

- [@Mixaill](https://github.com/Mixaill)
- [@ladislavmacoun](https://github.com/ladislavmacoun)
- [@NattyNarwhal](https://github.com/NattyNarwhal)
- [@mjvankampen](https://github.com/mjvankampen)

## 0.4.12

**Features**:

- Make the shutdown timeout configurable via `sentry_options_set_shutdown_timeout`.

**Fixes**:

- The crashpad backend compiles with mingw again.
- Build System improvements.

**Thank you**:

Features, fixes and improvements in this release have been contributed by:

- [@irov](https://github.com/irov)
- [@past-due](https://github.com/past-due)
- [@andrei-mu](https://github.com/andrei-mu)
- [@rpadaki](https://github.com/rpadaki)

## 0.4.11

**Fixes**:

- The crashpad backend now respects the `max_breadcrumbs` setting.
- Hanging HTTP requests will now be canceled on shutdown in the WinHTTP transport.
- The Modulefinder and Android unwinder now use safer memory access.
- Possible races and deadlocks have been fixed in `init`/`close`, and in API related to sessions.

**Thank you**:

Features, fixes and improvements in this release have been contributed by:

- [@smibe](https://github.com/smibe)

## 0.4.10

**Fixes**:

- Fix a potential deadlock in macOS modulefinder.
- Lower Stack usage, to lower change of stack overflows.
- Avoid a double-free when parsing an invalid DSN.
- Improvements to Unity Builds and 32-bit Builds.
- Fix infinite recursion in signal handler by correctly cleaning up on shutdown.

**Internal**:

- Update Crashpad and Breakpad submodules to 2021-06-14.

**Thank you**:

Features, fixes and improvements in this release have been contributed by:

- [@janisozaur](https://github.com/janisozaur)
- [@bschatt](https://github.com/bschatt)
- [@GenuineAster](https://github.com/GenuineAster)

## 0.4.9

**Features**:

- Rewrote the Linux modulefinder which should now work correctly when encountering gaps in the memory mapping of loaded libraries, and supports libraries loaded from a file offset, such as libraries loaded directly from `.apk` files on Android.
- Invoke the `before_send` hook at time of a hard crash when using the Windows or Linux Crashpad backend.
- Added the following new convenience functions:
  - `sentry_value_new_exception`
  - `sentry_value_new_thread`
  - `sentry_value_new_stacktrace`
  - `sentry_event_add_exception`
  - `sentry_event_add_thread`
  - The `sentry_event_value_add_stacktrace` is deprecated.
- Renamed `sentry_shutdown` to `sentry_close`, though the old function is still available.
- Updated Qt integration to Qt 6.

**Fixes**:

- Optimized and fixed bugs in the JSON parser/serializer.
- Build fixes for PPC and universal macOS.
- Fixes to build using musl libc.
- Correctness fixes around printf and strftime usage.
- Allow building and running on older macOS versions.

**Internal**:

- Update Crashpad and Breakpad submodules to 2021-04-12

**Thank you**:

Features, fixes and improvements in this release have been contributed by:

- [@mastertheknife](https://github.com/mastertheknife)
- [@torarnv](https://github.com/torarnv)
- [@encounter](https://github.com/encounter)

## 0.4.8

**Features**:

- The unwinder on Android was updated to a newer version.
- Experimental support for the Breakpad backend on Android and iOS.

**Fixes**:

- Fixed some memory leaks on Windows.
- Build System improvements.

**Thank you**:

Features, fixes and improvements in this release have been contributed by:

- [@Mixaill](https://github.com/Mixaill)
- [@daxpedda](https://github.com/daxpedda)
- [@Amphaal](https://github.com/Amphaal)

## 0.4.7

**Features**:

- Events will automatically get an `os` context with OS version information.
- Added a new `max_breadcrumbs` option.

**Fixes**:

- Fixed some memory leaks related to bounded breadcrumbs.

## 0.4.6

**Fixes**:

- Restore compatibility with CMake 3.10 (as used in Android NDK Tools)

**Internal**:

- Update Crashpad and Breakpad submodules to 2021-01-25

## 0.4.5

**Features**:

- The Breakpad backend is now supported on macOS, although the crashpad backend is recommended on that platform.
- Added a new `sentry_reinstall_backend` function which can be used in case a third-party library is overriding the signal/exception handler.
- Add a Qt integration that hooks into Qt logging (opt-in CMake option).
- Expose the sentry-native version via CMake.

**Fixes**:

- Install `.pdb` files correctly.
- Improve macOS runtime version detection.
- Fixed a potential segfault when doing concurrent scope modification.

**Thank you**:

Features, fixes and improvements in this release have been contributed by:

- [@Mixaill](https://github.com/Mixaill)
- [@eakoli](https://github.com/eakoli)
- [@GenuineAster](https://github.com/GenuineAster)
- [@daxpedda](https://github.com/daxpedda)
- [@torarnv](https://github.com/torarnv)

## 0.4.4

**Features**:

- The `sentry_get_modules_list` function was made public, which will return a list of loaded libraries that will be sent to sentry with each event.
- A new `sentry_options_set_transport_thread_name` function was added to set an explicit name for sentries http transport thread.

**Fixes**:

- The session duration is now printed in a locale-independent way, avoiding invalid session payloads.
- Correctly clean up locks and pass the Windows Application Verifier.
- Build fixes for MinGW and better documentation for universal MacOS builds.
- Crashes captured by the `crashpad` backend _after_ calling `sentry_shutdown` will now have the full metadata.

**Thank you**:

Features, fixes and improvements in this release have been contributed by:

- [@Mixaill](https://github.com/Mixaill)

## 0.4.3

**Caution**:

- The representation of `sentry_value_t` was changed to avoid problems with the newly introduced Memory Tagging Extension (MTE) on ARM / Android.
  Implementation details of `sentry_value_t` were never considered public, and it should always be treated as an opaque type.

**Fixes**:

- Fix corrupted breadcrumb data when using the crashpad backend on Windows.
- Avoid sending empty envelopes when using the crashpad backend.
- Correctly encode the signal number when using the Windows inproc backend, avoiding a processing Error.
- Unwind from the local call-stack, fixing empty stacktraces when using the inproc backend on Linux.
- Improvements to the Build configuration.

**Thank you**:

Features, fixes and improvements in this release have been contributed by:

- [@4diekmann](https://github.com/4diekmann)
- [@variar](https://github.com/variar)
- [@Mixaill](https://github.com/Mixaill)

## 0.4.2

**Fixes**:

- Sampled (discarded) events still contribute to a sessions `errors` count.
- Initialize all static data structures.

## 0.4.1

**Fixes**:

- Fix parsing rate limit headers with multiple categories.

## 0.4.0

**Breaking Changes**:

- The minimum CMake version required to build on windows was raised to `3.16.4` to avoid potential build failures on older versions.
- The `sentry_get_options` function was removed, as it was unsafe to use after a `sentry_shutdown` call.
- The `sentry_options_set_logger` function now accepts a `userdata` parameter.
- The `name` parameter of `sentry_options_add_attachment(w)` was removed, it will now be inferred from the filename of `path`.
- The transport startup hook that is set via `sentry_transport_set_startup_func` now needs to return an `int`, and a failure will propagate to `sentry_init`.
- The return value of the transport shutdown hook set via `sentry_transport_set_shutdown_func` was also changed to return an `int`.
- Both functions should return _0_ on success, and a non-zero error code on failure, as does `sentry_init`.
- Similarly, the return value of `sentry_shutdown` was also changed to an `int`, and will return _0_ on success and a non-zero error code on unclean shutdown.
- Documentation for custom transports was updated to highlight the ordering requirements of submitted envelopes, which is important for release health.

```c
// before
sentry_options_set_logger(options, my_custom_logger);
sentry_options_add_attachment(options, "some-attachment", "/path/to/some-attachment.txt");

void transport_startup(sentry_options_t *options, void*state) {
}
sentry_transport_set_startup_func(transport, transport_startup);
bool transport_shutdown(uint64_t timeout, void*state) {
  return true;
}
sentry_transport_set_shutdown_func(transport, transport_shutdown);

// after
sentry_options_set_logger(options, my_custom_logger, NULL);
sentry_options_add_attachment(options, "/path/to/some-attachment.txt");

int transport_startup(sentry_options_t *options, void*state) {
  return 0;
}
sentry_transport_set_startup_func(transport, transport_startup);
int transport_shutdown(uint64_t timeout, void*state) {
  return 0;
}
sentry_transport_set_shutdown_func(transport, transport_shutdown);
```

**Features**:

- [Release Health](https://docs.sentry.io/workflow/releases/health/) support is now stable and enabled by default. After the update, you will see the number of crash free sessions and crash free users on the Releases page in Sentry. To disable automatic session tracking, use `sentry_options_set_auto_session_tracking`.
- Breakpad support for Windows. This allows you to use `sentry-native` even on Windows XP! ([#278](https://github.com/getsentry/sentry-native/pull/278))
- Add an in-process backend for Windows. As opposed to Breakpad, stack traces are generated on the device and sent to Sentry for symbolication. ([#287](https://github.com/getsentry/sentry-native/pull/287))
- Support for the Crashpad backend was fixed and enabled for Linux. ([#320](https://github.com/getsentry/sentry-native/pull/320))
- A new `SENTRY_BREAKPAD_SYSTEM` CMake option was added to link to the system-installed breakpad client instead of building it as part of sentry.

**Fixes**:

- Reworked thread synchronization code and logic in `sentry_shutdown`, avoiding an abort in case of an unclean shutdown. ([#323](https://github.com/getsentry/sentry-native/pull/323))
- Similarly, reworked global options handling, avoiding thread safety issues. ([#333](https://github.com/getsentry/sentry-native/pull/333))
- Fixed errors not being properly recorded in sessions. ([#317](https://github.com/getsentry/sentry-native/pull/317))
- Fixed some potential memory leaks and other issues. ([#304](https://github.com/getsentry/sentry-native/pull/304) and others)

**Thank you**:

Features, fixes and improvements in this release have been contributed by:

- [@eakoli](https://github.com/eakoli)
- [@Mixaill](https://github.com/Mixaill)
- [@irov](https://github.com/irov)
- [@jblazquez](https://github.com/jblazquez)
- [@daxpedda](https://github.com/daxpedda)

## 0.3.4

**Fixes**:

- Invalid memory access when `sentry_options_set_debug(1)` is set, leading to an application crash. This bug was introduced in version `0.3.3`. ([#310](https://github.com/getsentry/sentry-native/pull/310)).

## 0.3.3

**Fixes**:

- Fix a memory unsafety issue when calling `sentry_value_remove_by_key`. ([#297](https://github.com/getsentry/sentry-native/pull/297))
- Improvements to internal logging. ([#301](https://github.com/getsentry/sentry-native/pull/301), [#302](https://github.com/getsentry/sentry-native/pull/302))
- Better handling of timeouts. ([#284](https://github.com/getsentry/sentry-native/pull/284))
- Better 32-bit build support. ([#291](https://github.com/getsentry/sentry-native/pull/291))
- Run more checks on CI. ([#299](https://github.com/getsentry/sentry-native/pull/299))

**Thank you**:

Fixes in this release have been contributed by:

- [@eakoli](https://github.com/eakoli)

## 0.3.2

**Features**:

- Implement a new logger hook. ([#267](https://github.com/getsentry/sentry-native/pull/267))

  This adds the new `sentry_options_set_logger` function, which can be used to customize the sentry-internal logging, for example to integrate into an app’s own logging system, or to stream logs to a file.

- New CMake options: `SENTRY_LINK_PTHREAD`, `SENTRY_BUILD_RUNTIMESTATIC` and `SENTRY_EXPORT_SYMBOLS` along with other CMake improvements.

**Fixes**:

- Avoid memory unsafety when loading session from disk. ([#270](https://github.com/getsentry/sentry-native/pull/270))
- Avoid Errors in Crashpad Backend without prior scope changes. ([#272](https://github.com/getsentry/sentry-native/pull/272))
- Fix absolute paths on Windows, and allow using forward-slashes as directory separators. ([#266](https://github.com/getsentry/sentry-native/pull/266), [#289](https://github.com/getsentry/sentry-native/pull/289))
- Various fixes uncovered by static analysis tools, notably excessive allocations by the page-allocator used inside signal handlers.
- Build fixes for MinGW and other compilers.

**Thank you**:

Features, fixes and improvements in this release have been contributed by:

- [@Mixaill](https://github.com/Mixaill)
- [@blinkov](https://github.com/blinkov)
- [@eakoli](https://github.com/eakoli)

## 0.3.1

- Add support for on-device symbolication, which is enabled by default on
  Android. Use `sentry_options_set_symbolize_stacktraces` to customize.
- Enable gzip compressed crashpad minidumps on windows.
- Correctly 0-pad short `build-id`s.
- Fix build for 32bit Apple targets.

## 0.3.0

- Always send the newer `x-sentry-envelope` format, which makes this
  incompatible with older on-premise installations.
- Better document and handle non-ASCII paths. Users on windows should use the
  `w` version of the appropriate APIs.
- Avoid segfaults due to failed sentry initialization.
- Avoid creating invalid sessions without a `release`.
- Make `sentry_transport_t` opaque, and instead expose APIs to configure it.
  More functionality related to creating custom transports will be exposed in
  future versions.

### Breaking changes

- The `sentry_backend_free` function was removed.
- The `sentry_backend_t` type was removed.
- The `sentry_transport_t` type is now opaque. Use the following new API to
  create a custom transport.

### New API

- `sentry_transport_new`
- `sentry_transport_set_state`
- `sentry_transport_set_free_func`
- `sentry_transport_set_startup_func`
- `sentry_transport_set_shutdown_func`

See `sentry.h` for more documentation.

### Deprecations

- `sentry_new_function_transport` has been deprecated in favor of the new
  transport builder functions.

## 0.2.6

- Avoid crash with invalid crashpad handler path.

## 0.2.5

- Send sessions to the correct sentry endpoint and make sure they work.
- Smaller cleanups.

## 0.2.4

- Avoid unsafe reads in the linux module finder.
- Update to latest crashpad snapshot.
- Yet more CMake improvements (thanks @madebr and @Amphaal).

## 0.2.3

### Important upgrade notice

All `0.2.x` versions prior to this one were affected by a bug that could
potentially lead to serious data-loss on Windows platforms. We encourage
everyone to update as quickly as possible.
See [#220](https://github.com/getsentry/sentry-native/issues/220) for details.

### Deprecations

- `sentry_transport_t` will be replaced by an opaque struct with setter methods
  in a future release.
- `sentry_backend_free` and `sentry_backend_t` are deprecated and will be
  removed in a future release.

### Other changes

- Further improvements to the cmake build system (huge thanks to @madebr
  [#207](https://github.com/getsentry/sentry-native/pull/207))
- Improved support for older Windows versions, as low as Windows XP SP3 (thanks
  to @Mixaill [#203](https://github.com/getsentry/sentry-native/pull/203),
  @cammm [#202](https://github.com/getsentry/sentry-native/pull/202) and
  @jblazquez [#212](https://github.com/getsentry/sentry-native/pull/212))
- Improved documentation
- Cleaned up sentry database handling
- Added new `sentry_handle_exception` function to explicitly capture a crash
  (thanks @cammm [#201](https://github.com/getsentry/sentry-native/pull/201))
- Added new `sentry_clear_modulecache` function to clear the list of loaded
  modules. Use this function when dynamically loading libraries at runtime.

## 0.2.2

- Implement experimental Session handling
- Implement more fine grained Rate Limiting for HTTP requests
- Implement `sample_rate` option
- In-process and Breakpad backend will not lose events queued for HTTP
  submission on crash
- `sentry_shutdown` will better clean up after itself
- Add Experimental MinGW build support (thanks @Amphaal
  [#189](https://github.com/getsentry/sentry-native/pull/189))
- Various other fixes and improvements

## 0.2.1

- Added Breakpad support on Linux
- Implemented fallback `debug-id` on Linux and Android for modules that are
  built without a `build-id`
- Fixes issues and added CI for more platforms/compilers, including 32-bit Linux
  and 32-bit VS2017
- Further improvements to the CMake configuration (thanks @madebr
  [#168](https://github.com/getsentry/sentry-native/pull/168))
- Added a new `SENTRY_TRANSPORT` CMake option to customize the default HTTP transport

## 0.2.0

- Complete rewrite in C
- Build system was switched to CMake
- Add attachment support
- Better support for custom transports
- The crashpad backend will automatically look for a `crashpad_handler`
  executable next to the running program if no `handler_path` is set.

### Breaking Changes

- The `sentry_uuid_t` struct is now always a `char bytes[16]` instead of a
  platform specific type.
- `sentry_remove_context`: The second parameter was removed.
- `sentry_options_set_transport`:
  This function now takes a pointer to the new `sentry_transport_t` type.
  Migrating from the old API can be done by wrapping with
  `sentry_new_function_transport`, like this:

  ```c
  sentry_options_set_transport(
        options, sentry_new_function_transport(send_envelope_func, &closure_data));
  ```

### Other API Additions

- `size_t sentry_value_refcount(sentry_value_t value)`
- `void sentry_envelope_free(sentry_envelope_t *envelope)`
- `void sentry_backend_free(sentry_backend_t *backend)`

## 0.1.4

- Add an option to enable the system crash reporter
- Fix compilation warnings

## 0.1.3

- Stack unwinding on Android
- Fix UUID generation on Android
- Fix concurrently captured events leaking data in some cases
- Fix crashes when the database path contains both slashes and backslashes
- More robust error handling when creating the database folder
- Fix wrong initialization of CA info for the curl backend
- Disable the system crash handler on macOS for faster crashes

## 0.1.2

- Fix SafeSEH builds on Win32
- Fix a potential error when shutting down after unloading libsentry on macOS

## 0.1.1

- Update Crashpad
- Fix compilation on Windows with VS 2019
- Fix a bug in the JSON serializer causing invalid escapes
- Fix a bug in the Crashpad backend causing invalid events
- Reduce data event data sent along with minidumps
- Experimental support for Android NDK

## 0.1.0

- Support for capturing messages
- Add an API to capture arbitrary contexts (`sentry_set_context`)
- Fix scope information being lost in some cases
- Experimental on-device unwinding support
- Experimental on-device symbolication support

## 0.0.4

- Breakpad builds on all platforms
- Add builds for Windows (x86)
- Add builds for Linux

## 0.0.3

- Fix debug information generation on macOS

## 0.0.2

- Crashpad builds on macOS
- Crashpad builds on Windows (x64)

## 0.0.1

Initial Release<|MERGE_RESOLUTION|>--- conflicted
+++ resolved
@@ -1,18 +1,16 @@
 # Changelog
 
-<<<<<<< HEAD
 ## Unreleased
 
 **Fixes**:
 
 - Windows: Make symbolication independent of the system ANSI code page by making narrow UTF-8 strings canonical. ([#1389](https://github.com/getsentry/sentry-native/pull/1389))
-=======
+
 ## 0.11.1
 
 **Features**:
 
 - Add support for structured logs. It is currently experimental, and one can enable it by setting `sentry_options_set_enable_logs`. When enabled, you can capture a log using `sentry_log_info()` (or another log level). Logs can be filtered by setting the `before_send_log` hook. ([#1271](https://github.com/getsentry/sentry-native/pull/1271/))
->>>>>>> 695f4a4d
 
 ## 0.11.0
 
