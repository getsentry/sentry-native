# Changelog

## Unreleased

**Breaking changes**:

<<<<<<< HEAD
- By using transactions as automatic trace boundaries, transactions will, by default, no longer be part of the same singular trace. This is not the case when setting trace boundaries explicitly (`sentry_regenerate_trace()` or `sentry_set_trace()`), which turns off the automatic management of trace boundaries. ([#1270](https://github.com/getsentry/sentry-native/pull/1270))
- Change transaction sampling to be trace-based. This does not affect you when transactions are used for automatic trace boundaries (as described above), since every transaction is part of a new trace. However, if you manage trace boundaries manually (using `sentry_regenerate_trace()`) or run the Native SDK inside a downstream SDK like the Unity SDK, where these SDKs will manage the trace boundaries, for a given `traces_sample_rate`, either all transactions in a trace get sampled or none do with probability equal to that sample rate. ([#1254](https://github.com/getsentry/sentry-native/pull/1254))
=======
- Change transaction sampling to be trace-based. Now, for a given `traces_sample_rate`, either all transactions in a trace get sampled or none do with probability equal to that sample rate. ([#1254](https://github.com/getsentry/sentry-native/pull/1254))
- Moved Xbox toolchains to an Xbox-specific repository [sentry-xbox](https://github.com/getsentry/sentry-xbox). You can request access to the repository by following the instructions in [Xbox documentation](https://docs.sentry.io/platforms/xbox/)  ([#1329](https://github.com/getsentry/sentry-native/pull/1329))
>>>>>>> 305dec34

**Features**:

- Add `sentry_clear_attachments()` to allow clearing all previously added attachments in the global scope. ([#1290](https://github.com/getsentry/sentry-native/pull/1290))
<<<<<<< HEAD
- Compiles also on Xbox One ([#1294](https://github.com/getsentry/sentry-native/pull/1294))
- Automatically set trace boundaries with every transaction. ([#1270](https://github.com/getsentry/sentry-native/pull/1270))
=======
>>>>>>> 305dec34
- Provide `sentry_regenerate_trace()` to allow users to set manual trace boundaries. ([#1293](https://github.com/getsentry/sentry-native/pull/1293))
- Add `Dynamic Sampling Context (DSC)` to events. ([#1254](https://github.com/getsentry/sentry-native/pull/1254))
- Add `sentry_value_new_feedback` and `sentry_capture_feedback` to allow capturing [User Feedback](https://develop.sentry.dev/sdk/data-model/envelope-items/#user-feedback). ([#1304](https://github.com/getsentry/sentry-native/pull/1304))
  - Deprecate `sentry_value_new_user_feedback` and `sentry_capture_user_feedback` in favor of the new API.
- Add `sentry_envelope_read_from_file`, `sentry_envelope_get_header`, and `sentry_capture_envelope`. ([#1320](https://github.com/getsentry/sentry-native/pull/1320))
- Add `(u)int64` `sentry_value_t` type. ([#1326](https://github.com/getsentry/sentry-native/pull/1326))

**Meta**:

- Marked deprecated functions with `SENTRY_DEPRECATED(msg)`. ([#1308](https://github.com/getsentry/sentry-native/pull/1308))

**Internal:**

- Crash events from Crashpad now have `event_id` defined similarly to other backends. This makes it possible to associate feedback at the time of crash. ([#1319](https://github.com/getsentry/sentry-native/pull/1319))

## 0.9.1

**Features**:

- The `sentry_attach_file/bytes`, `sentry_scope_attach_file/bytes` (and their wide-string variants), and `sentry_remove_attachment` have been added to modify the list of attachments that are sent along with sentry events after a call to `sentry_init`. ([#1266](https://github.com/getsentry/sentry-native/pull/1266), [#1275](https://github.com/getsentry/sentry-native/pull/1275))
  - NOTE: When using the `crashpad` backend on macOS, the list of attachments that will be added at the time of a hard crash will be frozen at the time of `sentry_init`, and later modifications will not be reflected.
- Add `sentry_attachment_set_content_type` to allow specifying the content type of attachments. ([#1276](https://github.com/getsentry/sentry-native/pull/1276))
- Add `sentry_attachment_set_filename` to allow specifying the filename of attachments displayed in the Sentry WebUI. ([#1285](https://github.com/getsentry/sentry-native/pull/1285))

**Meta**:

- Identify Xbox as a separate SDK name `sentry.native.xbox`. ([#1287](https://github.com/getsentry/sentry-native/pull/1287))

**Internal**:

- Updated `breakpad` to 2025-06-13. ([#1277](https://github.com/getsentry/sentry-native/pull/1277), [breakpad#41](https://github.com/getsentry/breakpad/pull/41))

## 0.9.0

**Breaking changes**:

- Limiting the proguard rules in the NDK package moves the burden of the configuration to its users. Please ensure to [configure proguard](http://proguard.sourceforge.net/manual/examples.html#native) in your project so native methods in your namespace can be symbolicated if they appear in stack traces. ([#1250](https://github.com/getsentry/sentry-native/pull/1250))
- When tags, contexts, and extra data are applied to events, the event data now takes precedence over the scope data as outlined in the [Hub & Scope Refactoring](https://develop.sentry.dev/sdk/miscellaneous/hub_and_scope_refactoring/#how-is-scope-data-applied-to-events) developer document and the linked RFC [code example](https://github.com/getsentry/rfcs/blob/fn/merge-hub-scope/text/0122-sdk-hub-scope-merge.md#applying-scopes). ([#1253](https://github.com/getsentry/sentry-native/pull/1253))

**Features**:

- Provide `before_send_transaction` callback. ([#1236](https://github.com/getsentry/sentry-native/pull/1236))
- Add support for capturing events with local scopes. ([#1248](https://github.com/getsentry/sentry-native/pull/1248))
- Add Windows support for the `crashpad_wait_for_upload` flag. ([#1255](https://github.com/getsentry/sentry-native/pull/1255), [crashpad#126](https://github.com/getsentry/crashpad/pull/126))

**Fixes**:

- Reduce the scope of the proguard rules in the NDK package to local namespaces. ([#1250](https://github.com/getsentry/sentry-native/pull/1250))
- Close the file and return 0 on success when writing raw envelopes. ([#1260](https://github.com/getsentry/sentry-native/pull/1260))
- Fix event tags, contexts, and extra data to take precedence when applying scope data. ([#1253](https://github.com/getsentry/sentry-native/pull/1253))

**Docs**:

- Document convenience PowerShell runners for formatting and tests on Windows. ([#1247](https://github.com/getsentry/sentry-native/pull/1247))

## 0.8.5

**Breaking changes**:

- Use `propagation_context` as the single source of `trace_id` for spans and events. Transactions no longer create a new trace, but inherit the trace from the `propagation_context` created during SDK initialization. This context can be later modified through `sentry_set_trace()` (primarily used by other SDKs). ([#1200](https://github.com/getsentry/sentry-native/pull/1200))

**Features**:

- Add `sentry_value_new_user(id, username, email, ip_address)` function to avoid ambiguous user-context-keys. ([#1228](https://github.com/getsentry/sentry-native/pull/1228))

**Fixes**:

- Remove compile-time check for the `libcurl` feature `AsynchDNS`. ([#1206](https://github.com/getsentry/sentry-native/pull/1206))
- Support musl on Linux. ([#1233](https://github.com/getsentry/sentry-native/pull/1233))

**Thank you**:

- [gregcotten](https://github.com/gregcotten)

## 0.8.4

**Features**:

- Provide an option for downstream SDKs to attach a view hierarchy file. ([#1191](https://github.com/getsentry/sentry-native/pull/1191))

**Fixes**:

- Provide a more defensive automatic thread stack guarantee. ([#1196](https://github.com/getsentry/sentry-native/pull/1196))

## 0.8.3

**Features**:

- Add an option to attach screenshots on Windows to fatal error events. ([#1170](https://github.com/getsentry/sentry-native/pull/1170), [crashpad#123](https://github.com/getsentry/crashpad/pull/123))
- Add an option for `Crashpad` on Linux to delay application shutdown until the upload of the crash report in the `crashpad_handler` is complete. This is useful for deployment in `Docker` or `systemd`, where the life cycle of additional processes is bound by the application life cycle. ([#1153](https://github.com/getsentry/sentry-native/pull/1153), [crashpad#121](https://github.com/getsentry/crashpad/pull/121))
- Expose `traces_sample_rate` option for synchronization with Android SDK. ([#1176](https://github.com/getsentry/sentry-native/pull/1176))

**Thank you**:

- [mwl4](https://github.com/mwl4)
- [jpnurmi](https://github.com/jpnurmi)

## 0.8.2

**Fixes**:

- Provide a mutex-initializer on platforms with no static pthread initializer for recursive mutexes. ([#1113](https://github.com/getsentry/sentry-native/pull/1113))

**Features**:

- Provide Clang-CL support. ([#1161](https://github.com/getsentry/sentry-native/pull/1161), [crashpad#100](https://github.com/getsentry/crashpad/pull/100))
- Enable Crashpad report upload retry-mechanism for all platforms. ([#1152](https://github.com/getsentry/sentry-native/pull/1152), [crashpad#120](https://github.com/getsentry/crashpad/pull/120))

**Thank you**:

[Nerixyz](https://github.com/Nerixyz)

## 0.8.1

**Features**:

- Added `sentry_set_trace()`. The primary use for this is to allow other SDKs to propagate their trace context. This allows Sentry to connect events on all layers. ([#1137](https://github.com/getsentry/sentry-native/pull/1137))

## 0.8.0

**Breaking changes**:

- Return type of `sentry_capture_minidump()` and `sentry_capture_minidump_n()` changed from `void` to `sentry_uuid_t` to retrieve the event-id for a successful minidump upload. ([#1138](https://github.com/getsentry/sentry-native/pull/1138))

**Features**:

- Ensure support for `http_proxy` and `https_proxy` environment variables across all transports. ([#1111](https://github.com/getsentry/sentry-native/pull/1111))

**Fixes**:

- Ensure that `sentry_capture_minidump()` fails if the provided minidump path cannot be attached, instead of sending a crash event without minidump. ([#1138](https://github.com/getsentry/sentry-native/pull/1138))
- Fix Xbox OS name being reported incorrectly. ([#1148](https://github.com/getsentry/sentry-native/pull/1148))

**Thank you**:

[zsd4yr](https://github.com/zsd4yr)

## 0.7.20

**Features**:

- Auto-detect the latest GDK and Windows SDK for the Xbox build. ([#1124](https://github.com/getsentry/sentry-native/pull/1124))
- Enable debug-option by default when running in a debug-build. ([#1128](https://github.com/getsentry/sentry-native/pull/1128))

**Fixes**:

- Allow older toolchains with assemblers that don't support PAC-stripping instructions on `aarch64` to compile `crashpad`. ([#1125](https://github.com/getsentry/sentry-native/pull/1125), [crashpad#118](https://github.com/getsentry/crashpad/pull/118))
- Set default `max_spans` to 1000. ([#1132](https://github.com/getsentry/sentry-native/pull/1132))

## 0.7.19

**Fixes**:

- Fix a build error on older compilers introduced by C++17 support in `0.7.18` for the `crashpad` backend. ([#1118](https://github.com/getsentry/sentry-native/pull/1118), [crashpad#117](https://github.com/getsentry/crashpad/pull/117), [mini_chromium#2](https://github.com/getsentry/mini_chromium/pull/2))

## 0.7.18

**Features**:

- Add support for Xbox Series X/S. ([#1100](https://github.com/getsentry/sentry-native/pull/1100))
- Add option to set debug log level. ([#1107](https://github.com/getsentry/sentry-native/pull/1107))
- Add `traces_sampler`. ([#1108](https://github.com/getsentry/sentry-native/pull/1108))
- Provide support for C++17 compilers when using the `crashpad` backend. ([#1110](https://github.com/getsentry/sentry-native/pull/1110), [crashpad#116](https://github.com/getsentry/crashpad/pull/116), [mini_chromium#1](https://github.com/getsentry/mini_chromium/pull/1))

## 0.7.17

**Features**:

- [NDK] Expose option to set handler strategy. ([#1099](https://github.com/getsentry/sentry-native/pull/1099))
- Add Linux distributions to the OS context. ([#963](https://github.com/getsentry/sentry-native/pull/963))

**Fixes**:

- Add metadata pointer check to prevent crashes when cleaning the `crashpad` database. ([#1102](https://github.com/getsentry/sentry-native/pull/1102), [crashpad#115](https://github.com/getsentry/crashpad/pull/115))

## 0.7.16

**Features**:

- Add SOCKS5 proxy support for macOS and Linux. ([#1063](https://github.com/getsentry/sentry-native/pull/1063))
- Extend performance API with explicit timings. ([#1093](https://github.com/getsentry/sentry-native/pull/1093))

## 0.7.15

**Fixes**:

- Fix DLL versioning for projects that add the Native SDK as a CMake subdirectory. ([#1086](https://github.com/getsentry/sentry-native/pull/1086))

## 0.7.14

**Features**:

- Android NDK: Add `.loadNativeLibraries()` method to allow pre-loading .so files. ([#1082](https://github.com/getsentry/sentry-native/pull/1082))
- Fill the `ucontext_t` field in the `sentry_ucontext_t` `[on_crash|before_send]`-hook parameter on `macOS` from the `breakpad` backend. ([#1083](https://github.com/getsentry/sentry-native/pull/1083), [breakpad#39](https://github.com/getsentry/breakpad/pull/39))

**Thank you**:

[saf-e](https://github.com/saf-e)

## 0.7.13

**Features**:

- Provide version information for non-static Windows binaries. ([#1076](https://github.com/getsentry/sentry-native/pull/1076), [crashpad#110](https://github.com/getsentry/crashpad/pull/110))
- Add an alternative handler strategy to `inproc` to support `.NET` on Linux and `Mono` on Android (specifically, [.NET MAUI](https://github.com/dotnet/android/issues/9055#issuecomment-2261347912)). ([#1027](https://github.com/getsentry/sentry-native/pull/1027))

**Fixes**:

- Correct the timeout specified for the upload-task awaiting `dispatch_semaphore_wait()` when using an HTTP-proxy on macOS. ([#1077](https://github.com/getsentry/sentry-native/pull/1077), [crashpad#111](https://github.com/getsentry/crashpad/pull/111))
- Emit `transaction.data` inside `context.trace.data`. ([#1075](https://github.com/getsentry/sentry-native/pull/1075))

**Thank you**:

[olback](https://github.com/olback)

## 0.7.12

**Features**:

- Add `sentry_capture_minidump()` to capture independently created minidumps. ([#1067](https://github.com/getsentry/sentry-native/pull/1067))

**Fixes**:

- Add breadcrumb ringbuffer to avoid O(n) memmove on adding more than max breadcrumbs. ([#1060](https://github.com/getsentry/sentry-native/pull/1060))

## 0.7.11

**Fixes**:

- Reject invalid trace- and span-ids in context update from header. ([#1046](https://github.com/getsentry/sentry-native/pull/1046))
- Lookup `GetSystemTimePreciseAsFileTime()` at runtime and fall back to `GetSystemTimeAsFileTime()` to allow running on Windows < 8. ([#1051](https://github.com/getsentry/sentry-native/pull/1051))
- Allow for empty DSN to still initialize crash handler. ([#1059](https://github.com/getsentry/sentry-native/pull/1059))

## 0.7.10

**Fixes**:

- Correct the timestamp resolution to microseconds on Windows. ([#1039](https://github.com/getsentry/sentry-native/pull/1039))

**Thank you**:

- [ShawnCZek](https://github.com/ShawnCZek)

## 0.7.9

**Fixes**:

- Check file-writer construction when writing envelope to path. ([#1036](https://github.com/getsentry/sentry-native/pull/1036))

## 0.7.8

**Features**:

- Let the envelope serialization stream directly to the file. ([#1021](https://github.com/getsentry/sentry-native/pull/1021))
- Support 16kb page sizes on Android 15. ([#1028](https://github.com/getsentry/sentry-native/pull/1028))

## 0.7.7

**Fixes**:

- Further clean up of the exported dependency configuration. ([#1013](https://github.com/getsentry/sentry-native/pull/1013), [crashpad#106](https://github.com/getsentry/crashpad/pull/106))
- Clean-up scope flushing synchronization in crashpad-backend. ([#1019](https://github.com/getsentry/sentry-native/pull/1019), [crashpad#109](https://github.com/getsentry/crashpad/pull/109))
- Rectify user-feedback comment parameter guard. ([#1020](https://github.com/getsentry/sentry-native/pull/1020))

**Internal**:

- Updated `crashpad` to 2024-06-11. ([#1014](https://github.com/getsentry/sentry-native/pull/1014), [crashpad#105](https://github.com/getsentry/crashpad/pull/105))

**Thank you**:

- [@JonLiu1993](https://github.com/JonLiu1993)
- [@dg0yt](https://github.com/dg0yt)
- [@stima](https://github.com/stima)

## 0.7.6

**Fixes**:

- Remove remaining build blockers for the `crashpad` backend on Windows ARM64 when using LLVM-MINGW. ([#1003](https://github.com/getsentry/sentry-native/pull/1003), [crashpad#101](https://github.com/getsentry/crashpad/pull/101))
- Ensure `crashpad` targets are included when building as a shared library using our exported CMake config. ([#1007](https://github.com/getsentry/sentry-native/pull/1007))
- Use `find_dependency()` instead of `find_package()` in the exported CMake config. ([#1007](https://github.com/getsentry/sentry-native/pull/1007), [#1008](https://github.com/getsentry/sentry-native/pull/1008), [crashpad#104](https://github.com/getsentry/crashpad/pull/104))

**Thank you**:

- [@past-due](https://github.com/past-due)
- [@podlaszczyk](https://github.com/podlaszczyk)

## 0.7.5

**Features**:

- Change the timestamp resolution to microseconds. ([#995](https://github.com/getsentry/sentry-native/pull/995))

**Internal**:

- (Android) Switch ndk back to `libc++_static`, and hide it from prefab ([#996](https://github.com/getsentry/sentry-native/pull/996))

## 0.7.4

**Fixes**:

- Allow `crashpad` to run under [Epic's Anti-Cheat Client](https://dev.epicgames.com/docs/game-services/anti-cheat/using-anti-cheat#external-crash-dumpers) by deferring the full `crashpad_handler` access rights to the client application until a crash occurred. ([#980](https://github.com/getsentry/sentry-native/pull/980), [crashpad#99](https://github.com/getsentry/crashpad/pull/99))
- Reserve enough stack space on Windows for our handler to run when the stack is exhausted from stack-overflow. ([#982](https://github.com/getsentry/sentry-native/pull/982))
- Only configure a `sigaltstack` in `inproc` if no previous configuration exists on Linux and Android. ([#982](https://github.com/getsentry/sentry-native/pull/982))
- Store transaction `data` in the event property `extra` since the `data` property is discarded by `relay`. ([#986](https://github.com/getsentry/sentry-native/issues/986))

**Docs**:

- Add compile-time flag `SENTRY_TRANSPORT_COMPRESSION` description to the `README.md` file. ([#976](https://github.com/getsentry/sentry-native/pull/976))

**Internal**:

- Move sentry-android-ndk JNI related parts from sentry-java to sentry-native ([#944](https://github.com/getsentry/sentry-native/pull/944))
  This will create a pre-built `io.sentry:sentry-native-ndk` maven artifact, suitable for being consumed by Android apps.

**Thank you**:

- [@AenBleidd](https://github.com/AenBleidd)
- [@kristjanvalur](https://github.com/kristjanvalur)

## 0.7.2

**Features**:

- Add optional Gzip transport compression via build option `SENTRY_TRANSPORT_COMPRESSION`. Requires system `zlib`. ([#954](https://github.com/getsentry/sentry-native/pull/954))
- Enable automatic MIME detection of attachments sent with crash-reports from the `crashpad_handler`. ([#973](https://github.com/getsentry/sentry-native/pull/973), [crashpad#98](https://github.com/getsentry/crashpad/pull/98))

**Fixes**:

- Fix the Linux build when targeting RISC-V. ([#972](https://github.com/getsentry/sentry-native/pull/972))

**Thank you**:

- [@Strive-Sun](https://github.com/Strive-Sun)
- [@jwinarske](https://github.com/jwinarske)

## 0.7.1

**Features**:

- Add user feedback capability to the Native SDK. ([#966](https://github.com/getsentry/sentry-native/pull/966))

**Internal**:

- Remove the `CRASHPAD_WER_ENABLED` build flag. The WER module is now built for all supported Windows targets, and registration is conditional on runtime Windows version checks. ([#950](https://github.com/getsentry/sentry-native/pull/950), [crashpad#96](https://github.com/getsentry/crashpad/pull/96))

**Docs**:

- Add usage of the breadcrumb `data` property to the example. [#951](https://github.com/getsentry/sentry-native/pull/951)

## 0.7.0

**Breaking changes**:

- Make `crashpad` the default backend for Linux. ([#927](https://github.com/getsentry/sentry-native/pull/927))
- Remove build option `SENTRY_CRASHPAD_SYSTEM`. ([#928](https://github.com/getsentry/sentry-native/pull/928))

**Fixes**:

- Maintain `crashpad` client instance during Native SDK lifecycle. ([#910](https://github.com/getsentry/sentry-native/pull/910))
- Specify correct dependencies for CMake client projects using a system-provided breakpad. ([#926](https://github.com/getsentry/sentry-native/pull/926))
- Correct the Windows header include used by `sentry.h`, which fixes the build of [Swift bindings](https://github.com/thebrowsercompany/swift-sentry). ([#935](https://github.com/getsentry/sentry-native/pull/935))

**Internal**:

- Updated `crashpad` to 2023-11-24. ([#912](https://github.com/getsentry/sentry-native/pull/912), [crashpad#91](https://github.com/getsentry/crashpad/pull/91))
- Fixing `crashpad` build for Windows on ARM64. ([#919](https://github.com/getsentry/sentry-native/pull/919), [crashpad#90](https://github.com/getsentry/crashpad/pull/90), [crashpad#92](https://github.com/getsentry/crashpad/pull/92), [crashpad#93](https://github.com/getsentry/crashpad/pull/93), [crashpad#94](https://github.com/getsentry/crashpad/pull/94))
- Remove options memory leak during consent setting. ([#922](https://github.com/getsentry/sentry-native/pull/922))

**Thank you**:

Features, fixes and improvements in this release have been contributed by:

- [@compnerd](https://github.com/compnerd)
- [@stima](https://github.com/stima)
- [@hyp](https://github.com/hyp)

## 0.6.7

**Fixes**:

- Disable sigaltstack on Android. ([#901](https://github.com/getsentry/sentry-native/pull/901))
- Prevent stuck crashpad-client on Windows. ([#902](https://github.com/getsentry/sentry-native/pull/902), [crashpad#89](https://github.com/getsentry/crashpad/pull/89))

## 0.6.6

**Fixes**:

- Use a more up-to-date version of `mini_chromium` as a `crashpad` dependency, which fixes a build error on some systems. ([#891](https://github.com/getsentry/sentry-native/pull/891), [crashpad#88](https://github.com/getsentry/crashpad/pull/88))

**Internal**:

- Updated `libunwindstack` to 2023-09-13. ([#884](https://github.com/getsentry/sentry-native/pull/884), [libunwindstack-ndk#8](https://github.com/getsentry/libunwindstack-ndk/pull/8))
- Updated `crashpad` to 2023-09-28. ([#891](https://github.com/getsentry/sentry-native/pull/891), [crashpad#88](https://github.com/getsentry/crashpad/pull/88))
- Updated `breakpad` to 2023-10-02. ([#892](https://github.com/getsentry/sentry-native/pull/892), [breakpad#38](https://github.com/getsentry/breakpad/pull/38))

**Thank you**:

Features, fixes and improvements in this release have been contributed by:

- [@sapphonie](https://github.com/sapphonie)

## 0.6.5

**Fixes**:

- Remove deadlock pattern in dynamic sdk-name assignment ([#858](https://github.com/getsentry/sentry-native/pull/858))

## 0.6.4

**Fixes**:

- Crash events are initialized with level `FATAL` ([#852](https://github.com/getsentry/sentry-native/pull/852))
- Fix MSVC compiler error with on non-Unicode systems ([#846](https://github.com/getsentry/sentry-native/pull/846), [crashpad#85](https://github.com/getsentry/crashpad/pull/85))

**Features**:

- crashpad_handler: log `body` if minidump endpoint response is not `OK` ([#851](https://github.com/getsentry/sentry-native/pull/851), [crashpad#87](https://github.com/getsentry/crashpad/pull/87))

**Thank you**:

Features, fixes and improvements in this release have been contributed by:

- [@xyz1001](https://github.com/xyz1001)

## 0.6.3

**Features**:

- Disable PC adjustment in the backend for libunwindstack ([#839](https://github.com/getsentry/sentry-native/pull/839))
- Crashpad backend allows inspection and enrichment of the crash event in the on_crash/before_send hooks ([#843](https://github.com/getsentry/sentry-native/pull/843))
- Add http-proxy support to the `crashpad_handler` ([#847](https://github.com/getsentry/sentry-native/pull/847), [crashpad#86](https://github.com/getsentry/crashpad/pull/86))

**Internal**:

- Updated Breakpad backend to 2023-05-03. ([#836](https://github.com/getsentry/sentry-native/pull/836), [breakpad#35](https://github.com/getsentry/breakpad/pull/35))
- Updated Crashpad backend to 2023-05-03. ([#837](https://github.com/getsentry/sentry-native/pull/837), [crashpad#82](https://github.com/getsentry/crashpad/pull/82))

## 0.6.2

**Features**:

- Extend API with ptr/len-string interfaces. ([#827](https://github.com/getsentry/sentry-native/pull/827))
- Allow setting sdk_name at runtime ([#834](https://github.com/getsentry/sentry-native/pull/834))

## 0.6.1

**Fixes**:

- Remove OpenSSL as direct dependency for the crashpad backend on Linux. ([#812](https://github.com/getsentry/sentry-native/pull/812), [crashpad#81](https://github.com/getsentry/crashpad/pull/81))
- Check `libcurl` for feature `AsynchDNS` at compile- and runtime. ([#813](https://github.com/getsentry/sentry-native/pull/813))
- Allow setting `CRASHPAD_WER_ENABLED` when using system crashpad. ([#816](https://github.com/getsentry/sentry-native/pull/816))

**Docs**:

- Add badges for conan, nix and vcpkg package-repos to README. ([#795](https://github.com/getsentry/sentry-native/pull/795))

**Thank you**:

Features, fixes and improvements in this release have been contributed by:

- [@Cyriuz](https://github.com/Cyriuz)
- [@MartinDelille](https://github.com/MartinDelille)

## 0.6.0

**Breaking changes**:

- When built as a shared library for Android or Linux, the Native SDK limits the export of symbols to the `sentry_`-prefix. The option `SENTRY_EXPORT_SYMBOLS` is no longer available and the linker settings are constrained to the Native SDK and no longer `PUBLIC` to parent projects. ([#363](https://github.com/getsentry/sentry-native/pull/363))

**Features**:

- A session may be ended with a different status code. ([#801](https://github.com/getsentry/sentry-native/pull/801))

**Fixes**:

- Switch Crashpad transport on Linux to use libcurl ([#803](https://github.com/getsentry/sentry-native/pull/803), [crashpad#75](https://github.com/getsentry/crashpad/pull/75), [crashpad#79](https://github.com/getsentry/crashpad/pull/79))
- Avoid accidentally mutating CONTEXT when client-side stack walking in Crashpad ([#803](https://github.com/getsentry/sentry-native/pull/803), [crashpad#77](https://github.com/getsentry/crashpad/pull/77))
- Fix various mingw compilation issues ([#794](https://github.com/getsentry/sentry-native/pull/794), [crashpad#78](https://github.com/getsentry/crashpad/pull/78))

**Internal**:

- Updated Crashpad backend to 2023-02-07. ([#803](https://github.com/getsentry/sentry-native/pull/803), [crashpad#80](https://github.com/getsentry/crashpad/pull/80))
- CI: Updated GitHub Actions to test on LLVM-mingw. ([#797](https://github.com/getsentry/sentry-native/pull/797))
- Updated Breakpad backend to 2023-02-08. ([#805](https://github.com/getsentry/sentry-native/pull/805), [breakpad#34](https://github.com/getsentry/breakpad/pull/34))
- Updated libunwindstack to 2023-02-09. ([#807](https://github.com/getsentry/sentry-native/pull/807), [libunwindstack-ndk#7](https://github.com/getsentry/libunwindstack-ndk/pull/7))

**Thank you**:

Features, fixes and improvements in this release have been contributed by:

- [@BogdanLivadariu](https://github.com/BogdanLivadariu)
- [@ShawnCZek](https://github.com/ShawnCZek)
- [@past-due](https://github.com/past-due)

## 0.5.4

**Fixes**:

- Better error messages in `sentry_transport_curl`. ([#777](https://github.com/getsentry/sentry-native/pull/777))
- Increased curl headers buffer size to 512 (in `sentry_transport_curl`). ([#784](https://github.com/getsentry/sentry-native/pull/784))
- Fix sporadic crash on Windows due to race condition when initializing background-worker thread-id. ([#785](https://github.com/getsentry/sentry-native/pull/785))
- Open the database file-lock on "UNIX" with `O_RDRW` ([#791](https://github.com/getsentry/sentry-native/pull/791))

**Internal**:

- Updated Breakpad and Crashpad backends to 2022-12-12. ([#778](https://github.com/getsentry/sentry-native/pull/778))

**Thank you**:

Features, fixes and improvements in this release have been contributed by:

- [@cnicolaescu](https://github.com/cnicolaescu)

## 0.5.3

**Fixes**:

- Linux module-finder now also searches for code-id in ".note" ELF sections ([#775](https://github.com/getsentry/sentry-native/pull/775))

**Internal**:

- CI: updated github actions to upgrade deprecated node runners. ([#767](https://github.com/getsentry/sentry-native/pull/767))
- CI: upgraded Ubuntu to 20.04 for "old gcc" (v7) job due to deprecation. ([#768](https://github.com/getsentry/sentry-native/pull/768))

## 0.5.2

**Fixes**:

- Fix build when CMAKE_VS_WINDOWS_TARGET_PLATFORM_VERSION is undefined. ([crashpad#73](https://github.com/getsentry/crashpad/pull/73))

**Internal**:

- Updated Breakpad and Crashpad backends to 2022-10-17. ([#765](https://github.com/getsentry/sentry-native/pull/765))

**Thank you**:

Features, fixes and improvements in this release have been contributed by:

- [@AenBleidd](https://github.com/AenBleidd)

## 0.5.1

**Features**:

- Crashpad on Windows now supports `fast-fail` crashes via a registered Windows Error Reporting (WER) module. ([#735](https://github.com/getsentry/sentry-native/pull/735))

**Fixes**:

- Fix "flush" implementation of winhttp transport. ([#763](https://github.com/getsentry/sentry-native/pull/763))

**Internal**:

- Updated libunwindstack-ndk submodule to 2022-09-16. ([#759](https://github.com/getsentry/sentry-native/pull/759))
- Updated Breakpad and Crashpad backends to 2022-09-14. ([#735](https://github.com/getsentry/sentry-native/pull/735))
- Be more defensive around transactions ([#757](https://github.com/getsentry/sentry-native/pull/757))
- Added a CI timeout for the Android simulator start. ([#764](https://github.com/getsentry/sentry-native/pull/764))

## 0.5.0

**Features**:

- Provide `on_crash()` callback to allow clients to act on detected crashes.
  Users often inquired about distinguishing between crashes and "normal" events in the `before_send()` hook. `on_crash()` can be considered a replacement for `before_send()` for crash events, where the goal is to use `before_send()` only for normal events, while `on_crash()` is only invoked for crashes. This change is backward compatible for current users of `before_send()` and allows gradual migration to `on_crash()` ([see the docs for details](https://docs.sentry.io/platforms/native/configuration/filtering/)). ([#724](https://github.com/getsentry/sentry-native/pull/724), [#734](https://github.com/getsentry/sentry-native/pull/734))

**Fixes**:

- Make Windows ModuleFinder more resilient to missing Debug Info ([#732](https://github.com/getsentry/sentry-native/pull/732))
- Aligned pre-send event processing in `sentry_capture_event()` with the [cross-SDK session filter order](https://develop.sentry.dev/sdk/sessions/#filter-order) ([#729](https://github.com/getsentry/sentry-native/pull/729))
- Align the default value initialization for the `environment` payload attribute with the [developer documentation](https://develop.sentry.dev/sdk/event-payloads/#optional-attribute) ([#739](https://github.com/getsentry/sentry-native/pull/739))
- Iterate all debug directory entries when parsing PE modules for a valid CodeView record ([#740](https://github.com/getsentry/sentry-native/pull/740))

**Thank you**:

Features, fixes and improvements in this release have been contributed by:

- [@espkk](https://github.com/espkk)

## 0.4.18

**Features**:

- The crashpad backend now captures thread names. ([#725](https://github.com/getsentry/sentry-native/pull/725))
- The inproc backend now captures the context registers. ([#714](https://github.com/getsentry/sentry-native/pull/714))
- A new set of APIs to get the sentry SDK version at runtime. ([#726](https://github.com/getsentry/sentry-native/pull/726))
- Add more convenient APIs to attach stack traces to exception or thread values. ([#723](https://github.com/getsentry/sentry-native/pull/723))
- Allow disabling the crash reporting backend at runtime. ([#717](https://github.com/getsentry/sentry-native/pull/717))

**Fixes**:

- Improved heuristics flagging sessions as "crashed". ([#719](https://github.com/getsentry/sentry-native/pull/719))

**Internal**:

- Updated Breakpad and Crashpad backends to 2022-06-14. ([#725](https://github.com/getsentry/sentry-native/pull/725))

**Thank you**:

Features, fixes and improvements in this release have been contributed by:

- [@olback](https://github.com/olback)

## 0.4.17

**Fixes**:

- sentry-native now successfully builds when examples aren't included. ([#702](https://github.com/getsentry/sentry-native/pull/702))

**Thank you**:

Features, fixes and improvements in this release have been contributed by:

- [@AenBleidd](https://github.com/AenBleidd)

## 0.4.16

**Features**:

- Removed the `SENTRY_PERFORMANCE_MONITORING` compile flag requirement to access performance monitoring in the Sentry SDK. Performance monitoring is now available to everybody who has opted into the experimental API.
- New API to check whether the application has crashed in the previous run: `sentry_get_crashed_last_run()` and `sentry_clear_crashed_last_run()` ([#685](https://github.com/getsentry/sentry-native/pull/685)).
- Allow overriding the SDK name at build time - set the `SENTRY_SDK_NAME` CMake cache variable.
- More aggressively prune the Crashpad database. ([#698](https://github.com/getsentry/sentry-native/pull/698))

**Internal**:

- Project IDs are now treated as opaque strings instead of integer values. ([#690](https://github.com/getsentry/sentry-native/pull/690))
- Updated Breakpad and Crashpad backends to 2022-04-12. ([#696](https://github.com/getsentry/sentry-native/pull/696))

**Fixes**:

- Updated CI as well as list of supported platforms to reflect Windows Server 2016, and therefore MSVC 2017 losing active support.
- Correctly free Windows Mutexes in Crashpad backend.

**Thank you**:

Features, fixes and improvements in this release have been contributed by:

- [@zhaowq32](https://github.com/zhaowq32)

## 0.4.15

**Fixes**:

- Fix contexts from the scope not being attached to events correctly.
- Improve performance of event serialization.

## 0.4.14

**Features**:

- The Sentry SDK now has experimental support for performance monitoring.
  The performance monitoring API allows manually creating transactions and instrumenting spans, and offers APIs for distributed tracing.
  The API is currently disabled by default and needs to be enabled via a compile-time `SENTRY_PERFORMANCE_MONITORING` flag.
  For more information, take a look at the more detailed [documentation of performance monitoring](https://docs.sentry.io/platforms/native/performance/).
- Sentry now has an explicit `sentry_flush` method that blocks the calling thread for the given time, waiting for the transport queue to be flushed. Custom transports need to implement a new `flush_hook` for this to work.

**Fixes**:

- Fix Sentry API deadlocking when the SDK was not initialized (or `sentry_init` failed).
- The rate limit handling of the default transports was updated to match the expected behavior.
- The Windows OS version is now read from the Registry and is more accurate.
- The `SENTRY_LIBRARY_TYPE` CMake option is now correctly honored.
- The Linux Modulefinder was once again improved to increase its memory safety and reliability.

**Thank you**:

Features, fixes and improvements in this release have been contributed by:

- [@Mixaill](https://github.com/Mixaill)

## 0.4.13

**Features**:

- Add client-side stackwalking on Linux, Windows, and macOS (disabled by default).
- CMake: add ability to set solution folder name.
- Add AIX support.

**Fixes**:

- CMake: check whether libcurl was already found.
- Increment CXX standard version to 14 to allow crashpad to build.

**Internal**:

- Update Crashpad and Breakpad submodules to 2021-12-03.

**Thank you**:

Features, fixes and improvements in this release have been contributed by:

- [@Mixaill](https://github.com/Mixaill)
- [@ladislavmacoun](https://github.com/ladislavmacoun)
- [@NattyNarwhal](https://github.com/NattyNarwhal)
- [@mjvankampen](https://github.com/mjvankampen)

## 0.4.12

**Features**:

- Make the shutdown timeout configurable via `sentry_options_set_shutdown_timeout`.

**Fixes**:

- The crashpad backend compiles with mingw again.
- Build System improvements.

**Thank you**:

Features, fixes and improvements in this release have been contributed by:

- [@irov](https://github.com/irov)
- [@past-due](https://github.com/past-due)
- [@andrei-mu](https://github.com/andrei-mu)
- [@rpadaki](https://github.com/rpadaki)

## 0.4.11

**Fixes**:

- The crashpad backend now respects the `max_breadcrumbs` setting.
- Hanging HTTP requests will now be canceled on shutdown in the WinHTTP transport.
- The Modulefinder and Android unwinder now use safer memory access.
- Possible races and deadlocks have been fixed in `init`/`close`, and in API related to sessions.

**Thank you**:

Features, fixes and improvements in this release have been contributed by:

- [@smibe](https://github.com/smibe)

## 0.4.10

**Fixes**:

- Fix a potential deadlock in macOS modulefinder.
- Lower Stack usage, to lower change of stack overflows.
- Avoid a double-free when parsing an invalid DSN.
- Improvements to Unity Builds and 32-bit Builds.
- Fix infinite recursion in signal handler by correctly cleaning up on shutdown.

**Internal**:

- Update Crashpad and Breakpad submodules to 2021-06-14.

**Thank you**:

Features, fixes and improvements in this release have been contributed by:

- [@janisozaur](https://github.com/janisozaur)
- [@bschatt](https://github.com/bschatt)
- [@GenuineAster](https://github.com/GenuineAster)

## 0.4.9

**Features**:

- Rewrote the Linux modulefinder which should now work correctly when encountering gaps in the memory mapping of loaded libraries, and supports libraries loaded from a file offset, such as libraries loaded directly from `.apk` files on Android.
- Invoke the `before_send` hook at time of a hard crash when using the Windows or Linux Crashpad backend.
- Added the following new convenience functions:
  - `sentry_value_new_exception`
  - `sentry_value_new_thread`
  - `sentry_value_new_stacktrace`
  - `sentry_event_add_exception`
  - `sentry_event_add_thread`
  - The `sentry_event_value_add_stacktrace` is deprecated.
- Renamed `sentry_shutdown` to `sentry_close`, though the old function is still available.
- Updated Qt integration to Qt 6.

**Fixes**:

- Optimized and fixed bugs in the JSON parser/serializer.
- Build fixes for PPC and universal macOS.
- Fixes to build using musl libc.
- Correctness fixes around printf and strftime usage.
- Allow building and running on older macOS versions.

**Internal**:

- Update Crashpad and Breakpad submodules to 2021-04-12

**Thank you**:

Features, fixes and improvements in this release have been contributed by:

- [@mastertheknife](https://github.com/mastertheknife)
- [@torarnv](https://github.com/torarnv)
- [@encounter](https://github.com/encounter)

## 0.4.8

**Features**:

- The unwinder on Android was updated to a newer version.
- Experimental support for the Breakpad backend on Android and iOS.

**Fixes**:

- Fixed some memory leaks on Windows.
- Build System improvements.

**Thank you**:

Features, fixes and improvements in this release have been contributed by:

- [@Mixaill](https://github.com/Mixaill)
- [@daxpedda](https://github.com/daxpedda)
- [@Amphaal](https://github.com/Amphaal)

## 0.4.7

**Features**:

- Events will automatically get an `os` context with OS version information.
- Added a new `max_breadcrumbs` option.

**Fixes**:

- Fixed some memory leaks related to bounded breadcrumbs.

## 0.4.6

**Fixes**:

- Restore compatibility with CMake 3.10 (as used in Android NDK Tools)

**Internal**:

- Update Crashpad and Breakpad submodules to 2021-01-25

## 0.4.5

**Features**:

- The Breakpad backend is now supported on macOS, although the crashpad backend is recommended on that platform.
- Added a new `sentry_reinstall_backend` function which can be used in case a third-party library is overriding the signal/exception handler.
- Add a Qt integration that hooks into Qt logging (opt-in CMake option).
- Expose the sentry-native version via CMake.

**Fixes**:

- Install `.pdb` files correctly.
- Improve macOS runtime version detection.
- Fixed a potential segfault when doing concurrent scope modification.

**Thank you**:

Features, fixes and improvements in this release have been contributed by:

- [@Mixaill](https://github.com/Mixaill)
- [@eakoli](https://github.com/eakoli)
- [@GenuineAster](https://github.com/GenuineAster)
- [@daxpedda](https://github.com/daxpedda)
- [@torarnv](https://github.com/torarnv)

## 0.4.4

**Features**:

- The `sentry_get_modules_list` function was made public, which will return a list of loaded libraries that will be sent to sentry with each event.
- A new `sentry_options_set_transport_thread_name` function was added to set an explicit name for sentries http transport thread.

**Fixes**:

- The session duration is now printed in a locale-independent way, avoiding invalid session payloads.
- Correctly clean up locks and pass the Windows Application Verifier.
- Build fixes for MinGW and better documentation for universal MacOS builds.
- Crashes captured by the `crashpad` backend _after_ calling `sentry_shutdown` will now have the full metadata.

**Thank you**:

Features, fixes and improvements in this release have been contributed by:

- [@Mixaill](https://github.com/Mixaill)

## 0.4.3

**Caution**:

- The representation of `sentry_value_t` was changed to avoid problems with the newly introduced Memory Tagging Extension (MTE) on ARM / Android.
  Implementation details of `sentry_value_t` were never considered public, and it should always be treated as an opaque type.

**Fixes**:

- Fix corrupted breadcrumb data when using the crashpad backend on Windows.
- Avoid sending empty envelopes when using the crashpad backend.
- Correctly encode the signal number when using the Windows inproc backend, avoiding a processing Error.
- Unwind from the local call-stack, fixing empty stacktraces when using the inproc backend on Linux.
- Improvements to the Build configuration.

**Thank you**:

Features, fixes and improvements in this release have been contributed by:

- [@4diekmann](https://github.com/4diekmann)
- [@variar](https://github.com/variar)
- [@Mixaill](https://github.com/Mixaill)

## 0.4.2

**Fixes**:

- Sampled (discarded) events still contribute to a sessions `errors` count.
- Initialize all static data structures.

## 0.4.1

**Fixes**:

- Fix parsing rate limit headers with multiple categories.

## 0.4.0

**Breaking Changes**:

- The minimum CMake version required to build on windows was raised to `3.16.4` to avoid potential build failures on older versions.
- The `sentry_get_options` function was removed, as it was unsafe to use after a `sentry_shutdown` call.
- The `sentry_options_set_logger` function now accepts a `userdata` parameter.
- The `name` parameter of `sentry_options_add_attachment(w)` was removed, it will now be inferred from the filename of `path`.
- The transport startup hook that is set via `sentry_transport_set_startup_func` now needs to return an `int`, and a failure will propagate to `sentry_init`.
- The return value of the transport shutdown hook set via `sentry_transport_set_shutdown_func` was also changed to return an `int`.
- Both functions should return _0_ on success, and a non-zero error code on failure, as does `sentry_init`.
- Similarly, the return value of `sentry_shutdown` was also changed to an `int`, and will return _0_ on success and a non-zero error code on unclean shutdown.
- Documentation for custom transports was updated to highlight the ordering requirements of submitted envelopes, which is important for release health.

```c
// before
sentry_options_set_logger(options, my_custom_logger);
sentry_options_add_attachment(options, "some-attachment", "/path/to/some-attachment.txt");

void transport_startup(sentry_options_t *options, void*state) {
}
sentry_transport_set_startup_func(transport, transport_startup);
bool transport_shutdown(uint64_t timeout, void*state) {
  return true;
}
sentry_transport_set_shutdown_func(transport, transport_shutdown);

// after
sentry_options_set_logger(options, my_custom_logger, NULL);
sentry_options_add_attachment(options, "/path/to/some-attachment.txt");

int transport_startup(sentry_options_t *options, void*state) {
  return 0;
}
sentry_transport_set_startup_func(transport, transport_startup);
int transport_shutdown(uint64_t timeout, void*state) {
  return 0;
}
sentry_transport_set_shutdown_func(transport, transport_shutdown);
```

**Features**:

- [Release Health](https://docs.sentry.io/workflow/releases/health/) support is now stable and enabled by default. After the update, you will see the number of crash free sessions and crash free users on the Releases page in Sentry. To disable automatic session tracking, use `sentry_options_set_auto_session_tracking`.
- Breakpad support for Windows. This allows you to use `sentry-native` even on Windows XP! ([#278](https://github.com/getsentry/sentry-native/pull/278))
- Add an in-process backend for Windows. As opposed to Breakpad, stack traces are generated on the device and sent to Sentry for symbolication. ([#287](https://github.com/getsentry/sentry-native/pull/287))
- Support for the Crashpad backend was fixed and enabled for Linux. ([#320](https://github.com/getsentry/sentry-native/pull/320))
- A new `SENTRY_BREAKPAD_SYSTEM` CMake option was added to link to the system-installed breakpad client instead of building it as part of sentry.

**Fixes**:

- Reworked thread synchronization code and logic in `sentry_shutdown`, avoiding an abort in case of an unclean shutdown. ([#323](https://github.com/getsentry/sentry-native/pull/323))
- Similarly, reworked global options handling, avoiding thread safety issues. ([#333](https://github.com/getsentry/sentry-native/pull/333))
- Fixed errors not being properly recorded in sessions. ([#317](https://github.com/getsentry/sentry-native/pull/317))
- Fixed some potential memory leaks and other issues. ([#304](https://github.com/getsentry/sentry-native/pull/304) and others)

**Thank you**:

Features, fixes and improvements in this release have been contributed by:

- [@eakoli](https://github.com/eakoli)
- [@Mixaill](https://github.com/Mixaill)
- [@irov](https://github.com/irov)
- [@jblazquez](https://github.com/jblazquez)
- [@daxpedda](https://github.com/daxpedda)

## 0.3.4

**Fixes**:

- Invalid memory access when `sentry_options_set_debug(1)` is set, leading to an application crash. This bug was introduced in version `0.3.3`. ([#310](https://github.com/getsentry/sentry-native/pull/310)).

## 0.3.3

**Fixes**:

- Fix a memory unsafety issue when calling `sentry_value_remove_by_key`. ([#297](https://github.com/getsentry/sentry-native/pull/297))
- Improvements to internal logging. ([#301](https://github.com/getsentry/sentry-native/pull/301), [#302](https://github.com/getsentry/sentry-native/pull/302))
- Better handling of timeouts. ([#284](https://github.com/getsentry/sentry-native/pull/284))
- Better 32-bit build support. ([#291](https://github.com/getsentry/sentry-native/pull/291))
- Run more checks on CI. ([#299](https://github.com/getsentry/sentry-native/pull/299))

**Thank you**:

Fixes in this release have been contributed by:

- [@eakoli](https://github.com/eakoli)

## 0.3.2

**Features**:

- Implement a new logger hook. ([#267](https://github.com/getsentry/sentry-native/pull/267))

  This adds the new `sentry_options_set_logger` function, which can be used to customize the sentry-internal logging, for example to integrate into an app’s own logging system, or to stream logs to a file.

- New CMake options: `SENTRY_LINK_PTHREAD`, `SENTRY_BUILD_RUNTIMESTATIC` and `SENTRY_EXPORT_SYMBOLS` along with other CMake improvements.

**Fixes**:

- Avoid memory unsafety when loading session from disk. ([#270](https://github.com/getsentry/sentry-native/pull/270))
- Avoid Errors in Crashpad Backend without prior scope changes. ([#272](https://github.com/getsentry/sentry-native/pull/272))
- Fix absolute paths on Windows, and allow using forward-slashes as directory separators. ([#266](https://github.com/getsentry/sentry-native/pull/266), [#289](https://github.com/getsentry/sentry-native/pull/289))
- Various fixes uncovered by static analysis tools, notably excessive allocations by the page-allocator used inside signal handlers.
- Build fixes for MinGW and other compilers.

**Thank you**:

Features, fixes and improvements in this release have been contributed by:

- [@Mixaill](https://github.com/Mixaill)
- [@blinkov](https://github.com/blinkov)
- [@eakoli](https://github.com/eakoli)

## 0.3.1

- Add support for on-device symbolication, which is enabled by default on
  Android. Use `sentry_options_set_symbolize_stacktraces` to customize.
- Enable gzip compressed crashpad minidumps on windows.
- Correctly 0-pad short `build-id`s.
- Fix build for 32bit Apple targets.

## 0.3.0

- Always send the newer `x-sentry-envelope` format, which makes this
  incompatible with older on-premise installations.
- Better document and handle non-ASCII paths. Users on windows should use the
  `w` version of the appropriate APIs.
- Avoid segfaults due to failed sentry initialization.
- Avoid creating invalid sessions without a `release`.
- Make `sentry_transport_t` opaque, and instead expose APIs to configure it.
  More functionality related to creating custom transports will be exposed in
  future versions.

### Breaking changes

- The `sentry_backend_free` function was removed.
- The `sentry_backend_t` type was removed.
- The `sentry_transport_t` type is now opaque. Use the following new API to
  create a custom transport.

### New API

- `sentry_transport_new`
- `sentry_transport_set_state`
- `sentry_transport_set_free_func`
- `sentry_transport_set_startup_func`
- `sentry_transport_set_shutdown_func`

See `sentry.h` for more documentation.

### Deprecations

- `sentry_new_function_transport` has been deprecated in favor of the new
  transport builder functions.

## 0.2.6

- Avoid crash with invalid crashpad handler path.

## 0.2.5

- Send sessions to the correct sentry endpoint and make sure they work.
- Smaller cleanups.

## 0.2.4

- Avoid unsafe reads in the linux module finder.
- Update to latest crashpad snapshot.
- Yet more CMake improvements (thanks @madebr and @Amphaal).

## 0.2.3

### Important upgrade notice

All `0.2.x` versions prior to this one were affected by a bug that could
potentially lead to serious data-loss on Windows platforms. We encourage
everyone to update as quickly as possible.
See [#220](https://github.com/getsentry/sentry-native/issues/220) for details.

### Deprecations

- `sentry_transport_t` will be replaced by an opaque struct with setter methods
  in a future release.
- `sentry_backend_free` and `sentry_backend_t` are deprecated and will be
  removed in a future release.

### Other changes

- Further improvements to the cmake build system (huge thanks to @madebr
  [#207](https://github.com/getsentry/sentry-native/pull/207))
- Improved support for older Windows versions, as low as Windows XP SP3 (thanks
  to @Mixaill [#203](https://github.com/getsentry/sentry-native/pull/203),
  @cammm [#202](https://github.com/getsentry/sentry-native/pull/202) and
  @jblazquez [#212](https://github.com/getsentry/sentry-native/pull/212))
- Improved documentation
- Cleaned up sentry database handling
- Added new `sentry_handle_exception` function to explicitly capture a crash
  (thanks @cammm [#201](https://github.com/getsentry/sentry-native/pull/201))
- Added new `sentry_clear_modulecache` function to clear the list of loaded
  modules. Use this function when dynamically loading libraries at runtime.

## 0.2.2

- Implement experimental Session handling
- Implement more fine grained Rate Limiting for HTTP requests
- Implement `sample_rate` option
- In-process and Breakpad backend will not lose events queued for HTTP
  submission on crash
- `sentry_shutdown` will better clean up after itself
- Add Experimental MinGW build support (thanks @Amphaal
  [#189](https://github.com/getsentry/sentry-native/pull/189))
- Various other fixes and improvements

## 0.2.1

- Added Breakpad support on Linux
- Implemented fallback `debug-id` on Linux and Android for modules that are
  built without a `build-id`
- Fixes issues and added CI for more platforms/compilers, including 32-bit Linux
  and 32-bit VS2017
- Further improvements to the CMake configuration (thanks @madebr
  [#168](https://github.com/getsentry/sentry-native/pull/168))
- Added a new `SENTRY_TRANSPORT` CMake option to customize the default HTTP transport

## 0.2.0

- Complete rewrite in C
- Build system was switched to CMake
- Add attachment support
- Better support for custom transports
- The crashpad backend will automatically look for a `crashpad_handler`
  executable next to the running program if no `handler_path` is set.

### Breaking Changes

- The `sentry_uuid_t` struct is now always a `char bytes[16]` instead of a
  platform specific type.
- `sentry_remove_context`: The second parameter was removed.
- `sentry_options_set_transport`:
  This function now takes a pointer to the new `sentry_transport_t` type.
  Migrating from the old API can be done by wrapping with
  `sentry_new_function_transport`, like this:

  ```c
  sentry_options_set_transport(
        options, sentry_new_function_transport(send_envelope_func, &closure_data));
  ```

### Other API Additions

- `size_t sentry_value_refcount(sentry_value_t value)`
- `void sentry_envelope_free(sentry_envelope_t *envelope)`
- `void sentry_backend_free(sentry_backend_t *backend)`

## 0.1.4

- Add an option to enable the system crash reporter
- Fix compilation warnings

## 0.1.3

- Stack unwinding on Android
- Fix UUID generation on Android
- Fix concurrently captured events leaking data in some cases
- Fix crashes when the database path contains both slashes and backslashes
- More robust error handling when creating the database folder
- Fix wrong initialization of CA info for the curl backend
- Disable the system crash handler on macOS for faster crashes

## 0.1.2

- Fix SafeSEH builds on Win32
- Fix a potential error when shutting down after unloading libsentry on macOS

## 0.1.1

- Update Crashpad
- Fix compilation on Windows with VS 2019
- Fix a bug in the JSON serializer causing invalid escapes
- Fix a bug in the Crashpad backend causing invalid events
- Reduce data event data sent along with minidumps
- Experimental support for Android NDK

## 0.1.0

- Support for capturing messages
- Add an API to capture arbitrary contexts (`sentry_set_context`)
- Fix scope information being lost in some cases
- Experimental on-device unwinding support
- Experimental on-device symbolication support

## 0.0.4

- Breakpad builds on all platforms
- Add builds for Windows (x86)
- Add builds for Linux

## 0.0.3

- Fix debug information generation on macOS

## 0.0.2

- Crashpad builds on macOS
- Crashpad builds on Windows (x64)

## 0.0.1

Initial Release<|MERGE_RESOLUTION|>--- conflicted
+++ resolved
@@ -4,22 +4,14 @@
 
 **Breaking changes**:
 
-<<<<<<< HEAD
 - By using transactions as automatic trace boundaries, transactions will, by default, no longer be part of the same singular trace. This is not the case when setting trace boundaries explicitly (`sentry_regenerate_trace()` or `sentry_set_trace()`), which turns off the automatic management of trace boundaries. ([#1270](https://github.com/getsentry/sentry-native/pull/1270))
 - Change transaction sampling to be trace-based. This does not affect you when transactions are used for automatic trace boundaries (as described above), since every transaction is part of a new trace. However, if you manage trace boundaries manually (using `sentry_regenerate_trace()`) or run the Native SDK inside a downstream SDK like the Unity SDK, where these SDKs will manage the trace boundaries, for a given `traces_sample_rate`, either all transactions in a trace get sampled or none do with probability equal to that sample rate. ([#1254](https://github.com/getsentry/sentry-native/pull/1254))
-=======
-- Change transaction sampling to be trace-based. Now, for a given `traces_sample_rate`, either all transactions in a trace get sampled or none do with probability equal to that sample rate. ([#1254](https://github.com/getsentry/sentry-native/pull/1254))
-- Moved Xbox toolchains to an Xbox-specific repository [sentry-xbox](https://github.com/getsentry/sentry-xbox). You can request access to the repository by following the instructions in [Xbox documentation](https://docs.sentry.io/platforms/xbox/)  ([#1329](https://github.com/getsentry/sentry-native/pull/1329))
->>>>>>> 305dec34
+- Moved Xbox toolchains to an Xbox-specific repository [sentry-xbox](https://github.com/getsentry/sentry-xbox). You can request access to the repository by following the instructions in [Xbox documentation](https://docs.sentry.io/platforms/xbox/). ([#1329](https://github.com/getsentry/sentry-native/pull/1329))
 
 **Features**:
 
 - Add `sentry_clear_attachments()` to allow clearing all previously added attachments in the global scope. ([#1290](https://github.com/getsentry/sentry-native/pull/1290))
-<<<<<<< HEAD
-- Compiles also on Xbox One ([#1294](https://github.com/getsentry/sentry-native/pull/1294))
 - Automatically set trace boundaries with every transaction. ([#1270](https://github.com/getsentry/sentry-native/pull/1270))
-=======
->>>>>>> 305dec34
 - Provide `sentry_regenerate_trace()` to allow users to set manual trace boundaries. ([#1293](https://github.com/getsentry/sentry-native/pull/1293))
 - Add `Dynamic Sampling Context (DSC)` to events. ([#1254](https://github.com/getsentry/sentry-native/pull/1254))
 - Add `sentry_value_new_feedback` and `sentry_capture_feedback` to allow capturing [User Feedback](https://develop.sentry.dev/sdk/data-model/envelope-items/#user-feedback). ([#1304](https://github.com/getsentry/sentry-native/pull/1304))
