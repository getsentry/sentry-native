# Changelog

<<<<<<< HEAD
## Unrelaased

**Features**:

- Add `sentry_capture_minidump()` to capture independently created minidumps ([#1067](https://github.com/getsentry/sentry-native/pull/1067))
=======
## Unreleased


**Fixes**:

- Add breadcrumb ringbuffer to avoid O(n) memmove on adding more than max breadcrumbs ([#1060](https://github.com/getsentry/sentry-native/pull/1060))
>>>>>>> ffdf6ed0

## 0.7.11

**Fixes**:

- Reject invalid trace- and span-ids in context update from header ([#1046](https://github.com/getsentry/sentry-native/pull/1046))
- Lookup `GetSystemTimePreciseAsFileTime()` at runtime and fall back to `GetSystemTimeAsFileTime()` to allow running on Windows < 8. ([#1051](https://github.com/getsentry/sentry-native/pull/1051))
- Allow for empty DSN to still initialize crash handler ([#1059](https://github.com/getsentry/sentry-native/pull/1059))

## 0.7.10

**Fixes**:

- Correct the timestamp resolution to microseconds on Windows. ([#1039](https://github.com/getsentry/sentry-native/pull/1039))

## 0.7.9

**Fixes**:

- Check file-writer construction when writing envelope to path. ([#1036](https://github.com/getsentry/sentry-native/pull/1036))

## 0.7.8

**Features**:

- Let the envelope serialization stream directly to the file. ([#1021](https://github.com/getsentry/sentry-native/pull/1021))
- Support 16kb page sizes on Android 15. ([#1028](https://github.com/getsentry/sentry-native/pull/1028))

## 0.7.7

**Fixes**:

- Further clean up of the exported dependency configuration. ([#1013](https://github.com/getsentry/sentry-native/pull/1013), [crashpad#106](https://github.com/getsentry/crashpad/pull/106))
- Clean-up scope flushing synchronization in crashpad-backend. ([#1019](https://github.com/getsentry/sentry-native/pull/1019), [crashpad#109](https://github.com/getsentry/crashpad/pull/109))
- Rectify user-feedback comment parameter guard. ([#1020](https://github.com/getsentry/sentry-native/pull/1020))

**Internal**:

- Updated `crashpad` to 2024-06-11. ([#1014](https://github.com/getsentry/sentry-native/pull/1014), [crashpad#105](https://github.com/getsentry/crashpad/pull/105))

**Thank you**:

- [@JonLiu1993](https://github.com/JonLiu1993)
- [@dg0yt](https://github.com/dg0yt)
- [@stima](https://github.com/stima)

## 0.7.6

**Fixes**:

- Remove remaining build blockers for the `crashpad` backend on Windows ARM64 when using LLVM-MINGW. ([#1003](https://github.com/getsentry/sentry-native/pull/1003), [crashpad#101](https://github.com/getsentry/crashpad/pull/101))
- Ensure `crashpad` targets are included when building as a shared library using our exported CMake config. ([#1007](https://github.com/getsentry/sentry-native/pull/1007))
- Use `find_dependency()` instead of `find_package()` in the exported CMake config. ([#1007](https://github.com/getsentry/sentry-native/pull/1007), [#1008](https://github.com/getsentry/sentry-native/pull/1008), [crashpad#104](https://github.com/getsentry/crashpad/pull/104))

**Thank you**:

- [@past-due](https://github.com/past-due)
- [@podlaszczyk](https://github.com/podlaszczyk)

## 0.7.5

**Features**:

- Change the timestamp resolution to microseconds. ([#995](https://github.com/getsentry/sentry-native/pull/995))

**Internal**:

- (Android) Switch ndk back to `libc++_static`, and hide it from prefab ([#996](https://github.com/getsentry/sentry-native/pull/996))

## 0.7.4

**Fixes**:

- Allow `crashpad` to run under [Epic's Anti-Cheat Client](https://dev.epicgames.com/docs/game-services/anti-cheat/using-anti-cheat#external-crash-dumpers) by deferring the full `crashpad_handler` access rights to the client application until a crash occurred. ([#980](https://github.com/getsentry/sentry-native/pull/980), [crashpad#99](https://github.com/getsentry/crashpad/pull/99))
- Reserve enough stack space on Windows for our handler to run when the stack is exhausted from stack-overflow. ([#982](https://github.com/getsentry/sentry-native/pull/982))
- Only configure a `sigaltstack` in `inproc` if no previous configuration exists on Linux and Android. ([#982](https://github.com/getsentry/sentry-native/pull/982))
- Store transaction `data` in the event property `extra` since the `data` property is discarded by `relay`. ([#986](https://github.com/getsentry/sentry-native/issues/986))

**Docs**:

- Add compile-time flag `SENTRY_TRANSPORT_COMPRESSION` description to the `README.md` file. ([#976](https://github.com/getsentry/sentry-native/pull/976))

**Internal**:

- Move sentry-android-ndk JNI related parts from sentry-java to sentry-native ([#944](https://github.com/getsentry/sentry-native/pull/944))
  This will create a pre-built `io.sentry:sentry-native-ndk` maven artifact, suitable for being consumed by Android apps.

**Thank you**:

- [@AenBleidd](https://github.com/AenBleidd)
- [@kristjanvalur](https://github.com/kristjanvalur)

## 0.7.2

**Features**:

- Add optional Gzip transport compression via build option `SENTRY_TRANSPORT_COMPRESSION`. Requires system `zlib`. ([#954](https://github.com/getsentry/sentry-native/pull/954))
- Enable automatic MIME detection of attachments sent with crash-reports from the `crashpad_handler`. ([#973](https://github.com/getsentry/sentry-native/pull/973), [crashpad#98](https://github.com/getsentry/crashpad/pull/98))

**Fixes**:

- Fix the Linux build when targeting RISC-V. ([#972](https://github.com/getsentry/sentry-native/pull/972))

**Thank you**:

- [@Strive-Sun](https://github.com/Strive-Sun)
- [@jwinarske](https://github.com/jwinarske)

## 0.7.1

**Features**:

- Add user feedback capability to the Native SDK. ([#966](https://github.com/getsentry/sentry-native/pull/966))

**Internal**:

- Remove the `CRASHPAD_WER_ENABLED` build flag. The WER module is now built for all supported Windows targets, and registration is conditional on runtime Windows version checks. ([#950](https://github.com/getsentry/sentry-native/pull/950), [crashpad#96](https://github.com/getsentry/crashpad/pull/96))

**Docs**:

- Add usage of the breadcrumb `data` property to the example. [#951](https://github.com/getsentry/sentry-native/pull/951)

## 0.7.0

**Breaking changes**:

- Make `crashpad` the default backend for Linux. ([#927](https://github.com/getsentry/sentry-native/pull/927))
- Remove build option `SENTRY_CRASHPAD_SYSTEM`. ([#928](https://github.com/getsentry/sentry-native/pull/928))

**Fixes**:

- Maintain `crashpad` client instance during Native SDK lifecycle. ([#910](https://github.com/getsentry/sentry-native/pull/910))
- Specify correct dependencies for CMake client projects using a system-provided breakpad. ([#926](https://github.com/getsentry/sentry-native/pull/926))
- Correct the Windows header include used by `sentry.h`, which fixes the build of [Swift bindings](https://github.com/thebrowsercompany/swift-sentry). ([#935](https://github.com/getsentry/sentry-native/pull/935))

**Internal**:

- Updated `crashpad` to 2023-11-24. ([#912](https://github.com/getsentry/sentry-native/pull/912), [crashpad#91](https://github.com/getsentry/crashpad/pull/91))
- Fixing `crashpad` build for Windows on ARM64. ([#919](https://github.com/getsentry/sentry-native/pull/919), [crashpad#90](https://github.com/getsentry/crashpad/pull/90), [crashpad#92](https://github.com/getsentry/crashpad/pull/92), [crashpad#93](https://github.com/getsentry/crashpad/pull/93), [crashpad#94](https://github.com/getsentry/crashpad/pull/94))
- Remove options memory leak during consent setting. ([#922](https://github.com/getsentry/sentry-native/pull/922))

**Thank you**:

Features, fixes and improvements in this release have been contributed by:

- [@compnerd](https://github.com/compnerd)
- [@stima](https://github.com/stima)
- [@hyp](https://github.com/hyp)

## 0.6.7

**Fixes**:

- Disable sigaltstack on Android. ([#901](https://github.com/getsentry/sentry-native/pull/901))
- Prevent stuck crashpad-client on Windows. ([#902](https://github.com/getsentry/sentry-native/pull/902), [crashpad#89](https://github.com/getsentry/crashpad/pull/89))

## 0.6.6

**Fixes**:

- Use a more up-to-date version of `mini_chromium` as a `crashpad` dependency, which fixes a build error on some systems. ([#891](https://github.com/getsentry/sentry-native/pull/891), [crashpad#88](https://github.com/getsentry/crashpad/pull/88))

**Internal**:

- Updated `libunwindstack` to 2023-09-13. ([#884](https://github.com/getsentry/sentry-native/pull/884), [libunwindstack-ndk#8](https://github.com/getsentry/libunwindstack-ndk/pull/8))
- Updated `crashpad` to 2023-09-28. ([#891](https://github.com/getsentry/sentry-native/pull/891), [crashpad#88](https://github.com/getsentry/crashpad/pull/88))
- Updated `breakpad` to 2023-10-02. ([#892](https://github.com/getsentry/sentry-native/pull/892), [breakpad#38](https://github.com/getsentry/breakpad/pull/38))

**Thank you**:

Features, fixes and improvements in this release have been contributed by:

- [@sapphonie](https://github.com/sapphonie)

## 0.6.5

**Fixes**:

- Remove deadlock pattern in dynamic sdk-name assignment ([#858](https://github.com/getsentry/sentry-native/pull/858))

## 0.6.4

**Fixes**:

- Crash events are initialized with level `FATAL` ([#852](https://github.com/getsentry/sentry-native/pull/852))
- Fix MSVC compiler error with on non-Unicode systems ([#846](https://github.com/getsentry/sentry-native/pull/846), [crashpad#85](https://github.com/getsentry/crashpad/pull/85))

**Features**:

- crashpad_handler: log `body` if minidump endpoint response is not `OK` ([#851](https://github.com/getsentry/sentry-native/pull/851), [crashpad#87](https://github.com/getsentry/crashpad/pull/87))

**Thank you**:

Features, fixes and improvements in this release have been contributed by:

- [@xyz1001](https://github.com/xyz1001)

## 0.6.3

**Features**:

- Disable PC adjustment in the backend for libunwindstack ([#839](https://github.com/getsentry/sentry-native/pull/839))
- Crashpad backend allows inspection and enrichment of the crash event in the on_crash/before_send hooks ([#843](https://github.com/getsentry/sentry-native/pull/843))
- Add http-proxy support to the `crashpad_handler` ([#847](https://github.com/getsentry/sentry-native/pull/847), [crashpad#86](https://github.com/getsentry/crashpad/pull/86))

**Internal**:

- Updated Breakpad backend to 2023-05-03. ([#836](https://github.com/getsentry/sentry-native/pull/836), [breakpad#35](https://github.com/getsentry/breakpad/pull/35))
- Updated Crashpad backend to 2023-05-03. ([#837](https://github.com/getsentry/sentry-native/pull/837), [crashpad#82](https://github.com/getsentry/crashpad/pull/82))

## 0.6.2

**Features**:

- Extend API with ptr/len-string interfaces. ([#827](https://github.com/getsentry/sentry-native/pull/827))
- Allow setting sdk_name at runtime ([#834](https://github.com/getsentry/sentry-native/pull/834))

## 0.6.1

**Fixes**:

- Remove OpenSSL as direct dependency for the crashpad backend on Linux. ([#812](https://github.com/getsentry/sentry-native/pull/812), [crashpad#81](https://github.com/getsentry/crashpad/pull/81))
- Check `libcurl` for feature `AsynchDNS` at compile- and runtime. ([#813](https://github.com/getsentry/sentry-native/pull/813))
- Allow setting `CRASHPAD_WER_ENABLED` when using system crashpad. ([#816](https://github.com/getsentry/sentry-native/pull/816))

**Docs**:

- Add badges for conan, nix and vcpkg package-repos to README. ([#795](https://github.com/getsentry/sentry-native/pull/795))

**Thank you**:

Features, fixes and improvements in this release have been contributed by:

- [@Cyriuz](https://github.com/Cyriuz)
- [@MartinDelille](https://github.com/MartinDelille)

## 0.6.0

**Breaking changes**:

- When built as a shared library for Android or Linux, the Native SDK limits the export of symbols to the `sentry_`-prefix. The option `SENTRY_EXPORT_SYMBOLS` is no longer available and the linker settings are constrained to the Native SDK and no longer `PUBLIC` to parent projects. ([#363](https://github.com/getsentry/sentry-native/pull/363))

**Features**:

- A session may be ended with a different status code. ([#801](https://github.com/getsentry/sentry-native/pull/801))

**Fixes**:

- Switch Crashpad transport on Linux to use libcurl ([#803](https://github.com/getsentry/sentry-native/pull/803), [crashpad#75](https://github.com/getsentry/crashpad/pull/75), [crashpad#79](https://github.com/getsentry/crashpad/pull/79))
- Avoid accidentally mutating CONTEXT when client-side stack walking in Crashpad ([#803](https://github.com/getsentry/sentry-native/pull/803), [crashpad#77](https://github.com/getsentry/crashpad/pull/77))
- Fix various mingw compilation issues ([#794](https://github.com/getsentry/sentry-native/pull/794), [crashpad#78](https://github.com/getsentry/crashpad/pull/78))

**Internal**:

- Updated Crashpad backend to 2023-02-07. ([#803](https://github.com/getsentry/sentry-native/pull/803), [crashpad#80](https://github.com/getsentry/crashpad/pull/80))
- CI: Updated GitHub Actions to test on LLVM-mingw. ([#797](https://github.com/getsentry/sentry-native/pull/797))
- Updated Breakpad backend to 2023-02-08. ([#805](https://github.com/getsentry/sentry-native/pull/805), [breakpad#34](https://github.com/getsentry/breakpad/pull/34))
- Updated libunwindstack to 2023-02-09. ([#807](https://github.com/getsentry/sentry-native/pull/807), [libunwindstack-ndk#7](https://github.com/getsentry/libunwindstack-ndk/pull/7))

**Thank you**:

Features, fixes and improvements in this release have been contributed by:

- [@BogdanLivadariu](https://github.com/BogdanLivadariu)
- [@ShawnCZek](https://github.com/ShawnCZek)
- [@past-due](https://github.com/past-due)

## 0.5.4

**Fixes**:

- Better error messages in `sentry_transport_curl`. ([#777](https://github.com/getsentry/sentry-native/pull/777))
- Increased curl headers buffer size to 512 (in `sentry_transport_curl`). ([#784](https://github.com/getsentry/sentry-native/pull/784))
- Fix sporadic crash on Windows due to race condition when initializing background-worker thread-id. ([#785](https://github.com/getsentry/sentry-native/pull/785))
- Open the database file-lock on "UNIX" with `O_RDRW` ([#791](https://github.com/getsentry/sentry-native/pull/791))

**Internal**:

- Updated Breakpad and Crashpad backends to 2022-12-12. ([#778](https://github.com/getsentry/sentry-native/pull/778))

**Thank you**:

Features, fixes and improvements in this release have been contributed by:

- [@cnicolaescu](https://github.com/cnicolaescu)

## 0.5.3

**Fixes**:

- Linux module-finder now also searches for code-id in ".note" ELF sections ([#775](https://github.com/getsentry/sentry-native/pull/775))

**Internal**:

- CI: updated github actions to upgrade deprecated node runners. ([#767](https://github.com/getsentry/sentry-native/pull/767))
- CI: upgraded Ubuntu to 20.04 for "old gcc" (v7) job due to deprecation. ([#768](https://github.com/getsentry/sentry-native/pull/768))

## 0.5.2

**Fixes**:

- Fix build when CMAKE_VS_WINDOWS_TARGET_PLATFORM_VERSION is undefined. ([crashpad#73](https://github.com/getsentry/crashpad/pull/73))

**Internal**:

- Updated Breakpad and Crashpad backends to 2022-10-17. ([#765](https://github.com/getsentry/sentry-native/pull/765))

**Thank you**:

Features, fixes and improvements in this release have been contributed by:

- [@AenBleidd](https://github.com/AenBleidd)

## 0.5.1

**Features**:

- Crashpad on Windows now supports `fast-fail` crashes via a registered Windows Error Reporting (WER) module. ([#735](https://github.com/getsentry/sentry-native/pull/735))

**Fixes**:

- Fix "flush" implementation of winhttp transport. ([#763](https://github.com/getsentry/sentry-native/pull/763))

**Internal**:

- Updated libunwindstack-ndk submodule to 2022-09-16. ([#759](https://github.com/getsentry/sentry-native/pull/759))
- Updated Breakpad and Crashpad backends to 2022-09-14. ([#735](https://github.com/getsentry/sentry-native/pull/735))
- Be more defensive around transactions ([#757](https://github.com/getsentry/sentry-native/pull/757))
- Added a CI timeout for the Android simulator start. ([#764](https://github.com/getsentry/sentry-native/pull/764))

## 0.5.0

**Features**:

- Provide `on_crash()` callback to allow clients to act on detected crashes.
  Users often inquired about distinguishing between crashes and "normal" events in the `before_send()` hook. `on_crash()` can be considered a replacement for `before_send()` for crash events, where the goal is to use `before_send()` only for normal events, while `on_crash()` is only invoked for crashes. This change is backward compatible for current users of `before_send()` and allows gradual migration to `on_crash()` ([see the docs for details](https://docs.sentry.io/platforms/native/configuration/filtering/)). ([#724](https://github.com/getsentry/sentry-native/pull/724), [#734](https://github.com/getsentry/sentry-native/pull/734))

**Fixes**:

- Make Windows ModuleFinder more resilient to missing Debug Info ([#732](https://github.com/getsentry/sentry-native/pull/732))
- Aligned pre-send event processing in `sentry_capture_event()` with the [cross-SDK session filter order](https://develop.sentry.dev/sdk/sessions/#filter-order) ([#729](https://github.com/getsentry/sentry-native/pull/729))
- Align the default value initialization for the `environment` payload attribute with the [developer documentation](https://develop.sentry.dev/sdk/event-payloads/#optional-attribute) ([#739](https://github.com/getsentry/sentry-native/pull/739))
- Iterate all debug directory entries when parsing PE modules for a valid CodeView record ([#740](https://github.com/getsentry/sentry-native/pull/740))

**Thank you**:

Features, fixes and improvements in this release have been contributed by:

- [@espkk](https://github.com/espkk)

## 0.4.18

**Features**:

- The crashpad backend now captures thread names. ([#725](https://github.com/getsentry/sentry-native/pull/725))
- The inproc backend now captures the context registers. ([#714](https://github.com/getsentry/sentry-native/pull/714))
- A new set of APIs to get the sentry SDK version at runtime. ([#726](https://github.com/getsentry/sentry-native/pull/726))
- Add more convenient APIs to attach stack traces to exception or thread values. ([#723](https://github.com/getsentry/sentry-native/pull/723))
- Allow disabling the crash reporting backend at runtime. ([#717](https://github.com/getsentry/sentry-native/pull/717))

**Fixes**:

- Improved heuristics flagging sessions as "crashed". ([#719](https://github.com/getsentry/sentry-native/pull/719))

**Internal**:

- Updated Breakpad and Crashpad backends to 2022-06-14. ([#725](https://github.com/getsentry/sentry-native/pull/725))

**Thank you**:

Features, fixes and improvements in this release have been contributed by:

- [@olback](https://github.com/olback)

## 0.4.17

**Fixes**:

- sentry-native now successfully builds when examples aren't included. ([#702](https://github.com/getsentry/sentry-native/pull/702))

**Thank you**:

Features, fixes and improvements in this release have been contributed by:

- [@AenBleidd](https://github.com/AenBleidd)

## 0.4.16

**Features**:

- Removed the `SENTRY_PERFORMANCE_MONITORING` compile flag requirement to access performance monitoring in the Sentry SDK. Performance monitoring is now available to everybody who has opted into the experimental API.
- New API to check whether the application has crashed in the previous run: `sentry_get_crashed_last_run()` and `sentry_clear_crashed_last_run()` ([#685](https://github.com/getsentry/sentry-native/pull/685)).
- Allow overriding the SDK name at build time - set the `SENTRY_SDK_NAME` CMake cache variable.
- More aggressively prune the Crashpad database. ([#698](https://github.com/getsentry/sentry-native/pull/698))

**Internal**:

- Project IDs are now treated as opaque strings instead of integer values. ([#690](https://github.com/getsentry/sentry-native/pull/690))
- Updated Breakpad and Crashpad backends to 2022-04-12. ([#696](https://github.com/getsentry/sentry-native/pull/696))

**Fixes**:

- Updated CI as well as list of supported platforms to reflect Windows Server 2016, and therefore MSVC 2017 losing active support.
- Correctly free Windows Mutexes in Crashpad backend.

**Thank you**:

Features, fixes and improvements in this release have been contributed by:

- [@zhaowq32](https://github.com/zhaowq32)

## 0.4.15

**Fixes**:

- Fix contexts from the scope not being attached to events correctly.
- Improve performance of event serialization.

## 0.4.14

**Features**:

- The Sentry SDK now has experimental support for performance monitoring.
  The performance monitoring API allows manually creating transactions and instrumenting spans, and offers APIs for distributed tracing.
  The API is currently disabled by default and needs to be enabled via a compile-time `SENTRY_PERFORMANCE_MONITORING` flag.
  For more information, take a look at the more detailed [documentation of performance monitoring](https://docs.sentry.io/platforms/native/performance/).
- Sentry now has an explicit `sentry_flush` method that blocks the calling thread for the given time, waiting for the transport queue to be flushed. Custom transports need to implement a new `flush_hook` for this to work.

**Fixes**:

- Fix Sentry API deadlocking when the SDK was not initialized (or `sentry_init` failed).
- The rate limit handling of the default transports was updated to match the expected behavior.
- The Windows OS version is now read from the Registry and is more accurate.
- The `SENTRY_LIBRARY_TYPE` CMake option is now correctly honored.
- The Linux Modulefinder was once again improved to increase its memory safety and reliability.

**Thank you**:

Features, fixes and improvements in this release have been contributed by:

- [@Mixaill](https://github.com/Mixaill)

## 0.4.13

**Features**:

- Add client-side stackwalking on Linux, Windows, and macOS (disabled by default).
- CMake: add ability to set solution folder name.
- Add AIX support.

**Fixes**:

- CMake: check whether libcurl was already found.
- Increment CXX standard version to 14 to allow crashpad to build.

**Internal**:

- Update Crashpad and Breakpad submodules to 2021-12-03.

**Thank you**:

Features, fixes and improvements in this release have been contributed by:

- [@Mixaill](https://github.com/Mixaill)
- [@ladislavmacoun](https://github.com/ladislavmacoun)
- [@NattyNarwhal](https://github.com/NattyNarwhal)
- [@mjvankampen](https://github.com/mjvankampen)

## 0.4.12

**Features**:

- Make the shutdown timeout configurable via `sentry_options_set_shutdown_timeout`.

**Fixes**:

- The crashpad backend compiles with mingw again.
- Build System improvements.

**Thank you**:

Features, fixes and improvements in this release have been contributed by:

- [@irov](https://github.com/irov)
- [@past-due](https://github.com/past-due)
- [@andrei-mu](https://github.com/andrei-mu)
- [@rpadaki](https://github.com/rpadaki)

## 0.4.11

**Fixes**:

- The crashpad backend now respects the `max_breadcrumbs` setting.
- Hanging HTTP requests will now be canceled on shutdown in the WinHTTP transport.
- The Modulefinder and Android unwinder now use safer memory access.
- Possible races and deadlocks have been fixed in `init`/`close`, and in API related to sessions.

**Thank you**:

Features, fixes and improvements in this release have been contributed by:

- [@smibe](https://github.com/smibe)

## 0.4.10

**Fixes**:

- Fix a potential deadlock in macOS modulefinder.
- Lower Stack usage, to lower change of stack overflows.
- Avoid a double-free when parsing an invalid DSN.
- Improvements to Unity Builds and 32-bit Builds.
- Fix infinite recursion in signal handler by correctly cleaning up on shutdown.

**Internal**:

- Update Crashpad and Breakpad submodules to 2021-06-14.

**Thank you**:

Features, fixes and improvements in this release have been contributed by:

- [@janisozaur](https://github.com/janisozaur)
- [@bschatt](https://github.com/bschatt)
- [@GenuineAster](https://github.com/GenuineAster)

## 0.4.9

**Features**:

- Rewrote the Linux modulefinder which should now work correctly when encountering gaps in the memory mapping of loaded libraries, and supports libraries loaded from a file offset, such as libraries loaded directly from `.apk` files on Android.
- Invoke the `before_send` hook at time of a hard crash when using the Windows or Linux Crashpad backend.
- Added the following new convenience functions:
  - `sentry_value_new_exception`
  - `sentry_value_new_thread`
  - `sentry_value_new_stacktrace`
  - `sentry_event_add_exception`
  - `sentry_event_add_thread`
  - The `sentry_event_value_add_stacktrace` is deprecated.
- Renamed `sentry_shutdown` to `sentry_close`, though the old function is still available.
- Updated Qt integration to Qt 6.

**Fixes**:

- Optimized and fixed bugs in the JSON parser/serializer.
- Build fixes for PPC and universal macOS.
- Fixes to build using musl libc.
- Correctness fixes around printf and strftime usage.
- Allow building and running on older macOS versions.

**Internal**:

- Update Crashpad and Breakpad submodules to 2021-04-12

**Thank you**:

Features, fixes and improvements in this release have been contributed by:

- [@mastertheknife](https://github.com/mastertheknife)
- [@torarnv](https://github.com/torarnv)
- [@encounter](https://github.com/encounter)

## 0.4.8

**Features**:

- The unwinder on Android was updated to a newer version.
- Experimental support for the Breakpad backend on Android and iOS.

**Fixes**:

- Fixed some memory leaks on Windows.
- Build System improvements.

**Thank you**:

Features, fixes and improvements in this release have been contributed by:

- [@Mixaill](https://github.com/Mixaill)
- [@daxpedda](https://github.com/daxpedda)
- [@Amphaal](https://github.com/Amphaal)

## 0.4.7

**Features**:

- Events will automatically get an `os` context with OS version information.
- Added a new `max_breadcrumbs` option.

**Fixes**:

- Fixed some memory leaks related to bounded breadcrumbs.

## 0.4.6

**Fixes**:

- Restore compatibility with CMake 3.10 (as used in Android NDK Tools)

**Internal**:

- Update Crashpad and Breakpad submodules to 2021-01-25

## 0.4.5

**Features**:

- The Breakpad backend is now supported on macOS, although the crashpad backend is recommended on that platform.
- Added a new `sentry_reinstall_backend` function which can be used in case a third-party library is overriding the signal/exception handler.
- Add a Qt integration that hooks into Qt logging (opt-in CMake option).
- Expose the sentry-native version via CMake.

**Fixes**:

- Install `.pdb` files correctly.
- Improve macOS runtime version detection.
- Fixed a potential segfault when doing concurrent scope modification.

**Thank you**:

Features, fixes and improvements in this release have been contributed by:

- [@Mixaill](https://github.com/Mixaill)
- [@eakoli](https://github.com/eakoli)
- [@GenuineAster](https://github.com/GenuineAster)
- [@daxpedda](https://github.com/daxpedda)
- [@torarnv](https://github.com/torarnv)

## 0.4.4

**Features**:

- The `sentry_get_modules_list` function was made public, which will return a list of loaded libraries that will be sent to sentry with each event.
- A new `sentry_options_set_transport_thread_name` function was added to set an explicit name for sentries http transport thread.

**Fixes**:

- The session duration is now printed in a locale-independent way, avoiding invalid session payloads.
- Correctly clean up locks and pass the Windows Application Verifier.
- Build fixes for MinGW and better documentation for universal MacOS builds.
- Crashes captured by the `crashpad` backend _after_ calling `sentry_shutdown` will now have the full metadata.

**Thank you**:

Features, fixes and improvements in this release have been contributed by:

- [@Mixaill](https://github.com/Mixaill)

## 0.4.3

**Caution**:

- The representation of `sentry_value_t` was changed to avoid problems with the newly introduced Memory Tagging Extension (MTE) on ARM / Android.
  Implementation details of `sentry_value_t` were never considered public, and it should always be treated as an opaque type.

**Fixes**:

- Fix corrupted breadcrumb data when using the crashpad backend on Windows.
- Avoid sending empty envelopes when using the crashpad backend.
- Correctly encode the signal number when using the Windows inproc backend, avoiding a processing Error.
- Unwind from the local call-stack, fixing empty stacktraces when using the inproc backend on Linux.
- Improvements to the Build configuration.

**Thank you**:

Features, fixes and improvements in this release have been contributed by:

- [@4diekmann](https://github.com/4diekmann)
- [@variar](https://github.com/variar)
- [@Mixaill](https://github.com/Mixaill)

## 0.4.2

**Fixes**:

- Sampled (discarded) events still contribute to a sessions `errors` count.
- Initialize all static data structures.

## 0.4.1

**Fixes**:

- Fix parsing rate limit headers with multiple categories.

## 0.4.0

**Breaking Changes**:

- The minimum CMake version required to build on windows was raised to `3.16.4` to avoid potential build failures on older versions.
- The `sentry_get_options` function was removed, as it was unsafe to use after a `sentry_shutdown` call.
- The `sentry_options_set_logger` function now accepts a `userdata` parameter.
- The `name` parameter of `sentry_options_add_attachment(w)` was removed, it will now be inferred from the filename of `path`.
- The transport startup hook that is set via `sentry_transport_set_startup_func` now needs to return an `int`, and a failure will propagate to `sentry_init`.
- The return value of the transport shutdown hook set via `sentry_transport_set_shutdown_func` was also changed to return an `int`.
- Both functions should return _0_ on success, and a non-zero error code on failure, as does `sentry_init`.
- Similarly, the return value of `sentry_shutdown` was also changed to an `int`, and will return _0_ on success and a non-zero error code on unclean shutdown.
- Documentation for custom transports was updated to highlight the ordering requirements of submitted envelopes, which is important for release health.

```c
// before
sentry_options_set_logger(options, my_custom_logger);
sentry_options_add_attachment(options, "some-attachment", "/path/to/some-attachment.txt");

void transport_startup(sentry_options_t *options, void*state) {
}
sentry_transport_set_startup_func(transport, transport_startup);
bool transport_shutdown(uint64_t timeout, void*state) {
  return true;
}
sentry_transport_set_shutdown_func(transport, transport_shutdown);

// after
sentry_options_set_logger(options, my_custom_logger, NULL);
sentry_options_add_attachment(options, "/path/to/some-attachment.txt");

int transport_startup(sentry_options_t *options, void*state) {
  return 0;
}
sentry_transport_set_startup_func(transport, transport_startup);
int transport_shutdown(uint64_t timeout, void*state) {
  return 0;
}
sentry_transport_set_shutdown_func(transport, transport_shutdown);
```

**Features**:

- [Release Health](https://docs.sentry.io/workflow/releases/health/) support is now stable and enabled by default. After the update, you will see the number of crash free sessions and crash free users on the Releases page in Sentry. To disable automatic session tracking, use `sentry_options_set_auto_session_tracking`.
- Breakpad support for Windows. This allows you to use `sentry-native` even on Windows XP! ([#278](https://github.com/getsentry/sentry-native/pull/278))
- Add an in-process backend for Windows. As opposed to Breakpad, stack traces are generated on the device and sent to Sentry for symbolication. ([#287](https://github.com/getsentry/sentry-native/pull/287))
- Support for the Crashpad backend was fixed and enabled for Linux. ([#320](https://github.com/getsentry/sentry-native/pull/320))
- A new `SENTRY_BREAKPAD_SYSTEM` CMake option was added to link to the system-installed breakpad client instead of building it as part of sentry.

**Fixes**:

- Reworked thread synchronization code and logic in `sentry_shutdown`, avoiding an abort in case of an unclean shutdown. ([#323](https://github.com/getsentry/sentry-native/pull/323))
- Similarly, reworked global options handling, avoiding thread safety issues. ([#333](https://github.com/getsentry/sentry-native/pull/333))
- Fixed errors not being properly recorded in sessions. ([#317](https://github.com/getsentry/sentry-native/pull/317))
- Fixed some potential memory leaks and other issues. ([#304](https://github.com/getsentry/sentry-native/pull/304) and others)

**Thank you**:

Features, fixes and improvements in this release have been contributed by:

- [@eakoli](https://github.com/eakoli)
- [@Mixaill](https://github.com/Mixaill)
- [@irov](https://github.com/irov)
- [@jblazquez](https://github.com/jblazquez)
- [@daxpedda](https://github.com/daxpedda)

## 0.3.4

**Fixes**:

- Invalid memory access when `sentry_options_set_debug(1)` is set, leading to an application crash. This bug was introduced in version `0.3.3`. ([#310](https://github.com/getsentry/sentry-native/pull/310)).

## 0.3.3

**Fixes**:

- Fix a memory unsafety issue when calling `sentry_value_remove_by_key`. ([#297](https://github.com/getsentry/sentry-native/pull/297))
- Improvements to internal logging. ([#301](https://github.com/getsentry/sentry-native/pull/301), [#302](https://github.com/getsentry/sentry-native/pull/302))
- Better handling of timeouts. ([#284](https://github.com/getsentry/sentry-native/pull/284))
- Better 32-bit build support. ([#291](https://github.com/getsentry/sentry-native/pull/291))
- Run more checks on CI. ([#299](https://github.com/getsentry/sentry-native/pull/299))

**Thank you**:

Fixes in this release have been contributed by:

- [@eakoli](https://github.com/eakoli)

## 0.3.2

**Features**:

- Implement a new logger hook. ([#267](https://github.com/getsentry/sentry-native/pull/267))

  This adds the new `sentry_options_set_logger` function, which can be used to customize the sentry-internal logging, for example to integrate into an app’s own logging system, or to stream logs to a file.

- New CMake options: `SENTRY_LINK_PTHREAD`, `SENTRY_BUILD_RUNTIMESTATIC` and `SENTRY_EXPORT_SYMBOLS` along with other CMake improvements.

**Fixes**:

- Avoid memory unsafety when loading session from disk. ([#270](https://github.com/getsentry/sentry-native/pull/270))
- Avoid Errors in Crashpad Backend without prior scope changes. ([#272](https://github.com/getsentry/sentry-native/pull/272))
- Fix absolute paths on Windows, and allow using forward-slashes as directory separators. ([#266](https://github.com/getsentry/sentry-native/pull/266), [#289](https://github.com/getsentry/sentry-native/pull/289))
- Various fixes uncovered by static analysis tools, notably excessive allocations by the page-allocator used inside signal handlers.
- Build fixes for MinGW and other compilers.

**Thank you**:

Features, fixes and improvements in this release have been contributed by:

- [@Mixaill](https://github.com/Mixaill)
- [@blinkov](https://github.com/blinkov)
- [@eakoli](https://github.com/eakoli)

## 0.3.1

- Add support for on-device symbolication, which is enabled by default on
  Android. Use `sentry_options_set_symbolize_stacktraces` to customize.
- Enable gzip compressed crashpad minidumps on windows.
- Correctly 0-pad short `build-id`s.
- Fix build for 32bit Apple targets.

## 0.3.0

- Always send the newer `x-sentry-envelope` format, which makes this
  incompatible with older on-premise installations.
- Better document and handle non-ASCII paths. Users on windows should use the
  `w` version of the appropriate APIs.
- Avoid segfaults due to failed sentry initialization.
- Avoid creating invalid sessions without a `release`.
- Make `sentry_transport_t` opaque, and instead expose APIs to configure it.
  More functionality related to creating custom transports will be exposed in
  future versions.

### Breaking changes

- The `sentry_backend_free` function was removed.
- The `sentry_backend_t` type was removed.
- The `sentry_transport_t` type is now opaque. Use the following new API to
  create a custom transport.

### New API

- `sentry_transport_new`
- `sentry_transport_set_state`
- `sentry_transport_set_free_func`
- `sentry_transport_set_startup_func`
- `sentry_transport_set_shutdown_func`

See `sentry.h` for more documentation.

### Deprecations

- `sentry_new_function_transport` has been deprecated in favor of the new
  transport builder functions.

## 0.2.6

- Avoid crash with invalid crashpad handler path.

## 0.2.5

- Send sessions to the correct sentry endpoint and make sure they work.
- Smaller cleanups.

## 0.2.4

- Avoid unsafe reads in the linux module finder.
- Update to latest crashpad snapshot.
- Yet more CMake improvements (thanks @madebr and @Amphaal).

## 0.2.3

### Important upgrade notice

All `0.2.x` versions prior to this one were affected by a bug that could
potentially lead to serious data-loss on Windows platforms. We encourage
everyone to update as quickly as possible.
See [#220](https://github.com/getsentry/sentry-native/issues/220) for details.

### Deprecations

- `sentry_transport_t` will be replaced by an opaque struct with setter methods
  in a future release.
- `sentry_backend_free` and `sentry_backend_t` are deprecated and will be
  removed in a future release.

### Other changes

- Further improvements to the cmake build system (huge thanks to @madebr
  [#207](https://github.com/getsentry/sentry-native/pull/207))
- Improved support for older Windows versions, as low as Windows XP SP3 (thanks
  to @Mixaill [#203](https://github.com/getsentry/sentry-native/pull/203),
  @cammm [#202](https://github.com/getsentry/sentry-native/pull/202) and
  @jblazquez [#212](https://github.com/getsentry/sentry-native/pull/212))
- Improved documentation
- Cleaned up sentry database handling
- Added new `sentry_handle_exception` function to explicitly capture a crash
  (thanks @cammm [#201](https://github.com/getsentry/sentry-native/pull/201))
- Added new `sentry_clear_modulecache` function to clear the list of loaded
  modules. Use this function when dynamically loading libraries at runtime.

## 0.2.2

- Implement experimental Session handling
- Implement more fine grained Rate Limiting for HTTP requests
- Implement `sample_rate` option
- In-process and Breakpad backend will not lose events queued for HTTP
  submission on crash
- `sentry_shutdown` will better clean up after itself
- Add Experimental MinGW build support (thanks @Amphaal
  [#189](https://github.com/getsentry/sentry-native/pull/189))
- Various other fixes and improvements

## 0.2.1

- Added Breakpad support on Linux
- Implemented fallback `debug-id` on Linux and Android for modules that are
  built without a `build-id`
- Fixes issues and added CI for more platforms/compilers, including 32-bit Linux
  and 32-bit VS2017
- Further improvements to the CMake configuration (thanks @madebr
  [#168](https://github.com/getsentry/sentry-native/pull/168))
- Added a new `SENTRY_TRANSPORT` CMake option to customize the default HTTP transport

## 0.2.0

- Complete rewrite in C
- Build system was switched to CMake
- Add attachment support
- Better support for custom transports
- The crashpad backend will automatically look for a `crashpad_handler`
  executable next to the running program if no `handler_path` is set.

### Breaking Changes

- The `sentry_uuid_t` struct is now always a `char bytes[16]` instead of a
  platform specific type.
- `sentry_remove_context`: The second parameter was removed.
- `sentry_options_set_transport`:
  This function now takes a pointer to the new `sentry_transport_t` type.
  Migrating from the old API can be done by wrapping with
  `sentry_new_function_transport`, like this:

  ```c
  sentry_options_set_transport(
        options, sentry_new_function_transport(send_envelope_func, &closure_data));
  ```

### Other API Additions

- `size_t sentry_value_refcount(sentry_value_t value)`
- `void sentry_envelope_free(sentry_envelope_t *envelope)`
- `void sentry_backend_free(sentry_backend_t *backend)`

## 0.1.4

- Add an option to enable the system crash reporter
- Fix compilation warnings

## 0.1.3

- Stack unwinding on Android
- Fix UUID generation on Android
- Fix concurrently captured events leaking data in some cases
- Fix crashes when the database path contains both slashes and backslashes
- More robust error handling when creating the database folder
- Fix wrong initialization of CA info for the curl backend
- Disable the system crash handler on macOS for faster crashes

## 0.1.2

- Fix SafeSEH builds on Win32
- Fix a potential error when shutting down after unloading libsentry on macOS

## 0.1.1

- Update Crashpad
- Fix compilation on Windows with VS 2019
- Fix a bug in the JSON serializer causing invalid escapes
- Fix a bug in the Crashpad backend causing invalid events
- Reduce data event data sent along with minidumps
- Experimental support for Android NDK

## 0.1.0

- Support for capturing messages
- Add an API to capture arbitrary contexts (`sentry_set_context`)
- Fix scope information being lost in some cases
- Experimental on-device unwinding support
- Experimental on-device symbolication support

## 0.0.4

- Breakpad builds on all platforms
- Add builds for Windows (x86)
- Add builds for Linux

## 0.0.3

- Fix debug information generation on macOS

## 0.0.2

- Crashpad builds on macOS
- Crashpad builds on Windows (x64)

## 0.0.1

Initial Release<|MERGE_RESOLUTION|>--- conflicted
+++ resolved
@@ -1,19 +1,14 @@
 # Changelog
 
-<<<<<<< HEAD
 ## Unrelaased
 
 **Features**:
 
 - Add `sentry_capture_minidump()` to capture independently created minidumps ([#1067](https://github.com/getsentry/sentry-native/pull/1067))
-=======
-## Unreleased
-
 
 **Fixes**:
 
 - Add breadcrumb ringbuffer to avoid O(n) memmove on adding more than max breadcrumbs ([#1060](https://github.com/getsentry/sentry-native/pull/1060))
->>>>>>> ffdf6ed0
 
 ## 0.7.11
 
