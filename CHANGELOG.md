# Changelog

## 0.7.11

**Fixes**:

- Reject invalid trace- and span-ids in context update from header ([#1046](https://github.com/getsentry/sentry-native/pull/1046))
- Lookup `GetSystemTimePreciseAsFileTime()` at runtime and fall back to `GetSystemTimeAsFileTime()` to allow running on Windows < 8. ([#1051](https://github.com/getsentry/sentry-native/pull/1051))
<<<<<<< HEAD
- Add breadcrumb ringbuffer to avoid O(n) memmove ([#1060](https://github.com/getsentry/sentry-native/pull/1060))
=======
- Allow for empty DSN to still initialize crash handler ([#1059](https://github.com/getsentry/sentry-native/pull/1059))
>>>>>>> b598af00

## 0.7.10

**Fixes**:

- Correct the timestamp resolution to microseconds on Windows. ([#1039](https://github.com/getsentry/sentry-native/pull/1039))

## 0.7.9

**Fixes**:

- Check file-writer construction when writing envelope to path. ([#1036](https://github.com/getsentry/sentry-native/pull/1036))

## 0.7.8

**Features**:

- Let the envelope serialization stream directly to the file. ([#1021](https://github.com/getsentry/sentry-native/pull/1021))
- Support 16kb page sizes on Android 15. ([#1028](https://github.com/getsentry/sentry-native/pull/1028))

## 0.7.7

**Fixes**:

- Further clean up of the exported dependency configuration. ([#1013](https://github.com/getsentry/sentry-native/pull/1013), [crashpad#106](https://github.com/getsentry/crashpad/pull/106))
- Clean-up scope flushing synchronization in crashpad-backend. ([#1019](https://github.com/getsentry/sentry-native/pull/1019), [crashpad#109](https://github.com/getsentry/crashpad/pull/109))
- Rectify user-feedback comment parameter guard. ([#1020](https://github.com/getsentry/sentry-native/pull/1020))

**Internal**:

- Updated `crashpad` to 2024-06-11. ([#1014](https://github.com/getsentry/sentry-native/pull/1014), [crashpad#105](https://github.com/getsentry/crashpad/pull/105))

**Thank you**:

- [@JonLiu1993](https://github.com/JonLiu1993)
- [@dg0yt](https://github.com/dg0yt)
- [@stima](https://github.com/stima)

## 0.7.6

**Fixes**:

- Remove remaining build blockers for the `crashpad` backend on Windows ARM64 when using LLVM-MINGW. ([#1003](https://github.com/getsentry/sentry-native/pull/1003), [crashpad#101](https://github.com/getsentry/crashpad/pull/101))
- Ensure `crashpad` targets are included when building as a shared library using our exported CMake config. ([#1007](https://github.com/getsentry/sentry-native/pull/1007))
- Use `find_dependency()` instead of `find_package()` in the exported CMake config. ([#1007](https://github.com/getsentry/sentry-native/pull/1007), [#1008](https://github.com/getsentry/sentry-native/pull/1008), [crashpad#104](https://github.com/getsentry/crashpad/pull/104))

**Thank you**:

- [@past-due](https://github.com/past-due)
- [@podlaszczyk](https://github.com/podlaszczyk)

## 0.7.5

**Features**:

- Change the timestamp resolution to microseconds. ([#995](https://github.com/getsentry/sentry-native/pull/995))

**Internal**:

- (Android) Switch ndk back to `libc++_static`, and hide it from prefab ([#996](https://github.com/getsentry/sentry-native/pull/996))

## 0.7.4

**Fixes**:

- Allow `crashpad` to run under [Epic's Anti-Cheat Client](https://dev.epicgames.com/docs/game-services/anti-cheat/using-anti-cheat#external-crash-dumpers) by deferring the full `crashpad_handler` access rights to the client application until a crash occurred. ([#980](https://github.com/getsentry/sentry-native/pull/980), [crashpad#99](https://github.com/getsentry/crashpad/pull/99))
- Reserve enough stack space on Windows for our handler to run when the stack is exhausted from stack-overflow. ([#982](https://github.com/getsentry/sentry-native/pull/982))
- Only configure a `sigaltstack` in `inproc` if no previous configuration exists on Linux and Android. ([#982](https://github.com/getsentry/sentry-native/pull/982))
- Store transaction `data` in the event property `extra` since the `data` property is discarded by `relay`. ([#986](https://github.com/getsentry/sentry-native/issues/986))

**Docs**:

- Add compile-time flag `SENTRY_TRANSPORT_COMPRESSION` description to the `README.md` file. ([#976](https://github.com/getsentry/sentry-native/pull/976))

**Internal**:

- Move sentry-android-ndk JNI related parts from sentry-java to sentry-native ([#944](https://github.com/getsentry/sentry-native/pull/944))
  This will create a pre-built `io.sentry:sentry-native-ndk` maven artifact, suitable for being consumed by Android apps.

**Thank you**:

- [@AenBleidd](https://github.com/AenBleidd)
- [@kristjanvalur](https://github.com/kristjanvalur)

## 0.7.2

**Features**:

- Add optional Gzip transport compression via build option `SENTRY_TRANSPORT_COMPRESSION`. Requires system `zlib`. ([#954](https://github.com/getsentry/sentry-native/pull/954))
- Enable automatic MIME detection of attachments sent with crash-reports from the `crashpad_handler`. ([#973](https://github.com/getsentry/sentry-native/pull/973), [crashpad#98](https://github.com/getsentry/crashpad/pull/98))

**Fixes**:

- Fix the Linux build when targeting RISC-V. ([#972](https://github.com/getsentry/sentry-native/pull/972))

**Thank you**:

- [@Strive-Sun](https://github.com/Strive-Sun)
- [@jwinarske](https://github.com/jwinarske)

## 0.7.1

**Features**:

- Add user feedback capability to the Native SDK. ([#966](https://github.com/getsentry/sentry-native/pull/966))

**Internal**:

- Remove the `CRASHPAD_WER_ENABLED` build flag. The WER module is now built for all supported Windows targets, and registration is conditional on runtime Windows version checks. ([#950](https://github.com/getsentry/sentry-native/pull/950), [crashpad#96](https://github.com/getsentry/crashpad/pull/96))

**Docs**:

- Add usage of the breadcrumb `data` property to the example. [#951](https://github.com/getsentry/sentry-native/pull/951)

## 0.7.0

**Breaking changes**:

- Make `crashpad` the default backend for Linux. ([#927](https://github.com/getsentry/sentry-native/pull/927))
- Remove build option `SENTRY_CRASHPAD_SYSTEM`. ([#928](https://github.com/getsentry/sentry-native/pull/928))

**Fixes**:

- Maintain `crashpad` client instance during Native SDK lifecycle. ([#910](https://github.com/getsentry/sentry-native/pull/910))
- Specify correct dependencies for CMake client projects using a system-provided breakpad. ([#926](https://github.com/getsentry/sentry-native/pull/926))
- Correct the Windows header include used by `sentry.h`, which fixes the build of [Swift bindings](https://github.com/thebrowsercompany/swift-sentry). ([#935](https://github.com/getsentry/sentry-native/pull/935))

**Internal**:

- Updated `crashpad` to 2023-11-24. ([#912](https://github.com/getsentry/sentry-native/pull/912), [crashpad#91](https://github.com/getsentry/crashpad/pull/91))
- Fixing `crashpad` build for Windows on ARM64. ([#919](https://github.com/getsentry/sentry-native/pull/919), [crashpad#90](https://github.com/getsentry/crashpad/pull/90), [crashpad#92](https://github.com/getsentry/crashpad/pull/92), [crashpad#93](https://github.com/getsentry/crashpad/pull/93), [crashpad#94](https://github.com/getsentry/crashpad/pull/94))
- Remove options memory leak during consent setting. ([#922](https://github.com/getsentry/sentry-native/pull/922))

**Thank you**:

Features, fixes and improvements in this release have been contributed by:

- [@compnerd](https://github.com/compnerd)
- [@stima](https://github.com/stima)
- [@hyp](https://github.com/hyp)

## 0.6.7

**Fixes**:

- Disable sigaltstack on Android. ([#901](https://github.com/getsentry/sentry-native/pull/901))
- Prevent stuck crashpad-client on Windows. ([#902](https://github.com/getsentry/sentry-native/pull/902), [crashpad#89](https://github.com/getsentry/crashpad/pull/89))

## 0.6.6

**Fixes**:

- Use a more up-to-date version of `mini_chromium` as a `crashpad` dependency, which fixes a build error on some systems. ([#891](https://github.com/getsentry/sentry-native/pull/891), [crashpad#88](https://github.com/getsentry/crashpad/pull/88))

**Internal**:

- Updated `libunwindstack` to 2023-09-13. ([#884](https://github.com/getsentry/sentry-native/pull/884), [libunwindstack-ndk#8](https://github.com/getsentry/libunwindstack-ndk/pull/8))
- Updated `crashpad` to 2023-09-28. ([#891](https://github.com/getsentry/sentry-native/pull/891), [crashpad#88](https://github.com/getsentry/crashpad/pull/88))
- Updated `breakpad` to 2023-10-02. ([#892](https://github.com/getsentry/sentry-native/pull/892), [breakpad#38](https://github.com/getsentry/breakpad/pull/38))

**Thank you**:

Features, fixes and improvements in this release have been contributed by:

- [@sapphonie](https://github.com/sapphonie)

## 0.6.5

**Fixes**:

- Remove deadlock pattern in dynamic sdk-name assignment ([#858](https://github.com/getsentry/sentry-native/pull/858))

## 0.6.4

**Fixes**:

- Crash events are initialized with level `FATAL` ([#852](https://github.com/getsentry/sentry-native/pull/852))
- Fix MSVC compiler error with on non-Unicode systems ([#846](https://github.com/getsentry/sentry-native/pull/846), [crashpad#85](https://github.com/getsentry/crashpad/pull/85))

**Features**:

- crashpad_handler: log `body` if minidump endpoint response is not `OK` ([#851](https://github.com/getsentry/sentry-native/pull/851), [crashpad#87](https://github.com/getsentry/crashpad/pull/87))

**Thank you**:

Features, fixes and improvements in this release have been contributed by:

- [@xyz1001](https://github.com/xyz1001)

## 0.6.3

**Features**:

- Disable PC adjustment in the backend for libunwindstack ([#839](https://github.com/getsentry/sentry-native/pull/839))
- Crashpad backend allows inspection and enrichment of the crash event in the on_crash/before_send hooks ([#843](https://github.com/getsentry/sentry-native/pull/843))
- Add http-proxy support to the `crashpad_handler` ([#847](https://github.com/getsentry/sentry-native/pull/847), [crashpad#86](https://github.com/getsentry/crashpad/pull/86))

**Internal**:

- Updated Breakpad backend to 2023-05-03. ([#836](https://github.com/getsentry/sentry-native/pull/836), [breakpad#35](https://github.com/getsentry/breakpad/pull/35))
- Updated Crashpad backend to 2023-05-03. ([#837](https://github.com/getsentry/sentry-native/pull/837), [crashpad#82](https://github.com/getsentry/crashpad/pull/82))

## 0.6.2

**Features**:

- Extend API with ptr/len-string interfaces. ([#827](https://github.com/getsentry/sentry-native/pull/827))
- Allow setting sdk_name at runtime ([#834](https://github.com/getsentry/sentry-native/pull/834))

## 0.6.1

**Fixes**:

- Remove OpenSSL as direct dependency for the crashpad backend on Linux. ([#812](https://github.com/getsentry/sentry-native/pull/812), [crashpad#81](https://github.com/getsentry/crashpad/pull/81))
- Check `libcurl` for feature `AsynchDNS` at compile- and runtime. ([#813](https://github.com/getsentry/sentry-native/pull/813))
- Allow setting `CRASHPAD_WER_ENABLED` when using system crashpad. ([#816](https://github.com/getsentry/sentry-native/pull/816))

**Docs**:

- Add badges for conan, nix and vcpkg package-repos to README. ([#795](https://github.com/getsentry/sentry-native/pull/795))

**Thank you**:

Features, fixes and improvements in this release have been contributed by:

- [@Cyriuz](https://github.com/Cyriuz)
- [@MartinDelille](https://github.com/MartinDelille)

## 0.6.0

**Breaking changes**:

- When built as a shared library for Android or Linux, the Native SDK limits the export of symbols to the `sentry_`-prefix. The option `SENTRY_EXPORT_SYMBOLS` is no longer available and the linker settings are constrained to the Native SDK and no longer `PUBLIC` to parent projects. ([#363](https://github.com/getsentry/sentry-native/pull/363))

**Features**:

- A session may be ended with a different status code. ([#801](https://github.com/getsentry/sentry-native/pull/801))

**Fixes**:

- Switch Crashpad transport on Linux to use libcurl ([#803](https://github.com/getsentry/sentry-native/pull/803), [crashpad#75](https://github.com/getsentry/crashpad/pull/75), [crashpad#79](https://github.com/getsentry/crashpad/pull/79))
- Avoid accidentally mutating CONTEXT when client-side stack walking in Crashpad ([#803](https://github.com/getsentry/sentry-native/pull/803), [crashpad#77](https://github.com/getsentry/crashpad/pull/77))
- Fix various mingw compilation issues ([#794](https://github.com/getsentry/sentry-native/pull/794), [crashpad#78](https://github.com/getsentry/crashpad/pull/78))

**Internal**:

- Updated Crashpad backend to 2023-02-07. ([#803](https://github.com/getsentry/sentry-native/pull/803), [crashpad#80](https://github.com/getsentry/crashpad/pull/80))
- CI: Updated GitHub Actions to test on LLVM-mingw. ([#797](https://github.com/getsentry/sentry-native/pull/797))
- Updated Breakpad backend to 2023-02-08. ([#805](https://github.com/getsentry/sentry-native/pull/805), [breakpad#34](https://github.com/getsentry/breakpad/pull/34))
- Updated libunwindstack to 2023-02-09. ([#807](https://github.com/getsentry/sentry-native/pull/807), [libunwindstack-ndk#7](https://github.com/getsentry/libunwindstack-ndk/pull/7))

**Thank you**:

Features, fixes and improvements in this release have been contributed by:

- [@BogdanLivadariu](https://github.com/BogdanLivadariu)
- [@ShawnCZek](https://github.com/ShawnCZek)
- [@past-due](https://github.com/past-due)

## 0.5.4

**Fixes**:

- Better error messages in `sentry_transport_curl`. ([#777](https://github.com/getsentry/sentry-native/pull/777))
- Increased curl headers buffer size to 512 (in `sentry_transport_curl`). ([#784](https://github.com/getsentry/sentry-native/pull/784))
- Fix sporadic crash on Windows due to race condition when initializing background-worker thread-id. ([#785](https://github.com/getsentry/sentry-native/pull/785))
- Open the database file-lock on "UNIX" with `O_RDRW` ([#791](https://github.com/getsentry/sentry-native/pull/791))

**Internal**:

- Updated Breakpad and Crashpad backends to 2022-12-12. ([#778](https://github.com/getsentry/sentry-native/pull/778))

**Thank you**:

Features, fixes and improvements in this release have been contributed by:

- [@cnicolaescu](https://github.com/cnicolaescu)

## 0.5.3

**Fixes**:

- Linux module-finder now also searches for code-id in ".note" ELF sections ([#775](https://github.com/getsentry/sentry-native/pull/775))

**Internal**:

- CI: updated github actions to upgrade deprecated node runners. ([#767](https://github.com/getsentry/sentry-native/pull/767))
- CI: upgraded Ubuntu to 20.04 for "old gcc" (v7) job due to deprecation. ([#768](https://github.com/getsentry/sentry-native/pull/768))

## 0.5.2

**Fixes**:

- Fix build when CMAKE_VS_WINDOWS_TARGET_PLATFORM_VERSION is undefined. ([crashpad#73](https://github.com/getsentry/crashpad/pull/73))

**Internal**:

- Updated Breakpad and Crashpad backends to 2022-10-17. ([#765](https://github.com/getsentry/sentry-native/pull/765))

**Thank you**:

Features, fixes and improvements in this release have been contributed by:

- [@AenBleidd](https://github.com/AenBleidd)

## 0.5.1

**Features**:

- Crashpad on Windows now supports `fast-fail` crashes via a registered Windows Error Reporting (WER) module. ([#735](https://github.com/getsentry/sentry-native/pull/735))

**Fixes**:

- Fix "flush" implementation of winhttp transport. ([#763](https://github.com/getsentry/sentry-native/pull/763))

**Internal**:

- Updated libunwindstack-ndk submodule to 2022-09-16. ([#759](https://github.com/getsentry/sentry-native/pull/759))
- Updated Breakpad and Crashpad backends to 2022-09-14. ([#735](https://github.com/getsentry/sentry-native/pull/735))
- Be more defensive around transactions ([#757](https://github.com/getsentry/sentry-native/pull/757))
- Added a CI timeout for the Android simulator start. ([#764](https://github.com/getsentry/sentry-native/pull/764))

## 0.5.0

**Features**:

- Provide `on_crash()` callback to allow clients to act on detected crashes.
  Users often inquired about distinguishing between crashes and "normal" events in the `before_send()` hook. `on_crash()` can be considered a replacement for `before_send()` for crash events, where the goal is to use `before_send()` only for normal events, while `on_crash()` is only invoked for crashes. This change is backward compatible for current users of `before_send()` and allows gradual migration to `on_crash()` ([see the docs for details](https://docs.sentry.io/platforms/native/configuration/filtering/)). ([#724](https://github.com/getsentry/sentry-native/pull/724), [#734](https://github.com/getsentry/sentry-native/pull/734))

**Fixes**:

- Make Windows ModuleFinder more resilient to missing Debug Info ([#732](https://github.com/getsentry/sentry-native/pull/732))
- Aligned pre-send event processing in `sentry_capture_event()` with the [cross-SDK session filter order](https://develop.sentry.dev/sdk/sessions/#filter-order) ([#729](https://github.com/getsentry/sentry-native/pull/729))
- Align the default value initialization for the `environment` payload attribute with the [developer documentation](https://develop.sentry.dev/sdk/event-payloads/#optional-attribute) ([#739](https://github.com/getsentry/sentry-native/pull/739))
- Iterate all debug directory entries when parsing PE modules for a valid CodeView record ([#740](https://github.com/getsentry/sentry-native/pull/740))

**Thank you**:

Features, fixes and improvements in this release have been contributed by:

- [@espkk](https://github.com/espkk)

## 0.4.18

**Features**:

- The crashpad backend now captures thread names. ([#725](https://github.com/getsentry/sentry-native/pull/725))
- The inproc backend now captures the context registers. ([#714](https://github.com/getsentry/sentry-native/pull/714))
- A new set of APIs to get the sentry SDK version at runtime. ([#726](https://github.com/getsentry/sentry-native/pull/726))
- Add more convenient APIs to attach stack traces to exception or thread values. ([#723](https://github.com/getsentry/sentry-native/pull/723))
- Allow disabling the crash reporting backend at runtime. ([#717](https://github.com/getsentry/sentry-native/pull/717))

**Fixes**:

- Improved heuristics flagging sessions as "crashed". ([#719](https://github.com/getsentry/sentry-native/pull/719))

**Internal**:

- Updated Breakpad and Crashpad backends to 2022-06-14. ([#725](https://github.com/getsentry/sentry-native/pull/725))

**Thank you**:

Features, fixes and improvements in this release have been contributed by:

- [@olback](https://github.com/olback)

## 0.4.17

**Fixes**:

- sentry-native now successfully builds when examples aren't included. ([#702](https://github.com/getsentry/sentry-native/pull/702))

**Thank you**:

Features, fixes and improvements in this release have been contributed by:

- [@AenBleidd](https://github.com/AenBleidd)

## 0.4.16

**Features**:

- Removed the `SENTRY_PERFORMANCE_MONITORING` compile flag requirement to access performance monitoring in the Sentry SDK. Performance monitoring is now available to everybody who has opted into the experimental API.
- New API to check whether the application has crashed in the previous run: `sentry_get_crashed_last_run()` and `sentry_clear_crashed_last_run()` ([#685](https://github.com/getsentry/sentry-native/pull/685)).
- Allow overriding the SDK name at build time - set the `SENTRY_SDK_NAME` CMake cache variable.
- More aggressively prune the Crashpad database. ([#698](https://github.com/getsentry/sentry-native/pull/698))

**Internal**:

- Project IDs are now treated as opaque strings instead of integer values. ([#690](https://github.com/getsentry/sentry-native/pull/690))
- Updated Breakpad and Crashpad backends to 2022-04-12. ([#696](https://github.com/getsentry/sentry-native/pull/696))

**Fixes**:

- Updated CI as well as list of supported platforms to reflect Windows Server 2016, and therefore MSVC 2017 losing active support.
- Correctly free Windows Mutexes in Crashpad backend.

**Thank you**:

Features, fixes and improvements in this release have been contributed by:

- [@zhaowq32](https://github.com/zhaowq32)

## 0.4.15

**Fixes**:

- Fix contexts from the scope not being attached to events correctly.
- Improve performance of event serialization.

## 0.4.14

**Features**:

- The Sentry SDK now has experimental support for performance monitoring.
  The performance monitoring API allows manually creating transactions and instrumenting spans, and offers APIs for distributed tracing.
  The API is currently disabled by default and needs to be enabled via a compile-time `SENTRY_PERFORMANCE_MONITORING` flag.
  For more information, take a look at the more detailed [documentation of performance monitoring](https://docs.sentry.io/platforms/native/performance/).
- Sentry now has an explicit `sentry_flush` method that blocks the calling thread for the given time, waiting for the transport queue to be flushed. Custom transports need to implement a new `flush_hook` for this to work.

**Fixes**:

- Fix Sentry API deadlocking when the SDK was not initialized (or `sentry_init` failed).
- The rate limit handling of the default transports was updated to match the expected behavior.
- The Windows OS version is now read from the Registry and is more accurate.
- The `SENTRY_LIBRARY_TYPE` CMake option is now correctly honored.
- The Linux Modulefinder was once again improved to increase its memory safety and reliability.

**Thank you**:

Features, fixes and improvements in this release have been contributed by:

- [@Mixaill](https://github.com/Mixaill)

## 0.4.13

**Features**:

- Add client-side stackwalking on Linux, Windows, and macOS (disabled by default).
- CMake: add ability to set solution folder name.
- Add AIX support.

**Fixes**:

- CMake: check whether libcurl was already found.
- Increment CXX standard version to 14 to allow crashpad to build.

**Internal**:

- Update Crashpad and Breakpad submodules to 2021-12-03.

**Thank you**:

Features, fixes and improvements in this release have been contributed by:

- [@Mixaill](https://github.com/Mixaill)
- [@ladislavmacoun](https://github.com/ladislavmacoun)
- [@NattyNarwhal](https://github.com/NattyNarwhal)
- [@mjvankampen](https://github.com/mjvankampen)

## 0.4.12

**Features**:

- Make the shutdown timeout configurable via `sentry_options_set_shutdown_timeout`.

**Fixes**:

- The crashpad backend compiles with mingw again.
- Build System improvements.

**Thank you**:

Features, fixes and improvements in this release have been contributed by:

- [@irov](https://github.com/irov)
- [@past-due](https://github.com/past-due)
- [@andrei-mu](https://github.com/andrei-mu)
- [@rpadaki](https://github.com/rpadaki)

## 0.4.11

**Fixes**:

- The crashpad backend now respects the `max_breadcrumbs` setting.
- Hanging HTTP requests will now be canceled on shutdown in the WinHTTP transport.
- The Modulefinder and Android unwinder now use safer memory access.
- Possible races and deadlocks have been fixed in `init`/`close`, and in API related to sessions.

**Thank you**:

Features, fixes and improvements in this release have been contributed by:

- [@smibe](https://github.com/smibe)

## 0.4.10

**Fixes**:

- Fix a potential deadlock in macOS modulefinder.
- Lower Stack usage, to lower change of stack overflows.
- Avoid a double-free when parsing an invalid DSN.
- Improvements to Unity Builds and 32-bit Builds.
- Fix infinite recursion in signal handler by correctly cleaning up on shutdown.

**Internal**:

- Update Crashpad and Breakpad submodules to 2021-06-14.

**Thank you**:

Features, fixes and improvements in this release have been contributed by:

- [@janisozaur](https://github.com/janisozaur)
- [@bschatt](https://github.com/bschatt)
- [@GenuineAster](https://github.com/GenuineAster)

## 0.4.9

**Features**:

- Rewrote the Linux modulefinder which should now work correctly when encountering gaps in the memory mapping of loaded libraries, and supports libraries loaded from a file offset, such as libraries loaded directly from `.apk` files on Android.
- Invoke the `before_send` hook at time of a hard crash when using the Windows or Linux Crashpad backend.
- Added the following new convenience functions:
  - `sentry_value_new_exception`
  - `sentry_value_new_thread`
  - `sentry_value_new_stacktrace`
  - `sentry_event_add_exception`
  - `sentry_event_add_thread`
  - The `sentry_event_value_add_stacktrace` is deprecated.
- Renamed `sentry_shutdown` to `sentry_close`, though the old function is still available.
- Updated Qt integration to Qt 6.

**Fixes**:

- Optimized and fixed bugs in the JSON parser/serializer.
- Build fixes for PPC and universal macOS.
- Fixes to build using musl libc.
- Correctness fixes around printf and strftime usage.
- Allow building and running on older macOS versions.

**Internal**:

- Update Crashpad and Breakpad submodules to 2021-04-12

**Thank you**:

Features, fixes and improvements in this release have been contributed by:

- [@mastertheknife](https://github.com/mastertheknife)
- [@torarnv](https://github.com/torarnv)
- [@encounter](https://github.com/encounter)

## 0.4.8

**Features**:

- The unwinder on Android was updated to a newer version.
- Experimental support for the Breakpad backend on Android and iOS.

**Fixes**:

- Fixed some memory leaks on Windows.
- Build System improvements.

**Thank you**:

Features, fixes and improvements in this release have been contributed by:

- [@Mixaill](https://github.com/Mixaill)
- [@daxpedda](https://github.com/daxpedda)
- [@Amphaal](https://github.com/Amphaal)

## 0.4.7

**Features**:

- Events will automatically get an `os` context with OS version information.
- Added a new `max_breadcrumbs` option.

**Fixes**:

- Fixed some memory leaks related to bounded breadcrumbs.

## 0.4.6

**Fixes**:

- Restore compatibility with CMake 3.10 (as used in Android NDK Tools)

**Internal**:

- Update Crashpad and Breakpad submodules to 2021-01-25

## 0.4.5

**Features**:

- The Breakpad backend is now supported on macOS, although the crashpad backend is recommended on that platform.
- Added a new `sentry_reinstall_backend` function which can be used in case a third-party library is overriding the signal/exception handler.
- Add a Qt integration that hooks into Qt logging (opt-in CMake option).
- Expose the sentry-native version via CMake.

**Fixes**:

- Install `.pdb` files correctly.
- Improve macOS runtime version detection.
- Fixed a potential segfault when doing concurrent scope modification.

**Thank you**:

Features, fixes and improvements in this release have been contributed by:

- [@Mixaill](https://github.com/Mixaill)
- [@eakoli](https://github.com/eakoli)
- [@GenuineAster](https://github.com/GenuineAster)
- [@daxpedda](https://github.com/daxpedda)
- [@torarnv](https://github.com/torarnv)

## 0.4.4

**Features**:

- The `sentry_get_modules_list` function was made public, which will return a list of loaded libraries that will be sent to sentry with each event.
- A new `sentry_options_set_transport_thread_name` function was added to set an explicit name for sentries http transport thread.

**Fixes**:

- The session duration is now printed in a locale-independent way, avoiding invalid session payloads.
- Correctly clean up locks and pass the Windows Application Verifier.
- Build fixes for MinGW and better documentation for universal MacOS builds.
- Crashes captured by the `crashpad` backend _after_ calling `sentry_shutdown` will now have the full metadata.

**Thank you**:

Features, fixes and improvements in this release have been contributed by:

- [@Mixaill](https://github.com/Mixaill)

## 0.4.3

**Caution**:

- The representation of `sentry_value_t` was changed to avoid problems with the newly introduced Memory Tagging Extension (MTE) on ARM / Android.
  Implementation details of `sentry_value_t` were never considered public, and it should always be treated as an opaque type.

**Fixes**:

- Fix corrupted breadcrumb data when using the crashpad backend on Windows.
- Avoid sending empty envelopes when using the crashpad backend.
- Correctly encode the signal number when using the Windows inproc backend, avoiding a processing Error.
- Unwind from the local call-stack, fixing empty stacktraces when using the inproc backend on Linux.
- Improvements to the Build configuration.

**Thank you**:

Features, fixes and improvements in this release have been contributed by:

- [@4diekmann](https://github.com/4diekmann)
- [@variar](https://github.com/variar)
- [@Mixaill](https://github.com/Mixaill)

## 0.4.2

**Fixes**:

- Sampled (discarded) events still contribute to a sessions `errors` count.
- Initialize all static data structures.

## 0.4.1

**Fixes**:

- Fix parsing rate limit headers with multiple categories.

## 0.4.0

**Breaking Changes**:

- The minimum CMake version required to build on windows was raised to `3.16.4` to avoid potential build failures on older versions.
- The `sentry_get_options` function was removed, as it was unsafe to use after a `sentry_shutdown` call.
- The `sentry_options_set_logger` function now accepts a `userdata` parameter.
- The `name` parameter of `sentry_options_add_attachment(w)` was removed, it will now be inferred from the filename of `path`.
- The transport startup hook that is set via `sentry_transport_set_startup_func` now needs to return an `int`, and a failure will propagate to `sentry_init`.
- The return value of the transport shutdown hook set via `sentry_transport_set_shutdown_func` was also changed to return an `int`.
- Both functions should return _0_ on success, and a non-zero error code on failure, as does `sentry_init`.
- Similarly, the return value of `sentry_shutdown` was also changed to an `int`, and will return _0_ on success and a non-zero error code on unclean shutdown.
- Documentation for custom transports was updated to highlight the ordering requirements of submitted envelopes, which is important for release health.

```c
// before
sentry_options_set_logger(options, my_custom_logger);
sentry_options_add_attachment(options, "some-attachment", "/path/to/some-attachment.txt");

void transport_startup(sentry_options_t *options, void*state) {
}
sentry_transport_set_startup_func(transport, transport_startup);
bool transport_shutdown(uint64_t timeout, void*state) {
  return true;
}
sentry_transport_set_shutdown_func(transport, transport_shutdown);

// after
sentry_options_set_logger(options, my_custom_logger, NULL);
sentry_options_add_attachment(options, "/path/to/some-attachment.txt");

int transport_startup(sentry_options_t *options, void*state) {
  return 0;
}
sentry_transport_set_startup_func(transport, transport_startup);
int transport_shutdown(uint64_t timeout, void*state) {
  return 0;
}
sentry_transport_set_shutdown_func(transport, transport_shutdown);
```

**Features**:

- [Release Health](https://docs.sentry.io/workflow/releases/health/) support is now stable and enabled by default. After the update, you will see the number of crash free sessions and crash free users on the Releases page in Sentry. To disable automatic session tracking, use `sentry_options_set_auto_session_tracking`.
- Breakpad support for Windows. This allows you to use `sentry-native` even on Windows XP! ([#278](https://github.com/getsentry/sentry-native/pull/278))
- Add an in-process backend for Windows. As opposed to Breakpad, stack traces are generated on the device and sent to Sentry for symbolication. ([#287](https://github.com/getsentry/sentry-native/pull/287))
- Support for the Crashpad backend was fixed and enabled for Linux. ([#320](https://github.com/getsentry/sentry-native/pull/320))
- A new `SENTRY_BREAKPAD_SYSTEM` CMake option was added to link to the system-installed breakpad client instead of building it as part of sentry.

**Fixes**:

- Reworked thread synchronization code and logic in `sentry_shutdown`, avoiding an abort in case of an unclean shutdown. ([#323](https://github.com/getsentry/sentry-native/pull/323))
- Similarly, reworked global options handling, avoiding thread safety issues. ([#333](https://github.com/getsentry/sentry-native/pull/333))
- Fixed errors not being properly recorded in sessions. ([#317](https://github.com/getsentry/sentry-native/pull/317))
- Fixed some potential memory leaks and other issues. ([#304](https://github.com/getsentry/sentry-native/pull/304) and others)

**Thank you**:

Features, fixes and improvements in this release have been contributed by:

- [@eakoli](https://github.com/eakoli)
- [@Mixaill](https://github.com/Mixaill)
- [@irov](https://github.com/irov)
- [@jblazquez](https://github.com/jblazquez)
- [@daxpedda](https://github.com/daxpedda)

## 0.3.4

**Fixes**:

- Invalid memory access when `sentry_options_set_debug(1)` is set, leading to an application crash. This bug was introduced in version `0.3.3`. ([#310](https://github.com/getsentry/sentry-native/pull/310)).

## 0.3.3

**Fixes**:

- Fix a memory unsafety issue when calling `sentry_value_remove_by_key`. ([#297](https://github.com/getsentry/sentry-native/pull/297))
- Improvements to internal logging. ([#301](https://github.com/getsentry/sentry-native/pull/301), [#302](https://github.com/getsentry/sentry-native/pull/302))
- Better handling of timeouts. ([#284](https://github.com/getsentry/sentry-native/pull/284))
- Better 32-bit build support. ([#291](https://github.com/getsentry/sentry-native/pull/291))
- Run more checks on CI. ([#299](https://github.com/getsentry/sentry-native/pull/299))

**Thank you**:

Fixes in this release have been contributed by:

- [@eakoli](https://github.com/eakoli)

## 0.3.2

**Features**:

- Implement a new logger hook. ([#267](https://github.com/getsentry/sentry-native/pull/267))

  This adds the new `sentry_options_set_logger` function, which can be used to customize the sentry-internal logging, for example to integrate into an app’s own logging system, or to stream logs to a file.

- New CMake options: `SENTRY_LINK_PTHREAD`, `SENTRY_BUILD_RUNTIMESTATIC` and `SENTRY_EXPORT_SYMBOLS` along with other CMake improvements.

**Fixes**:

- Avoid memory unsafety when loading session from disk. ([#270](https://github.com/getsentry/sentry-native/pull/270))
- Avoid Errors in Crashpad Backend without prior scope changes. ([#272](https://github.com/getsentry/sentry-native/pull/272))
- Fix absolute paths on Windows, and allow using forward-slashes as directory separators. ([#266](https://github.com/getsentry/sentry-native/pull/266), [#289](https://github.com/getsentry/sentry-native/pull/289))
- Various fixes uncovered by static analysis tools, notably excessive allocations by the page-allocator used inside signal handlers.
- Build fixes for MinGW and other compilers.

**Thank you**:

Features, fixes and improvements in this release have been contributed by:

- [@Mixaill](https://github.com/Mixaill)
- [@blinkov](https://github.com/blinkov)
- [@eakoli](https://github.com/eakoli)

## 0.3.1

- Add support for on-device symbolication, which is enabled by default on
  Android. Use `sentry_options_set_symbolize_stacktraces` to customize.
- Enable gzip compressed crashpad minidumps on windows.
- Correctly 0-pad short `build-id`s.
- Fix build for 32bit Apple targets.

## 0.3.0

- Always send the newer `x-sentry-envelope` format, which makes this
  incompatible with older on-premise installations.
- Better document and handle non-ASCII paths. Users on windows should use the
  `w` version of the appropriate APIs.
- Avoid segfaults due to failed sentry initialization.
- Avoid creating invalid sessions without a `release`.
- Make `sentry_transport_t` opaque, and instead expose APIs to configure it.
  More functionality related to creating custom transports will be exposed in
  future versions.

### Breaking changes

- The `sentry_backend_free` function was removed.
- The `sentry_backend_t` type was removed.
- The `sentry_transport_t` type is now opaque. Use the following new API to
  create a custom transport.

### New API

- `sentry_transport_new`
- `sentry_transport_set_state`
- `sentry_transport_set_free_func`
- `sentry_transport_set_startup_func`
- `sentry_transport_set_shutdown_func`

See `sentry.h` for more documentation.

### Deprecations

- `sentry_new_function_transport` has been deprecated in favor of the new
  transport builder functions.

## 0.2.6

- Avoid crash with invalid crashpad handler path.

## 0.2.5

- Send sessions to the correct sentry endpoint and make sure they work.
- Smaller cleanups.

## 0.2.4

- Avoid unsafe reads in the linux module finder.
- Update to latest crashpad snapshot.
- Yet more CMake improvements (thanks @madebr and @Amphaal).

## 0.2.3

### Important upgrade notice

All `0.2.x` versions prior to this one were affected by a bug that could
potentially lead to serious data-loss on Windows platforms. We encourage
everyone to update as quickly as possible.
See [#220](https://github.com/getsentry/sentry-native/issues/220) for details.

### Deprecations

- `sentry_transport_t` will be replaced by an opaque struct with setter methods
  in a future release.
- `sentry_backend_free` and `sentry_backend_t` are deprecated and will be
  removed in a future release.

### Other changes

- Further improvements to the cmake build system (huge thanks to @madebr
  [#207](https://github.com/getsentry/sentry-native/pull/207))
- Improved support for older Windows versions, as low as Windows XP SP3 (thanks
  to @Mixaill [#203](https://github.com/getsentry/sentry-native/pull/203),
  @cammm [#202](https://github.com/getsentry/sentry-native/pull/202) and
  @jblazquez [#212](https://github.com/getsentry/sentry-native/pull/212))
- Improved documentation
- Cleaned up sentry database handling
- Added new `sentry_handle_exception` function to explicitly capture a crash
  (thanks @cammm [#201](https://github.com/getsentry/sentry-native/pull/201))
- Added new `sentry_clear_modulecache` function to clear the list of loaded
  modules. Use this function when dynamically loading libraries at runtime.

## 0.2.2

- Implement experimental Session handling
- Implement more fine grained Rate Limiting for HTTP requests
- Implement `sample_rate` option
- In-process and Breakpad backend will not lose events queued for HTTP
  submission on crash
- `sentry_shutdown` will better clean up after itself
- Add Experimental MinGW build support (thanks @Amphaal
  [#189](https://github.com/getsentry/sentry-native/pull/189))
- Various other fixes and improvements

## 0.2.1

- Added Breakpad support on Linux
- Implemented fallback `debug-id` on Linux and Android for modules that are
  built without a `build-id`
- Fixes issues and added CI for more platforms/compilers, including 32-bit Linux
  and 32-bit VS2017
- Further improvements to the CMake configuration (thanks @madebr
  [#168](https://github.com/getsentry/sentry-native/pull/168))
- Added a new `SENTRY_TRANSPORT` CMake option to customize the default HTTP transport

## 0.2.0

- Complete rewrite in C
- Build system was switched to CMake
- Add attachment support
- Better support for custom transports
- The crashpad backend will automatically look for a `crashpad_handler`
  executable next to the running program if no `handler_path` is set.

### Breaking Changes

- The `sentry_uuid_t` struct is now always a `char bytes[16]` instead of a
  platform specific type.
- `sentry_remove_context`: The second parameter was removed.
- `sentry_options_set_transport`:
  This function now takes a pointer to the new `sentry_transport_t` type.
  Migrating from the old API can be done by wrapping with
  `sentry_new_function_transport`, like this:

  ```c
  sentry_options_set_transport(
        options, sentry_new_function_transport(send_envelope_func, &closure_data));
  ```

### Other API Additions

- `size_t sentry_value_refcount(sentry_value_t value)`
- `void sentry_envelope_free(sentry_envelope_t *envelope)`
- `void sentry_backend_free(sentry_backend_t *backend)`

## 0.1.4

- Add an option to enable the system crash reporter
- Fix compilation warnings

## 0.1.3

- Stack unwinding on Android
- Fix UUID generation on Android
- Fix concurrently captured events leaking data in some cases
- Fix crashes when the database path contains both slashes and backslashes
- More robust error handling when creating the database folder
- Fix wrong initialization of CA info for the curl backend
- Disable the system crash handler on macOS for faster crashes

## 0.1.2

- Fix SafeSEH builds on Win32
- Fix a potential error when shutting down after unloading libsentry on macOS

## 0.1.1

- Update Crashpad
- Fix compilation on Windows with VS 2019
- Fix a bug in the JSON serializer causing invalid escapes
- Fix a bug in the Crashpad backend causing invalid events
- Reduce data event data sent along with minidumps
- Experimental support for Android NDK

## 0.1.0

- Support for capturing messages
- Add an API to capture arbitrary contexts (`sentry_set_context`)
- Fix scope information being lost in some cases
- Experimental on-device unwinding support
- Experimental on-device symbolication support

## 0.0.4

- Breakpad builds on all platforms
- Add builds for Windows (x86)
- Add builds for Linux

## 0.0.3

- Fix debug information generation on macOS

## 0.0.2

- Crashpad builds on macOS
- Crashpad builds on Windows (x64)

## 0.0.1

Initial Release<|MERGE_RESOLUTION|>--- conflicted
+++ resolved
@@ -1,4 +1,11 @@
 # Changelog
+
+## Unreleased
+
+
+**Fixes**:
+
+- Add breadcrumb ringbuffer to avoid O(n) memmove ([#1060](https://github.com/getsentry/sentry-native/pull/1060))
 
 ## 0.7.11
 
@@ -6,11 +13,7 @@
 
 - Reject invalid trace- and span-ids in context update from header ([#1046](https://github.com/getsentry/sentry-native/pull/1046))
 - Lookup `GetSystemTimePreciseAsFileTime()` at runtime and fall back to `GetSystemTimeAsFileTime()` to allow running on Windows < 8. ([#1051](https://github.com/getsentry/sentry-native/pull/1051))
-<<<<<<< HEAD
-- Add breadcrumb ringbuffer to avoid O(n) memmove ([#1060](https://github.com/getsentry/sentry-native/pull/1060))
-=======
 - Allow for empty DSN to still initialize crash handler ([#1059](https://github.com/getsentry/sentry-native/pull/1059))
->>>>>>> b598af00
 
 ## 0.7.10
 
