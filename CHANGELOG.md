--- conflicted
+++ resolved
@@ -1,19 +1,11 @@
 # Changelog
 
 ## Unreleased
-<<<<<<< HEAD
-=======
-
-**Features**:
-
+
+**Features**:
+
+- Add custom attributes API for logs. When `logs_with_attributes` is set to `true`, treats the first `varg` passed into `sentry_logs_X(message,...)` as a `sentry_value_t` object of attributes. ([#1435](https://github.com/getsentry/sentry-native/pull/1435))
 - Add runtime API to query user consent requirement ([#1443](https://github.com/getsentry/sentry-native/pull/1443))
-
-## 0.12.1
->>>>>>> 0a7a531b
-
-**Features**:
-
-- Add custom attributes API for logs. When `logs_with_attributes` is set to `true`, treats the first `varg` passed into `sentry_logs_X(message,...)` as a `sentry_value_t` object of attributes. ([#1435](https://github.com/getsentry/sentry-native/pull/1435))
 - Add logs flush on `sentry_flush()`. ([#1434](https://github.com/getsentry/sentry-native/pull/1434))
 
 ## 0.12.1
