# Changelog

## 0.8.3

**Features**:

- Add option to attach screenshots on Windows to fatal error events. ([#1170](https://github.com/getsentry/sentry-native/pull/1170), [crashpad#123](https://github.com/getsentry/crashpad/pull/123))
- Add an option for `Crashpad` on Linux to delay application shutdown until the upload of the crash report in the `crashpad_handler` is complete. This is useful for deployment in `Docker` or `systemd`, where the life cycle of additional processes is bound by the application life cycle. ([#1153](https://github.com/getsentry/sentry-native/pull/1153), [crashpad#121](https://github.com/getsentry/crashpad/pull/121))
<<<<<<< HEAD
- Provide the option to attach a view hierarchy file. ([#1191](https://github.com/getsentry/sentry-native/pull/1191))
=======
- Expose `traces_sample_rate` option for synchronization with Android SDK. ([#1176](https://github.com/getsentry/sentry-native/pull/1176))

**Thank you**:

- [mwl4](https://github.com/mwl4)
- [jpnurmi](https://github.com/jpnurmi)
>>>>>>> e327c447

## 0.8.2

**Fixes**:

- Provide a mutex-initializer on platforms with no static pthread initializer for recursive mutexes. ([#1113](https://github.com/getsentry/sentry-native/pull/1113))

**Features**:

- Provide Clang-CL support. ([#1161](https://github.com/getsentry/sentry-native/pull/1161), [crashpad#100](https://github.com/getsentry/crashpad/pull/100))
- Enable Crashpad report upload retry-mechanism for all platforms. ([#1152](https://github.com/getsentry/sentry-native/pull/1152), [crashpad#120](https://github.com/getsentry/crashpad/pull/120))

**Thank you**:

[Nerixyz](https://github.com/Nerixyz)

## 0.8.1

**Features**:

- Added `sentry_set_trace()`. The primary use for this is to allow other SDKs to propagate their trace context. This allows Sentry to connect events on all layers. ([#1137](https://github.com/getsentry/sentry-native/pull/1137))

## 0.8.0

**Breaking changes**:

- Return type of `sentry_capture_minidump()` and `sentry_capture_minidump_n()` changed from `void` to `sentry_uuid_t` to retrieve the event-id for a successful minidump upload. ([#1138](https://github.com/getsentry/sentry-native/pull/1138))

**Features**:

- Ensure support for `http_proxy` and `https_proxy` environment variables across all transports. ([#1111](https://github.com/getsentry/sentry-native/pull/1111))

**Fixes**:

- Ensure that `sentry_capture_minidump()` fails if the provided minidump path cannot be attached, instead of sending a crash event without minidump. ([#1138](https://github.com/getsentry/sentry-native/pull/1138))
- Fix Xbox OS name being reported incorrectly. ([#1148](https://github.com/getsentry/sentry-native/pull/1148))

**Thank you**:

[zsd4yr](https://github.com/zsd4yr)

## 0.7.20

**Features**:

- Auto-detect the latest GDK and Windows SDK for the Xbox build. ([#1124](https://github.com/getsentry/sentry-native/pull/1124))
- Enable debug-option by default when running in a debug-build. ([#1128](https://github.com/getsentry/sentry-native/pull/1128))

**Fixes**:

- Allow older toolchains with assemblers that don't support PAC-stripping instructions on `aarch64` to compile `crashpad`. ([#1125](https://github.com/getsentry/sentry-native/pull/1125), [crashpad#118](https://github.com/getsentry/crashpad/pull/118))
- Set default `max_spans` to 1000. ([#1132](https://github.com/getsentry/sentry-native/pull/1132))

## 0.7.19

**Fixes**:

- Fix a build error on older compilers introduced by C++17 support in `0.7.18` for the `crashpad` backend. ([#1118](https://github.com/getsentry/sentry-native/pull/1118), [crashpad#117](https://github.com/getsentry/crashpad/pull/117), [mini_chromium#2](https://github.com/getsentry/mini_chromium/pull/2))

## 0.7.18

**Features**:

- Add support for Xbox Series X/S. ([#1100](https://github.com/getsentry/sentry-native/pull/1100))
- Add option to set debug log level. ([#1107](https://github.com/getsentry/sentry-native/pull/1107))
- Add `traces_sampler`. ([#1108](https://github.com/getsentry/sentry-native/pull/1108))
- Provide support for C++17 compilers when using the `crashpad` backend. ([#1110](https://github.com/getsentry/sentry-native/pull/1110), [crashpad#116](https://github.com/getsentry/crashpad/pull/116), [mini_chromium#1](https://github.com/getsentry/mini_chromium/pull/1))

## 0.7.17

**Features**:

- [NDK] Expose option to set handler strategy. ([#1099](https://github.com/getsentry/sentry-native/pull/1099))
- Add Linux distributions to the OS context. ([#963](https://github.com/getsentry/sentry-native/pull/963))

**Fixes**:

- Add metadata pointer check to prevent crashes when cleaning the `crashpad` database. ([#1102](https://github.com/getsentry/sentry-native/pull/1102), [crashpad#115](https://github.com/getsentry/crashpad/pull/115))

## 0.7.16

**Features**:

- Add SOCKS5 proxy support for macOS and Linux. ([#1063](https://github.com/getsentry/sentry-native/pull/1063))
- Extend performance API with explicit timings. ([#1093](https://github.com/getsentry/sentry-native/pull/1093))

## 0.7.15

**Fixes**:

- Fix DLL versioning for projects that add the Native SDK as a CMake subdirectory. ([#1086](https://github.com/getsentry/sentry-native/pull/1086))

## 0.7.14

**Features**:

- Android NDK: Add `.loadNativeLibraries()` method to allow pre-loading .so files. ([#1082](https://github.com/getsentry/sentry-native/pull/1082))
- Fill the `ucontext_t` field in the `sentry_ucontext_t` `[on_crash|before_send]`-hook parameter on `macOS` from the `breakpad` backend. ([#1083](https://github.com/getsentry/sentry-native/pull/1083), [breakpad#39](https://github.com/getsentry/breakpad/pull/39))

**Thank you**:

[saf-e](https://github.com/saf-e)

## 0.7.13

**Features**:

- Provide version information for non-static Windows binaries. ([#1076](https://github.com/getsentry/sentry-native/pull/1076), [crashpad#110](https://github.com/getsentry/crashpad/pull/110))
- Add an alternative handler strategy to `inproc` to support `.NET` on Linux and `Mono` on Android (specifically, [.NET MAUI](https://github.com/dotnet/android/issues/9055#issuecomment-2261347912)). ([#1027](https://github.com/getsentry/sentry-native/pull/1027))

**Fixes**:

- Correct the timeout specified for the upload-task awaiting `dispatch_semaphore_wait()` when using an HTTP-proxy on macOS. ([#1077](https://github.com/getsentry/sentry-native/pull/1077), [crashpad#111](https://github.com/getsentry/crashpad/pull/111))
- Emit `transaction.data` inside `context.trace.data`. ([#1075](https://github.com/getsentry/sentry-native/pull/1075))

**Thank you**:

[olback](https://github.com/olback)

## 0.7.12

**Features**:

- Add `sentry_capture_minidump()` to capture independently created minidumps. ([#1067](https://github.com/getsentry/sentry-native/pull/1067))

**Fixes**:

- Add breadcrumb ringbuffer to avoid O(n) memmove on adding more than max breadcrumbs. ([#1060](https://github.com/getsentry/sentry-native/pull/1060))

## 0.7.11

**Fixes**:

- Reject invalid trace- and span-ids in context update from header. ([#1046](https://github.com/getsentry/sentry-native/pull/1046))
- Lookup `GetSystemTimePreciseAsFileTime()` at runtime and fall back to `GetSystemTimeAsFileTime()` to allow running on Windows < 8. ([#1051](https://github.com/getsentry/sentry-native/pull/1051))
- Allow for empty DSN to still initialize crash handler. ([#1059](https://github.com/getsentry/sentry-native/pull/1059))

## 0.7.10

**Fixes**:

- Correct the timestamp resolution to microseconds on Windows. ([#1039](https://github.com/getsentry/sentry-native/pull/1039))

**Thank you**:

- [ShawnCZek](https://github.com/ShawnCZek)

## 0.7.9

**Fixes**:

- Check file-writer construction when writing envelope to path. ([#1036](https://github.com/getsentry/sentry-native/pull/1036))

## 0.7.8

**Features**:

- Let the envelope serialization stream directly to the file. ([#1021](https://github.com/getsentry/sentry-native/pull/1021))
- Support 16kb page sizes on Android 15. ([#1028](https://github.com/getsentry/sentry-native/pull/1028))

## 0.7.7

**Fixes**:

- Further clean up of the exported dependency configuration. ([#1013](https://github.com/getsentry/sentry-native/pull/1013), [crashpad#106](https://github.com/getsentry/crashpad/pull/106))
- Clean-up scope flushing synchronization in crashpad-backend. ([#1019](https://github.com/getsentry/sentry-native/pull/1019), [crashpad#109](https://github.com/getsentry/crashpad/pull/109))
- Rectify user-feedback comment parameter guard. ([#1020](https://github.com/getsentry/sentry-native/pull/1020))

**Internal**:

- Updated `crashpad` to 2024-06-11. ([#1014](https://github.com/getsentry/sentry-native/pull/1014), [crashpad#105](https://github.com/getsentry/crashpad/pull/105))

**Thank you**:

- [@JonLiu1993](https://github.com/JonLiu1993)
- [@dg0yt](https://github.com/dg0yt)
- [@stima](https://github.com/stima)

## 0.7.6

**Fixes**:

- Remove remaining build blockers for the `crashpad` backend on Windows ARM64 when using LLVM-MINGW. ([#1003](https://github.com/getsentry/sentry-native/pull/1003), [crashpad#101](https://github.com/getsentry/crashpad/pull/101))
- Ensure `crashpad` targets are included when building as a shared library using our exported CMake config. ([#1007](https://github.com/getsentry/sentry-native/pull/1007))
- Use `find_dependency()` instead of `find_package()` in the exported CMake config. ([#1007](https://github.com/getsentry/sentry-native/pull/1007), [#1008](https://github.com/getsentry/sentry-native/pull/1008), [crashpad#104](https://github.com/getsentry/crashpad/pull/104))

**Thank you**:

- [@past-due](https://github.com/past-due)
- [@podlaszczyk](https://github.com/podlaszczyk)

## 0.7.5

**Features**:

- Change the timestamp resolution to microseconds. ([#995](https://github.com/getsentry/sentry-native/pull/995))

**Internal**:

- (Android) Switch ndk back to `libc++_static`, and hide it from prefab ([#996](https://github.com/getsentry/sentry-native/pull/996))

## 0.7.4

**Fixes**:

- Allow `crashpad` to run under [Epic's Anti-Cheat Client](https://dev.epicgames.com/docs/game-services/anti-cheat/using-anti-cheat#external-crash-dumpers) by deferring the full `crashpad_handler` access rights to the client application until a crash occurred. ([#980](https://github.com/getsentry/sentry-native/pull/980), [crashpad#99](https://github.com/getsentry/crashpad/pull/99))
- Reserve enough stack space on Windows for our handler to run when the stack is exhausted from stack-overflow. ([#982](https://github.com/getsentry/sentry-native/pull/982))
- Only configure a `sigaltstack` in `inproc` if no previous configuration exists on Linux and Android. ([#982](https://github.com/getsentry/sentry-native/pull/982))
- Store transaction `data` in the event property `extra` since the `data` property is discarded by `relay`. ([#986](https://github.com/getsentry/sentry-native/issues/986))

**Docs**:

- Add compile-time flag `SENTRY_TRANSPORT_COMPRESSION` description to the `README.md` file. ([#976](https://github.com/getsentry/sentry-native/pull/976))

**Internal**:

- Move sentry-android-ndk JNI related parts from sentry-java to sentry-native ([#944](https://github.com/getsentry/sentry-native/pull/944))
  This will create a pre-built `io.sentry:sentry-native-ndk` maven artifact, suitable for being consumed by Android apps.

**Thank you**:

- [@AenBleidd](https://github.com/AenBleidd)
- [@kristjanvalur](https://github.com/kristjanvalur)

## 0.7.2

**Features**:

- Add optional Gzip transport compression via build option `SENTRY_TRANSPORT_COMPRESSION`. Requires system `zlib`. ([#954](https://github.com/getsentry/sentry-native/pull/954))
- Enable automatic MIME detection of attachments sent with crash-reports from the `crashpad_handler`. ([#973](https://github.com/getsentry/sentry-native/pull/973), [crashpad#98](https://github.com/getsentry/crashpad/pull/98))

**Fixes**:

- Fix the Linux build when targeting RISC-V. ([#972](https://github.com/getsentry/sentry-native/pull/972))

**Thank you**:

- [@Strive-Sun](https://github.com/Strive-Sun)
- [@jwinarske](https://github.com/jwinarske)

## 0.7.1

**Features**:

- Add user feedback capability to the Native SDK. ([#966](https://github.com/getsentry/sentry-native/pull/966))

**Internal**:

- Remove the `CRASHPAD_WER_ENABLED` build flag. The WER module is now built for all supported Windows targets, and registration is conditional on runtime Windows version checks. ([#950](https://github.com/getsentry/sentry-native/pull/950), [crashpad#96](https://github.com/getsentry/crashpad/pull/96))

**Docs**:

- Add usage of the breadcrumb `data` property to the example. [#951](https://github.com/getsentry/sentry-native/pull/951)

## 0.7.0

**Breaking changes**:

- Make `crashpad` the default backend for Linux. ([#927](https://github.com/getsentry/sentry-native/pull/927))
- Remove build option `SENTRY_CRASHPAD_SYSTEM`. ([#928](https://github.com/getsentry/sentry-native/pull/928))

**Fixes**:

- Maintain `crashpad` client instance during Native SDK lifecycle. ([#910](https://github.com/getsentry/sentry-native/pull/910))
- Specify correct dependencies for CMake client projects using a system-provided breakpad. ([#926](https://github.com/getsentry/sentry-native/pull/926))
- Correct the Windows header include used by `sentry.h`, which fixes the build of [Swift bindings](https://github.com/thebrowsercompany/swift-sentry). ([#935](https://github.com/getsentry/sentry-native/pull/935))

**Internal**:

- Updated `crashpad` to 2023-11-24. ([#912](https://github.com/getsentry/sentry-native/pull/912), [crashpad#91](https://github.com/getsentry/crashpad/pull/91))
- Fixing `crashpad` build for Windows on ARM64. ([#919](https://github.com/getsentry/sentry-native/pull/919), [crashpad#90](https://github.com/getsentry/crashpad/pull/90), [crashpad#92](https://github.com/getsentry/crashpad/pull/92), [crashpad#93](https://github.com/getsentry/crashpad/pull/93), [crashpad#94](https://github.com/getsentry/crashpad/pull/94))
- Remove options memory leak during consent setting. ([#922](https://github.com/getsentry/sentry-native/pull/922))

**Thank you**:

Features, fixes and improvements in this release have been contributed by:

- [@compnerd](https://github.com/compnerd)
- [@stima](https://github.com/stima)
- [@hyp](https://github.com/hyp)

## 0.6.7

**Fixes**:

- Disable sigaltstack on Android. ([#901](https://github.com/getsentry/sentry-native/pull/901))
- Prevent stuck crashpad-client on Windows. ([#902](https://github.com/getsentry/sentry-native/pull/902), [crashpad#89](https://github.com/getsentry/crashpad/pull/89))

## 0.6.6

**Fixes**:

- Use a more up-to-date version of `mini_chromium` as a `crashpad` dependency, which fixes a build error on some systems. ([#891](https://github.com/getsentry/sentry-native/pull/891), [crashpad#88](https://github.com/getsentry/crashpad/pull/88))

**Internal**:

- Updated `libunwindstack` to 2023-09-13. ([#884](https://github.com/getsentry/sentry-native/pull/884), [libunwindstack-ndk#8](https://github.com/getsentry/libunwindstack-ndk/pull/8))
- Updated `crashpad` to 2023-09-28. ([#891](https://github.com/getsentry/sentry-native/pull/891), [crashpad#88](https://github.com/getsentry/crashpad/pull/88))
- Updated `breakpad` to 2023-10-02. ([#892](https://github.com/getsentry/sentry-native/pull/892), [breakpad#38](https://github.com/getsentry/breakpad/pull/38))

**Thank you**:

Features, fixes and improvements in this release have been contributed by:

- [@sapphonie](https://github.com/sapphonie)

## 0.6.5

**Fixes**:

- Remove deadlock pattern in dynamic sdk-name assignment ([#858](https://github.com/getsentry/sentry-native/pull/858))

## 0.6.4

**Fixes**:

- Crash events are initialized with level `FATAL` ([#852](https://github.com/getsentry/sentry-native/pull/852))
- Fix MSVC compiler error with on non-Unicode systems ([#846](https://github.com/getsentry/sentry-native/pull/846), [crashpad#85](https://github.com/getsentry/crashpad/pull/85))

**Features**:

- crashpad_handler: log `body` if minidump endpoint response is not `OK` ([#851](https://github.com/getsentry/sentry-native/pull/851), [crashpad#87](https://github.com/getsentry/crashpad/pull/87))

**Thank you**:

Features, fixes and improvements in this release have been contributed by:

- [@xyz1001](https://github.com/xyz1001)

## 0.6.3

**Features**:

- Disable PC adjustment in the backend for libunwindstack ([#839](https://github.com/getsentry/sentry-native/pull/839))
- Crashpad backend allows inspection and enrichment of the crash event in the on_crash/before_send hooks ([#843](https://github.com/getsentry/sentry-native/pull/843))
- Add http-proxy support to the `crashpad_handler` ([#847](https://github.com/getsentry/sentry-native/pull/847), [crashpad#86](https://github.com/getsentry/crashpad/pull/86))

**Internal**:

- Updated Breakpad backend to 2023-05-03. ([#836](https://github.com/getsentry/sentry-native/pull/836), [breakpad#35](https://github.com/getsentry/breakpad/pull/35))
- Updated Crashpad backend to 2023-05-03. ([#837](https://github.com/getsentry/sentry-native/pull/837), [crashpad#82](https://github.com/getsentry/crashpad/pull/82))

## 0.6.2

**Features**:

- Extend API with ptr/len-string interfaces. ([#827](https://github.com/getsentry/sentry-native/pull/827))
- Allow setting sdk_name at runtime ([#834](https://github.com/getsentry/sentry-native/pull/834))

## 0.6.1

**Fixes**:

- Remove OpenSSL as direct dependency for the crashpad backend on Linux. ([#812](https://github.com/getsentry/sentry-native/pull/812), [crashpad#81](https://github.com/getsentry/crashpad/pull/81))
- Check `libcurl` for feature `AsynchDNS` at compile- and runtime. ([#813](https://github.com/getsentry/sentry-native/pull/813))
- Allow setting `CRASHPAD_WER_ENABLED` when using system crashpad. ([#816](https://github.com/getsentry/sentry-native/pull/816))

**Docs**:

- Add badges for conan, nix and vcpkg package-repos to README. ([#795](https://github.com/getsentry/sentry-native/pull/795))

**Thank you**:

Features, fixes and improvements in this release have been contributed by:

- [@Cyriuz](https://github.com/Cyriuz)
- [@MartinDelille](https://github.com/MartinDelille)

## 0.6.0

**Breaking changes**:

- When built as a shared library for Android or Linux, the Native SDK limits the export of symbols to the `sentry_`-prefix. The option `SENTRY_EXPORT_SYMBOLS` is no longer available and the linker settings are constrained to the Native SDK and no longer `PUBLIC` to parent projects. ([#363](https://github.com/getsentry/sentry-native/pull/363))

**Features**:

- A session may be ended with a different status code. ([#801](https://github.com/getsentry/sentry-native/pull/801))

**Fixes**:

- Switch Crashpad transport on Linux to use libcurl ([#803](https://github.com/getsentry/sentry-native/pull/803), [crashpad#75](https://github.com/getsentry/crashpad/pull/75), [crashpad#79](https://github.com/getsentry/crashpad/pull/79))
- Avoid accidentally mutating CONTEXT when client-side stack walking in Crashpad ([#803](https://github.com/getsentry/sentry-native/pull/803), [crashpad#77](https://github.com/getsentry/crashpad/pull/77))
- Fix various mingw compilation issues ([#794](https://github.com/getsentry/sentry-native/pull/794), [crashpad#78](https://github.com/getsentry/crashpad/pull/78))

**Internal**:

- Updated Crashpad backend to 2023-02-07. ([#803](https://github.com/getsentry/sentry-native/pull/803), [crashpad#80](https://github.com/getsentry/crashpad/pull/80))
- CI: Updated GitHub Actions to test on LLVM-mingw. ([#797](https://github.com/getsentry/sentry-native/pull/797))
- Updated Breakpad backend to 2023-02-08. ([#805](https://github.com/getsentry/sentry-native/pull/805), [breakpad#34](https://github.com/getsentry/breakpad/pull/34))
- Updated libunwindstack to 2023-02-09. ([#807](https://github.com/getsentry/sentry-native/pull/807), [libunwindstack-ndk#7](https://github.com/getsentry/libunwindstack-ndk/pull/7))

**Thank you**:

Features, fixes and improvements in this release have been contributed by:

- [@BogdanLivadariu](https://github.com/BogdanLivadariu)
- [@ShawnCZek](https://github.com/ShawnCZek)
- [@past-due](https://github.com/past-due)

## 0.5.4

**Fixes**:

- Better error messages in `sentry_transport_curl`. ([#777](https://github.com/getsentry/sentry-native/pull/777))
- Increased curl headers buffer size to 512 (in `sentry_transport_curl`). ([#784](https://github.com/getsentry/sentry-native/pull/784))
- Fix sporadic crash on Windows due to race condition when initializing background-worker thread-id. ([#785](https://github.com/getsentry/sentry-native/pull/785))
- Open the database file-lock on "UNIX" with `O_RDRW` ([#791](https://github.com/getsentry/sentry-native/pull/791))

**Internal**:

- Updated Breakpad and Crashpad backends to 2022-12-12. ([#778](https://github.com/getsentry/sentry-native/pull/778))

**Thank you**:

Features, fixes and improvements in this release have been contributed by:

- [@cnicolaescu](https://github.com/cnicolaescu)

## 0.5.3

**Fixes**:

- Linux module-finder now also searches for code-id in ".note" ELF sections ([#775](https://github.com/getsentry/sentry-native/pull/775))

**Internal**:

- CI: updated github actions to upgrade deprecated node runners. ([#767](https://github.com/getsentry/sentry-native/pull/767))
- CI: upgraded Ubuntu to 20.04 for "old gcc" (v7) job due to deprecation. ([#768](https://github.com/getsentry/sentry-native/pull/768))

## 0.5.2

**Fixes**:

- Fix build when CMAKE_VS_WINDOWS_TARGET_PLATFORM_VERSION is undefined. ([crashpad#73](https://github.com/getsentry/crashpad/pull/73))

**Internal**:

- Updated Breakpad and Crashpad backends to 2022-10-17. ([#765](https://github.com/getsentry/sentry-native/pull/765))

**Thank you**:

Features, fixes and improvements in this release have been contributed by:

- [@AenBleidd](https://github.com/AenBleidd)

## 0.5.1

**Features**:

- Crashpad on Windows now supports `fast-fail` crashes via a registered Windows Error Reporting (WER) module. ([#735](https://github.com/getsentry/sentry-native/pull/735))

**Fixes**:

- Fix "flush" implementation of winhttp transport. ([#763](https://github.com/getsentry/sentry-native/pull/763))

**Internal**:

- Updated libunwindstack-ndk submodule to 2022-09-16. ([#759](https://github.com/getsentry/sentry-native/pull/759))
- Updated Breakpad and Crashpad backends to 2022-09-14. ([#735](https://github.com/getsentry/sentry-native/pull/735))
- Be more defensive around transactions ([#757](https://github.com/getsentry/sentry-native/pull/757))
- Added a CI timeout for the Android simulator start. ([#764](https://github.com/getsentry/sentry-native/pull/764))

## 0.5.0

**Features**:

- Provide `on_crash()` callback to allow clients to act on detected crashes.
  Users often inquired about distinguishing between crashes and "normal" events in the `before_send()` hook. `on_crash()` can be considered a replacement for `before_send()` for crash events, where the goal is to use `before_send()` only for normal events, while `on_crash()` is only invoked for crashes. This change is backward compatible for current users of `before_send()` and allows gradual migration to `on_crash()` ([see the docs for details](https://docs.sentry.io/platforms/native/configuration/filtering/)). ([#724](https://github.com/getsentry/sentry-native/pull/724), [#734](https://github.com/getsentry/sentry-native/pull/734))

**Fixes**:

- Make Windows ModuleFinder more resilient to missing Debug Info ([#732](https://github.com/getsentry/sentry-native/pull/732))
- Aligned pre-send event processing in `sentry_capture_event()` with the [cross-SDK session filter order](https://develop.sentry.dev/sdk/sessions/#filter-order) ([#729](https://github.com/getsentry/sentry-native/pull/729))
- Align the default value initialization for the `environment` payload attribute with the [developer documentation](https://develop.sentry.dev/sdk/event-payloads/#optional-attribute) ([#739](https://github.com/getsentry/sentry-native/pull/739))
- Iterate all debug directory entries when parsing PE modules for a valid CodeView record ([#740](https://github.com/getsentry/sentry-native/pull/740))

**Thank you**:

Features, fixes and improvements in this release have been contributed by:

- [@espkk](https://github.com/espkk)

## 0.4.18

**Features**:

- The crashpad backend now captures thread names. ([#725](https://github.com/getsentry/sentry-native/pull/725))
- The inproc backend now captures the context registers. ([#714](https://github.com/getsentry/sentry-native/pull/714))
- A new set of APIs to get the sentry SDK version at runtime. ([#726](https://github.com/getsentry/sentry-native/pull/726))
- Add more convenient APIs to attach stack traces to exception or thread values. ([#723](https://github.com/getsentry/sentry-native/pull/723))
- Allow disabling the crash reporting backend at runtime. ([#717](https://github.com/getsentry/sentry-native/pull/717))

**Fixes**:

- Improved heuristics flagging sessions as "crashed". ([#719](https://github.com/getsentry/sentry-native/pull/719))

**Internal**:

- Updated Breakpad and Crashpad backends to 2022-06-14. ([#725](https://github.com/getsentry/sentry-native/pull/725))

**Thank you**:

Features, fixes and improvements in this release have been contributed by:

- [@olback](https://github.com/olback)

## 0.4.17

**Fixes**:

- sentry-native now successfully builds when examples aren't included. ([#702](https://github.com/getsentry/sentry-native/pull/702))

**Thank you**:

Features, fixes and improvements in this release have been contributed by:

- [@AenBleidd](https://github.com/AenBleidd)

## 0.4.16

**Features**:

- Removed the `SENTRY_PERFORMANCE_MONITORING` compile flag requirement to access performance monitoring in the Sentry SDK. Performance monitoring is now available to everybody who has opted into the experimental API.
- New API to check whether the application has crashed in the previous run: `sentry_get_crashed_last_run()` and `sentry_clear_crashed_last_run()` ([#685](https://github.com/getsentry/sentry-native/pull/685)).
- Allow overriding the SDK name at build time - set the `SENTRY_SDK_NAME` CMake cache variable.
- More aggressively prune the Crashpad database. ([#698](https://github.com/getsentry/sentry-native/pull/698))

**Internal**:

- Project IDs are now treated as opaque strings instead of integer values. ([#690](https://github.com/getsentry/sentry-native/pull/690))
- Updated Breakpad and Crashpad backends to 2022-04-12. ([#696](https://github.com/getsentry/sentry-native/pull/696))

**Fixes**:

- Updated CI as well as list of supported platforms to reflect Windows Server 2016, and therefore MSVC 2017 losing active support.
- Correctly free Windows Mutexes in Crashpad backend.

**Thank you**:

Features, fixes and improvements in this release have been contributed by:

- [@zhaowq32](https://github.com/zhaowq32)

## 0.4.15

**Fixes**:

- Fix contexts from the scope not being attached to events correctly.
- Improve performance of event serialization.

## 0.4.14

**Features**:

- The Sentry SDK now has experimental support for performance monitoring.
  The performance monitoring API allows manually creating transactions and instrumenting spans, and offers APIs for distributed tracing.
  The API is currently disabled by default and needs to be enabled via a compile-time `SENTRY_PERFORMANCE_MONITORING` flag.
  For more information, take a look at the more detailed [documentation of performance monitoring](https://docs.sentry.io/platforms/native/performance/).
- Sentry now has an explicit `sentry_flush` method that blocks the calling thread for the given time, waiting for the transport queue to be flushed. Custom transports need to implement a new `flush_hook` for this to work.

**Fixes**:

- Fix Sentry API deadlocking when the SDK was not initialized (or `sentry_init` failed).
- The rate limit handling of the default transports was updated to match the expected behavior.
- The Windows OS version is now read from the Registry and is more accurate.
- The `SENTRY_LIBRARY_TYPE` CMake option is now correctly honored.
- The Linux Modulefinder was once again improved to increase its memory safety and reliability.

**Thank you**:

Features, fixes and improvements in this release have been contributed by:

- [@Mixaill](https://github.com/Mixaill)

## 0.4.13

**Features**:

- Add client-side stackwalking on Linux, Windows, and macOS (disabled by default).
- CMake: add ability to set solution folder name.
- Add AIX support.

**Fixes**:

- CMake: check whether libcurl was already found.
- Increment CXX standard version to 14 to allow crashpad to build.

**Internal**:

- Update Crashpad and Breakpad submodules to 2021-12-03.

**Thank you**:

Features, fixes and improvements in this release have been contributed by:

- [@Mixaill](https://github.com/Mixaill)
- [@ladislavmacoun](https://github.com/ladislavmacoun)
- [@NattyNarwhal](https://github.com/NattyNarwhal)
- [@mjvankampen](https://github.com/mjvankampen)

## 0.4.12

**Features**:

- Make the shutdown timeout configurable via `sentry_options_set_shutdown_timeout`.

**Fixes**:

- The crashpad backend compiles with mingw again.
- Build System improvements.

**Thank you**:

Features, fixes and improvements in this release have been contributed by:

- [@irov](https://github.com/irov)
- [@past-due](https://github.com/past-due)
- [@andrei-mu](https://github.com/andrei-mu)
- [@rpadaki](https://github.com/rpadaki)

## 0.4.11

**Fixes**:

- The crashpad backend now respects the `max_breadcrumbs` setting.
- Hanging HTTP requests will now be canceled on shutdown in the WinHTTP transport.
- The Modulefinder and Android unwinder now use safer memory access.
- Possible races and deadlocks have been fixed in `init`/`close`, and in API related to sessions.

**Thank you**:

Features, fixes and improvements in this release have been contributed by:

- [@smibe](https://github.com/smibe)

## 0.4.10

**Fixes**:

- Fix a potential deadlock in macOS modulefinder.
- Lower Stack usage, to lower change of stack overflows.
- Avoid a double-free when parsing an invalid DSN.
- Improvements to Unity Builds and 32-bit Builds.
- Fix infinite recursion in signal handler by correctly cleaning up on shutdown.

**Internal**:

- Update Crashpad and Breakpad submodules to 2021-06-14.

**Thank you**:

Features, fixes and improvements in this release have been contributed by:

- [@janisozaur](https://github.com/janisozaur)
- [@bschatt](https://github.com/bschatt)
- [@GenuineAster](https://github.com/GenuineAster)

## 0.4.9

**Features**:

- Rewrote the Linux modulefinder which should now work correctly when encountering gaps in the memory mapping of loaded libraries, and supports libraries loaded from a file offset, such as libraries loaded directly from `.apk` files on Android.
- Invoke the `before_send` hook at time of a hard crash when using the Windows or Linux Crashpad backend.
- Added the following new convenience functions:
  - `sentry_value_new_exception`
  - `sentry_value_new_thread`
  - `sentry_value_new_stacktrace`
  - `sentry_event_add_exception`
  - `sentry_event_add_thread`
  - The `sentry_event_value_add_stacktrace` is deprecated.
- Renamed `sentry_shutdown` to `sentry_close`, though the old function is still available.
- Updated Qt integration to Qt 6.

**Fixes**:

- Optimized and fixed bugs in the JSON parser/serializer.
- Build fixes for PPC and universal macOS.
- Fixes to build using musl libc.
- Correctness fixes around printf and strftime usage.
- Allow building and running on older macOS versions.

**Internal**:

- Update Crashpad and Breakpad submodules to 2021-04-12

**Thank you**:

Features, fixes and improvements in this release have been contributed by:

- [@mastertheknife](https://github.com/mastertheknife)
- [@torarnv](https://github.com/torarnv)
- [@encounter](https://github.com/encounter)

## 0.4.8

**Features**:

- The unwinder on Android was updated to a newer version.
- Experimental support for the Breakpad backend on Android and iOS.

**Fixes**:

- Fixed some memory leaks on Windows.
- Build System improvements.

**Thank you**:

Features, fixes and improvements in this release have been contributed by:

- [@Mixaill](https://github.com/Mixaill)
- [@daxpedda](https://github.com/daxpedda)
- [@Amphaal](https://github.com/Amphaal)

## 0.4.7

**Features**:

- Events will automatically get an `os` context with OS version information.
- Added a new `max_breadcrumbs` option.

**Fixes**:

- Fixed some memory leaks related to bounded breadcrumbs.

## 0.4.6

**Fixes**:

- Restore compatibility with CMake 3.10 (as used in Android NDK Tools)

**Internal**:

- Update Crashpad and Breakpad submodules to 2021-01-25

## 0.4.5

**Features**:

- The Breakpad backend is now supported on macOS, although the crashpad backend is recommended on that platform.
- Added a new `sentry_reinstall_backend` function which can be used in case a third-party library is overriding the signal/exception handler.
- Add a Qt integration that hooks into Qt logging (opt-in CMake option).
- Expose the sentry-native version via CMake.

**Fixes**:

- Install `.pdb` files correctly.
- Improve macOS runtime version detection.
- Fixed a potential segfault when doing concurrent scope modification.

**Thank you**:

Features, fixes and improvements in this release have been contributed by:

- [@Mixaill](https://github.com/Mixaill)
- [@eakoli](https://github.com/eakoli)
- [@GenuineAster](https://github.com/GenuineAster)
- [@daxpedda](https://github.com/daxpedda)
- [@torarnv](https://github.com/torarnv)

## 0.4.4

**Features**:

- The `sentry_get_modules_list` function was made public, which will return a list of loaded libraries that will be sent to sentry with each event.
- A new `sentry_options_set_transport_thread_name` function was added to set an explicit name for sentries http transport thread.

**Fixes**:

- The session duration is now printed in a locale-independent way, avoiding invalid session payloads.
- Correctly clean up locks and pass the Windows Application Verifier.
- Build fixes for MinGW and better documentation for universal MacOS builds.
- Crashes captured by the `crashpad` backend _after_ calling `sentry_shutdown` will now have the full metadata.

**Thank you**:

Features, fixes and improvements in this release have been contributed by:

- [@Mixaill](https://github.com/Mixaill)

## 0.4.3

**Caution**:

- The representation of `sentry_value_t` was changed to avoid problems with the newly introduced Memory Tagging Extension (MTE) on ARM / Android.
  Implementation details of `sentry_value_t` were never considered public, and it should always be treated as an opaque type.

**Fixes**:

- Fix corrupted breadcrumb data when using the crashpad backend on Windows.
- Avoid sending empty envelopes when using the crashpad backend.
- Correctly encode the signal number when using the Windows inproc backend, avoiding a processing Error.
- Unwind from the local call-stack, fixing empty stacktraces when using the inproc backend on Linux.
- Improvements to the Build configuration.

**Thank you**:

Features, fixes and improvements in this release have been contributed by:

- [@4diekmann](https://github.com/4diekmann)
- [@variar](https://github.com/variar)
- [@Mixaill](https://github.com/Mixaill)

## 0.4.2

**Fixes**:

- Sampled (discarded) events still contribute to a sessions `errors` count.
- Initialize all static data structures.

## 0.4.1

**Fixes**:

- Fix parsing rate limit headers with multiple categories.

## 0.4.0

**Breaking Changes**:

- The minimum CMake version required to build on windows was raised to `3.16.4` to avoid potential build failures on older versions.
- The `sentry_get_options` function was removed, as it was unsafe to use after a `sentry_shutdown` call.
- The `sentry_options_set_logger` function now accepts a `userdata` parameter.
- The `name` parameter of `sentry_options_add_attachment(w)` was removed, it will now be inferred from the filename of `path`.
- The transport startup hook that is set via `sentry_transport_set_startup_func` now needs to return an `int`, and a failure will propagate to `sentry_init`.
- The return value of the transport shutdown hook set via `sentry_transport_set_shutdown_func` was also changed to return an `int`.
- Both functions should return _0_ on success, and a non-zero error code on failure, as does `sentry_init`.
- Similarly, the return value of `sentry_shutdown` was also changed to an `int`, and will return _0_ on success and a non-zero error code on unclean shutdown.
- Documentation for custom transports was updated to highlight the ordering requirements of submitted envelopes, which is important for release health.

```c
// before
sentry_options_set_logger(options, my_custom_logger);
sentry_options_add_attachment(options, "some-attachment", "/path/to/some-attachment.txt");

void transport_startup(sentry_options_t *options, void*state) {
}
sentry_transport_set_startup_func(transport, transport_startup);
bool transport_shutdown(uint64_t timeout, void*state) {
  return true;
}
sentry_transport_set_shutdown_func(transport, transport_shutdown);

// after
sentry_options_set_logger(options, my_custom_logger, NULL);
sentry_options_add_attachment(options, "/path/to/some-attachment.txt");

int transport_startup(sentry_options_t *options, void*state) {
  return 0;
}
sentry_transport_set_startup_func(transport, transport_startup);
int transport_shutdown(uint64_t timeout, void*state) {
  return 0;
}
sentry_transport_set_shutdown_func(transport, transport_shutdown);
```

**Features**:

- [Release Health](https://docs.sentry.io/workflow/releases/health/) support is now stable and enabled by default. After the update, you will see the number of crash free sessions and crash free users on the Releases page in Sentry. To disable automatic session tracking, use `sentry_options_set_auto_session_tracking`.
- Breakpad support for Windows. This allows you to use `sentry-native` even on Windows XP! ([#278](https://github.com/getsentry/sentry-native/pull/278))
- Add an in-process backend for Windows. As opposed to Breakpad, stack traces are generated on the device and sent to Sentry for symbolication. ([#287](https://github.com/getsentry/sentry-native/pull/287))
- Support for the Crashpad backend was fixed and enabled for Linux. ([#320](https://github.com/getsentry/sentry-native/pull/320))
- A new `SENTRY_BREAKPAD_SYSTEM` CMake option was added to link to the system-installed breakpad client instead of building it as part of sentry.

**Fixes**:

- Reworked thread synchronization code and logic in `sentry_shutdown`, avoiding an abort in case of an unclean shutdown. ([#323](https://github.com/getsentry/sentry-native/pull/323))
- Similarly, reworked global options handling, avoiding thread safety issues. ([#333](https://github.com/getsentry/sentry-native/pull/333))
- Fixed errors not being properly recorded in sessions. ([#317](https://github.com/getsentry/sentry-native/pull/317))
- Fixed some potential memory leaks and other issues. ([#304](https://github.com/getsentry/sentry-native/pull/304) and others)

**Thank you**:

Features, fixes and improvements in this release have been contributed by:

- [@eakoli](https://github.com/eakoli)
- [@Mixaill](https://github.com/Mixaill)
- [@irov](https://github.com/irov)
- [@jblazquez](https://github.com/jblazquez)
- [@daxpedda](https://github.com/daxpedda)

## 0.3.4

**Fixes**:

- Invalid memory access when `sentry_options_set_debug(1)` is set, leading to an application crash. This bug was introduced in version `0.3.3`. ([#310](https://github.com/getsentry/sentry-native/pull/310)).

## 0.3.3

**Fixes**:

- Fix a memory unsafety issue when calling `sentry_value_remove_by_key`. ([#297](https://github.com/getsentry/sentry-native/pull/297))
- Improvements to internal logging. ([#301](https://github.com/getsentry/sentry-native/pull/301), [#302](https://github.com/getsentry/sentry-native/pull/302))
- Better handling of timeouts. ([#284](https://github.com/getsentry/sentry-native/pull/284))
- Better 32-bit build support. ([#291](https://github.com/getsentry/sentry-native/pull/291))
- Run more checks on CI. ([#299](https://github.com/getsentry/sentry-native/pull/299))

**Thank you**:

Fixes in this release have been contributed by:

- [@eakoli](https://github.com/eakoli)

## 0.3.2

**Features**:

- Implement a new logger hook. ([#267](https://github.com/getsentry/sentry-native/pull/267))

  This adds the new `sentry_options_set_logger` function, which can be used to customize the sentry-internal logging, for example to integrate into an app’s own logging system, or to stream logs to a file.

- New CMake options: `SENTRY_LINK_PTHREAD`, `SENTRY_BUILD_RUNTIMESTATIC` and `SENTRY_EXPORT_SYMBOLS` along with other CMake improvements.

**Fixes**:

- Avoid memory unsafety when loading session from disk. ([#270](https://github.com/getsentry/sentry-native/pull/270))
- Avoid Errors in Crashpad Backend without prior scope changes. ([#272](https://github.com/getsentry/sentry-native/pull/272))
- Fix absolute paths on Windows, and allow using forward-slashes as directory separators. ([#266](https://github.com/getsentry/sentry-native/pull/266), [#289](https://github.com/getsentry/sentry-native/pull/289))
- Various fixes uncovered by static analysis tools, notably excessive allocations by the page-allocator used inside signal handlers.
- Build fixes for MinGW and other compilers.

**Thank you**:

Features, fixes and improvements in this release have been contributed by:

- [@Mixaill](https://github.com/Mixaill)
- [@blinkov](https://github.com/blinkov)
- [@eakoli](https://github.com/eakoli)

## 0.3.1

- Add support for on-device symbolication, which is enabled by default on
  Android. Use `sentry_options_set_symbolize_stacktraces` to customize.
- Enable gzip compressed crashpad minidumps on windows.
- Correctly 0-pad short `build-id`s.
- Fix build for 32bit Apple targets.

## 0.3.0

- Always send the newer `x-sentry-envelope` format, which makes this
  incompatible with older on-premise installations.
- Better document and handle non-ASCII paths. Users on windows should use the
  `w` version of the appropriate APIs.
- Avoid segfaults due to failed sentry initialization.
- Avoid creating invalid sessions without a `release`.
- Make `sentry_transport_t` opaque, and instead expose APIs to configure it.
  More functionality related to creating custom transports will be exposed in
  future versions.

### Breaking changes

- The `sentry_backend_free` function was removed.
- The `sentry_backend_t` type was removed.
- The `sentry_transport_t` type is now opaque. Use the following new API to
  create a custom transport.

### New API

- `sentry_transport_new`
- `sentry_transport_set_state`
- `sentry_transport_set_free_func`
- `sentry_transport_set_startup_func`
- `sentry_transport_set_shutdown_func`

See `sentry.h` for more documentation.

### Deprecations

- `sentry_new_function_transport` has been deprecated in favor of the new
  transport builder functions.

## 0.2.6

- Avoid crash with invalid crashpad handler path.

## 0.2.5

- Send sessions to the correct sentry endpoint and make sure they work.
- Smaller cleanups.

## 0.2.4

- Avoid unsafe reads in the linux module finder.
- Update to latest crashpad snapshot.
- Yet more CMake improvements (thanks @madebr and @Amphaal).

## 0.2.3

### Important upgrade notice

All `0.2.x` versions prior to this one were affected by a bug that could
potentially lead to serious data-loss on Windows platforms. We encourage
everyone to update as quickly as possible.
See [#220](https://github.com/getsentry/sentry-native/issues/220) for details.

### Deprecations

- `sentry_transport_t` will be replaced by an opaque struct with setter methods
  in a future release.
- `sentry_backend_free` and `sentry_backend_t` are deprecated and will be
  removed in a future release.

### Other changes

- Further improvements to the cmake build system (huge thanks to @madebr
  [#207](https://github.com/getsentry/sentry-native/pull/207))
- Improved support for older Windows versions, as low as Windows XP SP3 (thanks
  to @Mixaill [#203](https://github.com/getsentry/sentry-native/pull/203),
  @cammm [#202](https://github.com/getsentry/sentry-native/pull/202) and
  @jblazquez [#212](https://github.com/getsentry/sentry-native/pull/212))
- Improved documentation
- Cleaned up sentry database handling
- Added new `sentry_handle_exception` function to explicitly capture a crash
  (thanks @cammm [#201](https://github.com/getsentry/sentry-native/pull/201))
- Added new `sentry_clear_modulecache` function to clear the list of loaded
  modules. Use this function when dynamically loading libraries at runtime.

## 0.2.2

- Implement experimental Session handling
- Implement more fine grained Rate Limiting for HTTP requests
- Implement `sample_rate` option
- In-process and Breakpad backend will not lose events queued for HTTP
  submission on crash
- `sentry_shutdown` will better clean up after itself
- Add Experimental MinGW build support (thanks @Amphaal
  [#189](https://github.com/getsentry/sentry-native/pull/189))
- Various other fixes and improvements

## 0.2.1

- Added Breakpad support on Linux
- Implemented fallback `debug-id` on Linux and Android for modules that are
  built without a `build-id`
- Fixes issues and added CI for more platforms/compilers, including 32-bit Linux
  and 32-bit VS2017
- Further improvements to the CMake configuration (thanks @madebr
  [#168](https://github.com/getsentry/sentry-native/pull/168))
- Added a new `SENTRY_TRANSPORT` CMake option to customize the default HTTP transport

## 0.2.0

- Complete rewrite in C
- Build system was switched to CMake
- Add attachment support
- Better support for custom transports
- The crashpad backend will automatically look for a `crashpad_handler`
  executable next to the running program if no `handler_path` is set.

### Breaking Changes

- The `sentry_uuid_t` struct is now always a `char bytes[16]` instead of a
  platform specific type.
- `sentry_remove_context`: The second parameter was removed.
- `sentry_options_set_transport`:
  This function now takes a pointer to the new `sentry_transport_t` type.
  Migrating from the old API can be done by wrapping with
  `sentry_new_function_transport`, like this:

  ```c
  sentry_options_set_transport(
        options, sentry_new_function_transport(send_envelope_func, &closure_data));
  ```

### Other API Additions

- `size_t sentry_value_refcount(sentry_value_t value)`
- `void sentry_envelope_free(sentry_envelope_t *envelope)`
- `void sentry_backend_free(sentry_backend_t *backend)`

## 0.1.4

- Add an option to enable the system crash reporter
- Fix compilation warnings

## 0.1.3

- Stack unwinding on Android
- Fix UUID generation on Android
- Fix concurrently captured events leaking data in some cases
- Fix crashes when the database path contains both slashes and backslashes
- More robust error handling when creating the database folder
- Fix wrong initialization of CA info for the curl backend
- Disable the system crash handler on macOS for faster crashes

## 0.1.2

- Fix SafeSEH builds on Win32
- Fix a potential error when shutting down after unloading libsentry on macOS

## 0.1.1

- Update Crashpad
- Fix compilation on Windows with VS 2019
- Fix a bug in the JSON serializer causing invalid escapes
- Fix a bug in the Crashpad backend causing invalid events
- Reduce data event data sent along with minidumps
- Experimental support for Android NDK

## 0.1.0

- Support for capturing messages
- Add an API to capture arbitrary contexts (`sentry_set_context`)
- Fix scope information being lost in some cases
- Experimental on-device unwinding support
- Experimental on-device symbolication support

## 0.0.4

- Breakpad builds on all platforms
- Add builds for Windows (x86)
- Add builds for Linux

## 0.0.3

- Fix debug information generation on macOS

## 0.0.2

- Crashpad builds on macOS
- Crashpad builds on Windows (x64)

## 0.0.1

Initial Release<|MERGE_RESOLUTION|>--- conflicted
+++ resolved
@@ -1,4 +1,9 @@
 # Changelog
+
+## Unreleased
+
+**Features**:
+- Provide the option to attach a view hierarchy file. ([#1191](https://github.com/getsentry/sentry-native/pull/1191))
 
 ## 0.8.3
 
@@ -6,16 +11,12 @@
 
 - Add option to attach screenshots on Windows to fatal error events. ([#1170](https://github.com/getsentry/sentry-native/pull/1170), [crashpad#123](https://github.com/getsentry/crashpad/pull/123))
 - Add an option for `Crashpad` on Linux to delay application shutdown until the upload of the crash report in the `crashpad_handler` is complete. This is useful for deployment in `Docker` or `systemd`, where the life cycle of additional processes is bound by the application life cycle. ([#1153](https://github.com/getsentry/sentry-native/pull/1153), [crashpad#121](https://github.com/getsentry/crashpad/pull/121))
-<<<<<<< HEAD
-- Provide the option to attach a view hierarchy file. ([#1191](https://github.com/getsentry/sentry-native/pull/1191))
-=======
 - Expose `traces_sample_rate` option for synchronization with Android SDK. ([#1176](https://github.com/getsentry/sentry-native/pull/1176))
 
 **Thank you**:
 
 - [mwl4](https://github.com/mwl4)
 - [jpnurmi](https://github.com/jpnurmi)
->>>>>>> e327c447
 
 ## 0.8.2
 
