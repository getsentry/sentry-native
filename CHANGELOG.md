# Changelog

## Unreleased

**Features**:

- Removed the `SENTRY_PERFORMANCE_MONITORING` compile flag requirement to access performance monitoring in the Sentry SDK. Performance monitoring is now available to everybody who has opted into the experimental API.
<<<<<<< HEAD
- New API to check whether the application has crashed in the previous run: `sentry_get_crashed_last_run()` and `sentry_clear_crashed_last_run()` ([#685](https://github.com/getsentry/sentry-native/pull/685)).
=======
- Allow overriding the SDK name at build time - set the `SENTRY_SDK_NAME` CMake cache variable.
>>>>>>> 15a12298

## 0.4.15

**Fixes**:

- Fix contexts from the scope not being attached to events correctly.
- Improve performance of event serialization.

## 0.4.14

**Features**:

- The Sentry SDK now has experimental support for performance monitoring.
  The performance monitoring API allows manually creating transactions and instrumenting spans, and offers APIs for distributed tracing.
  The API is currently disabled by default and needs to be enabled via a compile-time `SENTRY_PERFORMANCE_MONITORING` flag.
  For more information, take a look at the more detailed [documentation of performance monitoring](https://docs.sentry.io/platforms/native/performance/).
- Sentry now has an explicit `sentry_flush` method that blocks the calling thread for the given time, waiting for the transport queue to be flushed. Custom transports need to implement a new `flush_hook` for this to work.

**Fixes**:

- Fix Sentry API deadlocking when the SDK was not initialized (or `sentry_init` failed).
- The rate limit handling of the default transports was updated to match the expected behavior.
- The Windows OS version is now read from the Registry and is more accurate.
- The `SENTRY_LIBRARY_TYPE` CMake option is now correctly honored.
- The Linux Modulefinder was once again improved to increase its memory safety and reliability.

**Thank you**:

Features, fixes and improvements in this release have been contributed by:

- [@Mixaill](https://github.com/Mixaill)

## 0.4.13

**Features**:

- Add client-side stackwalking on Linux, Windows, and macOS (disabled by default).
- CMake: add ability to set solution folder name.
- Add AIX support.

**Fixes**:

- CMake: check whether libcurl was already found.
- Increment CXX standard version to 14 to allow crashpad to build.

**Internal**:

- Update Crashpad and Breakpad submodules to 2021-12-03.

**Thank you**:

Features, fixes and improvements in this release have been contributed by:

- [@Mixaill](https://github.com/Mixaill)
- [@ladislavmacoun](https://github.com/ladislavmacoun)
- [@NattyNarwhal](https://github.com/NattyNarwhal)
- [@mjvankampen](https://github.com/mjvankampen)

## 0.4.12

**Features**:

- Make the shutdown timeout configurable via `sentry_options_set_shutdown_timeout`.

**Fixes**:

- The crashpad backend compiles with mingw again.
- Build System improvements.

**Thank you**:

Features, fixes and improvements in this release have been contributed by:

- [@irov](https://github.com/irov)
- [@past-due](https://github.com/past-due)
- [@andrei-mu](https://github.com/andrei-mu)
- [@rpadaki](https://github.com/rpadaki)

## 0.4.11

**Fixes**:

- The crashpad backend now respects the `max_breadcrumbs` setting.
- Hanging HTTP requests will now be canceled on shutdown in the WinHTTP transport.
- The Modulefinder and Android unwinder now use safer memory access.
- Possible races and deadlocks have been fixed in `init`/`close`, and in API related to sessions.

**Thank you**:

Features, fixes and improvements in this release have been contributed by:

- [@smibe](https://github.com/smibe)

## 0.4.10

**Fixes**:

- Fix a potential deadlock in macOS modulefinder.
- Lower Stack usage, to lower change of stack overflows.
- Avoid a double-free when parsing an invalid DSN.
- Improvements to Unity Builds and 32-bit Builds.
- Fix infinite recursion in signal handler by correctly cleaning up on shutdown.

**Internal**:

- Update Crashpad and Breakpad submodules to 2021-06-14.

**Thank you**:

Features, fixes and improvements in this release have been contributed by:

- [@janisozaur](https://github.com/janisozaur)
- [@bschatt](https://github.com/bschatt)
- [@GenuineAster](https://github.com/GenuineAster)

## 0.4.9

**Features**:

- Rewrote the Linux modulefinder which should now work correctly when encountering gaps in the memory mapping of loaded libraries, and supports libraries loaded from a file offset, such as libraries loaded directly from `.apk` files on Android.
- Invoke the `before_send` hook at time of a hard crash when using the Windows or Linux Crashpad backend.
- Added the following new convenience functions:
  - `sentry_value_new_exception`
  - `sentry_value_new_thread`
  - `sentry_value_new_stacktrace`
  - `sentry_event_add_exception`
  - `sentry_event_add_thread`
  - The `sentry_event_value_add_stacktrace` is deprecated.
- Renamed `sentry_shutdown` to `sentry_close`, though the old function is still available.
- Updated Qt integration to Qt 6.

**Fixes**:

- Optimized and fixed bugs in the JSON parser/serializer.
- Build fixes for PPC and universal macOS.
- Fixes to build using musl libc.
- Correctness fixes around printf and strftime usage.
- Allow building and running on older macOS versions.

**Internal**:

- Update Crashpad and Breakpad submodules to 2021-04-12

**Thank you**:

Features, fixes and improvements in this release have been contributed by:

- [@mastertheknife](https://github.com/mastertheknife)
- [@torarnv](https://github.com/torarnv)
- [@encounter](https://github.com/encounter)

## 0.4.8

**Features**:

- The unwinder on Android was updated to a newer version.
- Experimental support for the Breakpad backend on Android and iOS.

**Fixes**:

- Fixed some memory leaks on Windows.
- Build System improvements.

**Thank you**:

Features, fixes and improvements in this release have been contributed by:

- [@Mixaill](https://github.com/Mixaill)
- [@daxpedda](https://github.com/daxpedda)
- [@Amphaal](https://github.com/Amphaal)

## 0.4.7

**Features**:

- Events will automatically get an `os` context with OS version information.
- Added a new `max_breadcrumbs` option.

**Fixes**:

- Fixed some memory leaks related to bounded breadcrumbs.

## 0.4.6

**Fixes**:

- Restore compatibility with CMake 3.10 (as used in Android NDK Tools)

**Internal**:

- Update Crashpad and Breakpad submodules to 2021-01-25

## 0.4.5

**Features**:

- The Breakpad backend is now supported on macOS, although the crashpad backend is recommended on that platform.
- Added a new `sentry_reinstall_backend` function which can be used in case a third-party library is overriding the signal/exception handler.
- Add a Qt integration that hooks into Qt logging (opt-in CMake option).
- Expose the sentry-native version via CMake.

**Fixes**:

- Install `.pdb` files correctly.
- Improve macOS runtime version detection.
- Fixed a potential segfault when doing concurrent scope modification.

**Thank you**:

Features, fixes and improvements in this release have been contributed by:

- [@Mixaill](https://github.com/Mixaill)
- [@eakoli](https://github.com/eakoli)
- [@GenuineAster](https://github.com/GenuineAster)
- [@daxpedda](https://github.com/daxpedda)
- [@torarnv](https://github.com/torarnv)

## 0.4.4

**Features**:

- The `sentry_get_modules_list` function was made public, which will return a list of loaded libraries that will be sent to sentry with each event.
- A new `sentry_options_set_transport_thread_name` function was added to set an explicit name for sentries http transport thread.

**Fixes**:

- The session duration is now printed in a locale-independent way, avoiding invalid session payloads.
- Correctly clean up locks and pass the Windows Application Verifier.
- Build fixes for MinGW and better documentation for universal MacOS builds.
- Crashes captured by the `crashpad` backend _after_ calling `sentry_shutdown` will now have the full metadata.

**Thank you**:

Features, fixes and improvements in this release have been contributed by:

- [@Mixaill](https://github.com/Mixaill)

## 0.4.3

**Caution**:

- The representation of `sentry_value_t` was changed to avoid problems with the newly introduced Memory Tagging Extension (MTE) on ARM / Android.
  Implementation details of `sentry_value_t` were never considered public, and it should always be treated as an opaque type.

**Fixes**:

- Fix corrupted breadcrumb data when using the crashpad backend on Windows.
- Avoid sending empty envelopes when using the crashpad backend.
- Correctly encode the signal number when using the Windows inproc backend, avoiding a processing Error.
- Unwind from the local call-stack, fixing empty stacktraces when using the inproc backend on Linux.
- Improvements to the Build configuration.

**Thank you**:

Features, fixes and improvements in this release have been contributed by:

- [@4diekmann](https://github.com/4diekmann)
- [@variar](https://github.com/variar)
- [@Mixaill](https://github.com/Mixaill)

## 0.4.2

**Fixes**:

- Sampled (discarded) events still contribute to a sessions `errors` count.
- Initialize all static data structures.

## 0.4.1

**Fixes**:

- Fix parsing rate limit headers with multiple categories.

## 0.4.0

**Breaking Changes**:

- The minimum CMake version required to build on windows was raised to `3.16.4` to avoid potential build failures on older versions.
- The `sentry_get_options` function was removed, as it was unsafe to use after a `sentry_shutdown` call.
- The `sentry_options_set_logger` function now accepts a `userdata` parameter.
- The `name` parameter of `sentry_options_add_attachment(w)` was removed, it will now be inferred from the filename of `path`.
- The transport startup hook that is set via `sentry_transport_set_startup_func` now needs to return an `int`, and a failure will propagate to `sentry_init`.
- The return value of the transport shutdown hook set via `sentry_transport_set_shutdown_func` was also changed to return an `int`.
- Both functions should return _0_ on success, and a non-zero error code on failure, as does `sentry_init`.
- Similarly, the return value of `sentry_shutdown` was also changed to an `int`, and will return _0_ on success and a non-zero error code on unclean shutdown.
- Documentation for custom transports was updated to highlight the ordering requirements of submitted envelopes, which is important for release health.

```c
// before
sentry_options_set_logger(options, my_custom_logger);
sentry_options_add_attachment(options, "some-attachment", "/path/to/some-attachment.txt");

void transport_startup(sentry_options_t *options, void*state) {
}
sentry_transport_set_startup_func(transport, transport_startup);
bool transport_shutdown(uint64_t timeout, void*state) {
  return true;
}
sentry_transport_set_shutdown_func(transport, transport_shutdown);

// after
sentry_options_set_logger(options, my_custom_logger, NULL);
sentry_options_add_attachment(options, "/path/to/some-attachment.txt");

int transport_startup(sentry_options_t *options, void*state) {
  return 0;
}
sentry_transport_set_startup_func(transport, transport_startup);
int transport_shutdown(uint64_t timeout, void*state) {
  return 0;
}
sentry_transport_set_shutdown_func(transport, transport_shutdown);
```

**Features**:

- [Release Health](https://docs.sentry.io/workflow/releases/health/) support is now stable and enabled by default. After the update, you will see the number of crash free sessions and crash free users on the Releases page in Sentry. To disable automatic session tracking, use `sentry_options_set_auto_session_tracking`.
- Breakpad support for Windows. This allows you to use `sentry-native` even on Windows XP! ([#278](https://github.com/getsentry/sentry-native/pull/278))
- Add an in-process backend for Windows. As opposed to Breakpad, stack traces are generated on the device and sent to Sentry for symbolication. ([#287](https://github.com/getsentry/sentry-native/pull/287))
- Support for the Crashpad backend was fixed and enabled for Linux. ([#320](https://github.com/getsentry/sentry-native/pull/320))
- A new `SENTRY_BREAKPAD_SYSTEM` CMake option was added to link to the system-installed breakpad client instead of building it as part of sentry.

**Fixes**:

- Reworked thread synchronization code and logic in `sentry_shutdown`, avoiding an abort in case of an unclean shutdown. ([#323](https://github.com/getsentry/sentry-native/pull/323))
- Similarly, reworked global options handling, avoiding thread safety issues. ([#333](https://github.com/getsentry/sentry-native/pull/333))
- Fixed errors not being properly recorded in sessions. ([#317](https://github.com/getsentry/sentry-native/pull/317))
- Fixed some potential memory leaks and other issues. ([#304](https://github.com/getsentry/sentry-native/pull/304) and others)

**Thank you**:

Features, fixes and improvements in this release have been contributed by:

- [@eakoli](https://github.com/eakoli)
- [@Mixaill](https://github.com/Mixaill)
- [@irov](https://github.com/irov)
- [@jblazquez](https://github.com/jblazquez)
- [@daxpedda](https://github.com/daxpedda)

## 0.3.4

**Fixes**:

- Invalid memory access when `sentry_options_set_debug(1)` is set, leading to an application crash. This bug was introduced in version `0.3.3`. ([#310](https://github.com/getsentry/sentry-native/pull/310)).

## 0.3.3

**Fixes**:

- Fix a memory unsafety issue when calling `sentry_value_remove_by_key`. ([#297](https://github.com/getsentry/sentry-native/pull/297))
- Improvements to internal logging. ([#301](https://github.com/getsentry/sentry-native/pull/301), [#302](https://github.com/getsentry/sentry-native/pull/302))
- Better handling of timeouts. ([#284](https://github.com/getsentry/sentry-native/pull/284))
- Better 32-bit build support. ([#291](https://github.com/getsentry/sentry-native/pull/291))
- Run more checks on CI. ([#299](https://github.com/getsentry/sentry-native/pull/299))

**Thank you**:

Fixes in this release have been contributed by:

- [@eakoli](https://github.com/eakoli)

## 0.3.2

**Features**:

- Implement a new logger hook. ([#267](https://github.com/getsentry/sentry-native/pull/267))

  This adds the new `sentry_options_set_logger` function, which can be used to customize the sentry-internal logging, for example to integrate into an app’s own logging system, or to stream logs to a file.

- New CMake options: `SENTRY_LINK_PTHREAD`, `SENTRY_BUILD_RUNTIMESTATIC` and `SENTRY_EXPORT_SYMBOLS` along with other CMake improvements.

**Fixes**:

- Avoid memory unsafety when loading session from disk. ([#270](https://github.com/getsentry/sentry-native/pull/270))
- Avoid Errors in Crashpad Backend without prior scope changes. ([#272](https://github.com/getsentry/sentry-native/pull/272))
- Fix absolute paths on Windows, and allow using forward-slashes as directory separators. ([#266](https://github.com/getsentry/sentry-native/pull/266), [#289](https://github.com/getsentry/sentry-native/pull/289))
- Various fixes uncovered by static analysis tools, notably excessive allocations by the page-allocator used inside signal handlers.
- Build fixes for MinGW and other compilers.

**Thank you**:

Features, fixes and improvements in this release have been contributed by:

- [@Mixaill](https://github.com/Mixaill)
- [@blinkov](https://github.com/blinkov)
- [@eakoli](https://github.com/eakoli)

## 0.3.1

- Add support for on-device symbolication, which is enabled by default on
  Android. Use `sentry_options_set_symbolize_stacktraces` to customize.
- Enable gzip compressed crashpad minidumps on windows.
- Correctly 0-pad short `build-id`s.
- Fix build for 32bit Apple targets.

## 0.3.0

- Always send the newer `x-sentry-envelope` format, which makes this
  incompatible with older on-premise installations.
- Better document and handle non-ASCII paths. Users on windows should use the
  `w` version of the appropriate APIs.
- Avoid segfaults due to failed sentry initialization.
- Avoid creating invalid sessions without a `release`.
- Make `sentry_transport_t` opaque, and instead expose APIs to configure it.
  More functionality related to creating custom transports will be exposed in
  future versions.

### Breaking changes

- The `sentry_backend_free` function was removed.
- The `sentry_backend_t` type was removed.
- The `sentry_transport_t` type is now opaque. Use the following new API to
  create a custom transport.

### New API

- `sentry_transport_new`
- `sentry_transport_set_state`
- `sentry_transport_set_free_func`
- `sentry_transport_set_startup_func`
- `sentry_transport_set_shutdown_func`

See `sentry.h` for more documentation.

### Deprecations

- `sentry_new_function_transport` has been deprecated in favor of the new
  transport builder functions.

## 0.2.6

- Avoid crash with invalid crashpad handler path.

## 0.2.5

- Send sessions to the correct sentry endpoint and make sure they work.
- Smaller cleanups.

## 0.2.4

- Avoid unsafe reads in the linux module finder.
- Update to latest crashpad snapshot.
- Yet more CMake improvements (thanks @madebr and @Amphaal).

## 0.2.3

### Important upgrade notice

All `0.2.x` versions prior to this one were affected by a bug that could
potentially lead to serious data-loss on Windows platforms. We encourage
everyone to update as quickly as possible.
See [#220](https://github.com/getsentry/sentry-native/issues/220) for details.

### Deprecations

- `sentry_transport_t` will be replaced by an opaque struct with setter methods
  in a future release.
- `sentry_backend_free` and `sentry_backend_t` are deprecated and will be
  removed in a future release.

### Other changes

- Further improvements to the cmake build system (huge thanks to @madebr
  [#207](https://github.com/getsentry/sentry-native/pull/207))
- Improved support for older Windows versions, as low as Windows XP SP3 (thanks
  to @Mixaill [#203](https://github.com/getsentry/sentry-native/pull/203),
  @cammm [#202](https://github.com/getsentry/sentry-native/pull/202) and
  @jblazquez [#212](https://github.com/getsentry/sentry-native/pull/212))
- Improved documentation
- Cleaned up sentry database handling
- Added new `sentry_handle_exception` function to explicitly capture a crash
  (thanks @cammm [#201](https://github.com/getsentry/sentry-native/pull/201))
- Added new `sentry_clear_modulecache` function to clear the list of loaded
  modules. Use this function when dynamically loading libraries at runtime.

## 0.2.2

- Implement experimental Session handling
- Implement more fine grained Rate Limiting for HTTP requests
- Implement `sample_rate` option
- In-process and Breakpad backend will not lose events queued for HTTP
  submission on crash
- `sentry_shutdown` will better clean up after itself
- Add Experimental MinGW build support (thanks @Amphaal
  [#189](https://github.com/getsentry/sentry-native/pull/189))
- Various other fixes and improvements

## 0.2.1

- Added Breakpad support on Linux
- Implemented fallback `debug-id` on Linux and Android for modules that are
  built without a `build-id`
- Fixes issues and added CI for more platforms/compilers, including 32-bit Linux
  and 32-bit VS2017
- Further improvements to the CMake configuration (thanks @madebr
  [#168](https://github.com/getsentry/sentry-native/pull/168))
- Added a new `SENTRY_TRANSPORT` CMake option to customize the default HTTP transport

## 0.2.0

- Complete rewrite in C
- Build system was switched to CMake
- Add attachment support
- Better support for custom transports
- The crashpad backend will automatically look for a `crashpad_handler`
  executable next to the running program if no `handler_path` is set.

### Breaking Changes

- The `sentry_uuid_t` struct is now always a `char bytes[16]` instead of a
  platform specific type.
- `sentry_remove_context`: The second parameter was removed.
- `sentry_options_set_transport`:
  This function now takes a pointer to the new `sentry_transport_t` type.
  Migrating from the old API can be done by wrapping with
  `sentry_new_function_transport`, like this:
  ```c
  sentry_options_set_transport(
        options, sentry_new_function_transport(send_envelope_func, &closure_data));
  ```

### Other API Additions

- `size_t sentry_value_refcount(sentry_value_t value)`
- `void sentry_envelope_free(sentry_envelope_t *envelope)`
- `void sentry_backend_free(sentry_backend_t *backend)`

## 0.1.4

- Add an option to enable the system crash reporter
- Fix compilation warnings

## 0.1.3

- Stack unwinding on Android
- Fix UUID generation on Android
- Fix concurrently captured events leaking data in some cases
- Fix crashes when the database path contains both slashes and backslashes
- More robust error handling when creating the database folder
- Fix wrong initialization of CA info for the curl backend
- Disable the system crash handler on macOS for faster crashes

## 0.1.2

- Fix SafeSEH builds on Win32
- Fix a potential error when shutting down after unloading libsentry on macOS

## 0.1.1

- Update Crashpad
- Fix compilation on Windows with VS 2019
- Fix a bug in the JSON serializer causing invalid escapes
- Fix a bug in the Crashpad backend causing invalid events
- Reduce data event data sent along with minidumps
- Experimental support for Android NDK

## 0.1.0

- Support for capturing messages
- Add an API to capture arbitrary contexts (`sentry_set_context`)
- Fix scope information being lost in some cases
- Experimental on-device unwinding support
- Experimental on-device symbolication support

## 0.0.4

- Breakpad builds on all platforms
- Add builds for Windows (x86)
- Add builds for Linux

## 0.0.3

- Fix debug information generation on macOS

## 0.0.2

- Crashpad builds on macOS
- Crashpad builds on Windows (x64)

## 0.0.1

Initial Release<|MERGE_RESOLUTION|>--- conflicted
+++ resolved
@@ -5,11 +5,8 @@
 **Features**:
 
 - Removed the `SENTRY_PERFORMANCE_MONITORING` compile flag requirement to access performance monitoring in the Sentry SDK. Performance monitoring is now available to everybody who has opted into the experimental API.
-<<<<<<< HEAD
 - New API to check whether the application has crashed in the previous run: `sentry_get_crashed_last_run()` and `sentry_clear_crashed_last_run()` ([#685](https://github.com/getsentry/sentry-native/pull/685)).
-=======
 - Allow overriding the SDK name at build time - set the `SENTRY_SDK_NAME` CMake cache variable.
->>>>>>> 15a12298
 
 ## 0.4.15
 
