--- conflicted
+++ resolved
@@ -1,17 +1,15 @@
 # Changelog
 
-<<<<<<< HEAD
-**Internal**:
-
-- Updated `breakpad` to 2025-06-13. ([#1277](https://github.com/getsentry/sentry-native/pull/1277), [breakpad#41](https://github.com/getsentry/breakpad/pull/41))
-=======
 ## Unreleased
 
 **Features**:
 
 - The `sentry_attach_file`, `sentry_scope_attach_file` (and their wide-string variants), and `sentry_remove_attachment` have been added to modify the list of attachments that are sent along with sentry events after a call to `sentry_init`. ([#1266](https://github.com/getsentry/sentry-native/pull/1266))
   - NOTE: When using the `crashpad` backend on macOS, the list of attachments that will be added at the time of a hard crash will be frozen at the time of `sentry_init`, and later modifications will not be reflected.
->>>>>>> 931c468c
+
+**Internal**:
+
+- Updated `breakpad` to 2025-06-13. ([#1277](https://github.com/getsentry/sentry-native/pull/1277), [breakpad#41](https://github.com/getsentry/breakpad/pull/41))
 
 ## 0.9.0
 
