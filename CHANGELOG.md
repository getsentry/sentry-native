--- conflicted
+++ resolved
@@ -4,11 +4,8 @@
 
 **Breaking changes**:
 
-<<<<<<< HEAD
+- Limiting the proguard rules in the NDK package moves the burden of the configuration to its users. Please ensure to [configure proguard](http://proguard.sourceforge.net/manual/examples.html#native) in your project so native methods in your namespace can be symbolicated if they appear in stack traces. ([#1250](https://github.com/getsentry/sentry-native/pull/1250))
 - When tags, contexts, and extra data are applied to events, the event data now takes precedence over the scope data as outlined in the [Hub & Scope Refactoring](https://develop.sentry.dev/sdk/miscellaneous/hub_and_scope_refactoring/#how-is-scope-data-applied-to-events) developer document and the linked RFC [code example](https://github.com/getsentry/rfcs/blob/fn/merge-hub-scope/text/0122-sdk-hub-scope-merge.md#applying-scopes). ([#1253](https://github.com/getsentry/sentry-native/pull/1253))
-=======
-- Limiting the proguard rules in the NDK package moves the burden of the configuration to its users. Please ensure to [configure proguard](http://proguard.sourceforge.net/manual/examples.html#native) in your project so native methods in your namespace can be symbolicated if they appear in stack traces. ([#1250](https://github.com/getsentry/sentry-native/pull/1250))
->>>>>>> 1fe91217
 
 **Features**:
 
@@ -16,12 +13,9 @@
 
 **Fixes**:
 
-<<<<<<< HEAD
-- Fix event tags, contexts, and extra data to take precedence when applying scope data. ([#1253](https://github.com/getsentry/sentry-native/pull/1253))
-=======
 - Reduce the scope of the proguard rules in the NDK package to local namespaces. ([#1250](https://github.com/getsentry/sentry-native/pull/1250))
 - Close the file and return 0 on success when writing raw envelopes. ([#1260](https://github.com/getsentry/sentry-native/pull/1260))
->>>>>>> 1fe91217
+- Fix event tags, contexts, and extra data to take precedence when applying scope data. ([#1253](https://github.com/getsentry/sentry-native/pull/1253))
 
 **Docs**:
 
