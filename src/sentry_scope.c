--- conflicted
+++ resolved
@@ -76,12 +76,8 @@
     scope->extra = sentry_value_new_object();
     scope->contexts = sentry_value_new_object();
     scope->propagation_context = sentry_value_new_object();
-<<<<<<< HEAD
     scope->breadcrumbs = sentry__ringbuffer_new(SENTRY_BREADCRUMBS_MAX);
-=======
     scope->dynamic_sampling_context = sentry_value_new_object();
-    scope->breadcrumbs = sentry_value_new_list();
->>>>>>> 68b918df
     scope->level = SENTRY_LEVEL_ERROR;
     scope->client_sdk = sentry_value_new_null();
     scope->attachments = NULL;
@@ -115,12 +111,8 @@
     sentry_value_decref(scope->extra);
     sentry_value_decref(scope->contexts);
     sentry_value_decref(scope->propagation_context);
-<<<<<<< HEAD
     sentry__ringbuffer_free(scope->breadcrumbs);
-=======
     sentry_value_decref(scope->dynamic_sampling_context);
-    sentry_value_decref(scope->breadcrumbs);
->>>>>>> 68b918df
     sentry_value_decref(scope->client_sdk);
     sentry__attachments_free(scope->attachments);
     sentry__transaction_decref(scope->transaction_object);
