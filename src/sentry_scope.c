--- conflicted
+++ resolved
@@ -23,17 +23,7 @@
 static bool g_scope_initialized = false;
 static sentry_scope_t g_scope = { 0 };
 #ifdef SENTRY__MUTEX_INIT_DYN
-<<<<<<< HEAD
-static sentry_mutex_t g_lock;
-static pthread_once_t g_lock_init_once = PTHREAD_ONCE_INIT;
-static void
-init_g_lock(void)
-{
-    sentry__mutex_init(&g_lock);
-}
-=======
 SENTRY__MUTEX_INIT_DYN(g_lock)
->>>>>>> c2d08ed9
 #else
 static sentry_mutex_t g_lock = SENTRY__MUTEX_INIT;
 #endif
@@ -101,13 +91,7 @@
 void
 sentry__scope_cleanup(void)
 {
-<<<<<<< HEAD
-#ifdef SENTRY__MUTEX_INIT_DYN
-    pthread_once(&g_lock_init_once, init_g_lock);
-#endif
-=======
     SENTRY__MUTEX_INIT_DYN_ONCE(g_lock);
->>>>>>> c2d08ed9
     sentry__mutex_lock(&g_lock);
     if (g_scope_initialized) {
         g_scope_initialized = false;
@@ -128,13 +112,7 @@
 sentry_scope_t *
 sentry__scope_lock(void)
 {
-<<<<<<< HEAD
-#ifdef SENTRY__MUTEX_INIT_DYN
-    pthread_once(&g_lock_init_once, init_g_lock);
-#endif
-=======
     SENTRY__MUTEX_INIT_DYN_ONCE(g_lock);
->>>>>>> c2d08ed9
     sentry__mutex_lock(&g_lock);
     return get_scope();
 }
@@ -142,13 +120,7 @@
 void
 sentry__scope_unlock(void)
 {
-<<<<<<< HEAD
-#ifdef SENTRY__MUTEX_INIT_DYN
-    pthread_once(&g_lock_init_once, init_g_lock);
-#endif
-=======
     SENTRY__MUTEX_INIT_DYN_ONCE(g_lock);
->>>>>>> c2d08ed9
     sentry__mutex_unlock(&g_lock);
 }
 
