#include "sentry_scope.h"
#include "sentry.h"
#include "sentry_backend.h"
#include "sentry_core.h"
#include "sentry_database.h"
#include "sentry_options.h"
#include "sentry_os.h"
#include "sentry_string.h"
#include "sentry_symbolizer.h"
#include "sentry_sync.h"
#include "sentry_value.h"

#include <stdlib.h>

#ifdef SENTRY_BACKEND_CRASHPAD
#    define SENTRY_BACKEND "crashpad"
#elif defined(SENTRY_BACKEND_BREAKPAD)
#    define SENTRY_BACKEND "breakpad"
#elif defined(SENTRY_BACKEND_INPROC)
#    define SENTRY_BACKEND "inproc"
#endif

#ifdef SENTRY_PERFORMANCE_MONITORING
#    include "sentry_tracing.h"
#endif

static bool g_scope_initialized = false;
static sentry_scope_t g_scope = { 0 };
static sentry_mutex_t g_lock = SENTRY__MUTEX_INIT;

static sentry_value_t
get_client_sdk(void)
{
    sentry_value_t client_sdk = sentry_value_new_object();

    sentry_value_t name = sentry_value_new_string(SENTRY_SDK_NAME);
    sentry_value_set_by_key(client_sdk, "name", name);

    sentry_value_t version = sentry_value_new_string(SENTRY_SDK_VERSION);
    sentry_value_set_by_key(client_sdk, "version", version);

    sentry_value_t package = sentry_value_new_object();

    sentry_value_t package_name
        = sentry_value_new_string("github:getsentry/sentry-native");
    sentry_value_set_by_key(package, "name", package_name);

    sentry_value_incref(version);
    sentry_value_set_by_key(package, "version", version);

    sentry_value_t packages = sentry_value_new_list();
    sentry_value_append(packages, package);
    sentry_value_set_by_key(client_sdk, "packages", packages);

#ifdef SENTRY_BACKEND
    sentry_value_t integrations = sentry_value_new_list();
    sentry_value_append(integrations, sentry_value_new_string(SENTRY_BACKEND));
    sentry_value_set_by_key(client_sdk, "integrations", integrations);
#endif

    sentry_value_freeze(client_sdk);
    return client_sdk;
}

static sentry_scope_t *
get_scope(void)
{
    if (g_scope_initialized) {
        return &g_scope;
    }

    memset(&g_scope, 0, sizeof(sentry_scope_t));
    g_scope.transaction = NULL;
    g_scope.fingerprint = sentry_value_new_null();
    g_scope.user = sentry_value_new_null();
    g_scope.tags = sentry_value_new_object();
    g_scope.extra = sentry_value_new_object();
    g_scope.contexts = sentry_value_new_object();
    sentry_value_set_by_key(g_scope.contexts, "os", sentry__get_os_context());
    g_scope.breadcrumbs = sentry_value_new_list();
    g_scope.level = SENTRY_LEVEL_ERROR;
    g_scope.client_sdk = get_client_sdk();

#ifdef SENTRY_PERFORMANCE_MONITORING
    g_scope.span = NULL;
#endif

    g_scope_initialized = true;

    return &g_scope;
}

void
sentry__scope_cleanup(void)
{
    sentry__mutex_lock(&g_lock);
    if (g_scope_initialized) {
        g_scope_initialized = false;
        sentry_free(g_scope.transaction);
        sentry_value_decref(g_scope.fingerprint);
        sentry_value_decref(g_scope.user);
        sentry_value_decref(g_scope.tags);
        sentry_value_decref(g_scope.extra);
        sentry_value_decref(g_scope.contexts);
        sentry_value_decref(g_scope.breadcrumbs);
        sentry_value_decref(g_scope.client_sdk);

#ifdef SENTRY_PERFORMANCE_MONITORING
        sentry__transaction_decref(g_scope.span);
#endif
    }
    sentry__mutex_unlock(&g_lock);
}

sentry_scope_t *
sentry__scope_lock(void)
{
    sentry__mutex_lock(&g_lock);
    return get_scope();
}

void
sentry__scope_unlock(void)
{
    sentry__mutex_unlock(&g_lock);
}

void
sentry__scope_flush_unlock()
{
    sentry__scope_unlock();
    SENTRY_WITH_OPTIONS (options) {
        // we try to unlock the scope as soon as possible. The
        // backend will do its own `WITH_SCOPE` internally.
        if (options->backend && options->backend->flush_scope_func) {
            options->backend->flush_scope_func(options->backend, options);
        }
    }
}

static void
sentry__foreach_stacktrace(
    sentry_value_t event, void (*func)(sentry_value_t stacktrace))
{
    // We have stacktraces at the following locations:
    // * `exception[.values].X.stacktrace`:
    //   https://develop.sentry.dev/sdk/event-payloads/exception/
    // * `threads[.values].X.stacktrace`:
    //   https://develop.sentry.dev/sdk/event-payloads/threads/

    sentry_value_t exception = sentry_value_get_by_key(event, "exception");
    if (sentry_value_get_type(exception) == SENTRY_VALUE_TYPE_OBJECT) {
        exception = sentry_value_get_by_key(exception, "values");
    }
    if (sentry_value_get_type(exception) == SENTRY_VALUE_TYPE_LIST) {
        size_t len = sentry_value_get_length(exception);
        for (size_t i = 0; i < len; i++) {
            sentry_value_t stacktrace = sentry_value_get_by_key(
                sentry_value_get_by_index(exception, i), "stacktrace");
            if (!sentry_value_is_null(stacktrace)) {
                func(stacktrace);
            }
        }
    }

    sentry_value_t threads = sentry_value_get_by_key(event, "threads");
    if (sentry_value_get_type(threads) == SENTRY_VALUE_TYPE_OBJECT) {
        threads = sentry_value_get_by_key(threads, "values");
    }
    if (sentry_value_get_type(threads) == SENTRY_VALUE_TYPE_LIST) {
        size_t len = sentry_value_get_length(threads);
        for (size_t i = 0; i < len; i++) {
            sentry_value_t stacktrace = sentry_value_get_by_key(
                sentry_value_get_by_index(threads, i), "stacktrace");
            if (!sentry_value_is_null(stacktrace)) {
                func(stacktrace);
            }
        }
    }
}

static void
sentry__symbolize_frame(const sentry_frame_info_t *info, void *data)
{
    // See https://develop.sentry.dev/sdk/event-payloads/stacktrace/
    sentry_value_t frame = *(sentry_value_t *)data;

    if (info->symbol
        && sentry_value_is_null(sentry_value_get_by_key(frame, "function"))) {
        sentry_value_set_by_key(
            frame, "function", sentry_value_new_string(info->symbol));
    }

    if (info->object_name
        && sentry_value_is_null(sentry_value_get_by_key(frame, "package"))) {
        sentry_value_set_by_key(
            frame, "package", sentry_value_new_string(info->object_name));
    }

    if (info->symbol_addr
        && sentry_value_is_null(
            sentry_value_get_by_key(frame, "symbol_addr"))) {
        sentry_value_set_by_key(frame, "symbol_addr",
            sentry__value_new_addr((uint64_t)(size_t)info->symbol_addr));
    }

    if (info->load_addr
        && sentry_value_is_null(sentry_value_get_by_key(frame, "image_addr"))) {
        sentry_value_set_by_key(frame, "image_addr",
            sentry__value_new_addr((uint64_t)(size_t)info->load_addr));
    }
}

static void
sentry__symbolize_stacktrace(sentry_value_t stacktrace)
{
    sentry_value_t frames = sentry_value_get_by_key(stacktrace, "frames");
    if (sentry_value_get_type(frames) != SENTRY_VALUE_TYPE_LIST) {
        return;
    }

    size_t len = sentry_value_get_length(frames);
    for (size_t i = 0; i < len; i++) {
        sentry_value_t frame = sentry_value_get_by_index(frames, i);

        sentry_value_t addr_value
            = sentry_value_get_by_key(frame, "instruction_addr");
        if (sentry_value_is_null(addr_value)) {
            continue;
        }

        // The addr is saved as a hex-number inside the value.
        size_t addr
            = (size_t)strtoll(sentry_value_as_string(addr_value), NULL, 0);
        if (!addr) {
            continue;
        }
        sentry__symbolize((void *)addr, sentry__symbolize_frame, &frame);
    }
}

#ifdef SENTRY_PERFORMANCE_MONITORING
#    ifdef SENTRY_UNITTEST
sentry_value_t
sentry__scope_get_span()
{
    SENTRY_WITH_SCOPE (scope) {
        if (!scope->span) {
            return sentry_value_new_null();
        } else {
            return scope->span->inner;
        }
    }
    return sentry_value_new_null();
}
#    endif
#endif

void
sentry__scope_apply_to_event(const sentry_scope_t *scope,
    const sentry_options_t *options, sentry_value_t event,
    sentry_scope_mode_t mode)
{
#define IS_NULL(Key) sentry_value_is_null(sentry_value_get_by_key(event, Key))
#define SET(Key, Value) sentry_value_set_by_key(event, Key, Value)
#define PLACE_STRING(Key, Source)                                              \
    do {                                                                       \
        if (IS_NULL(Key) && Source && *Source) {                               \
            SET(Key, sentry_value_new_string(Source));                         \
        }                                                                      \
    } while (0)
#define PLACE_VALUE(Key, Source)                                               \
    do {                                                                       \
        if (IS_NULL(Key) && !sentry_value_is_null(Source)) {                   \
            sentry_value_incref(Source);                                       \
            SET(Key, Source);                                                  \
        }                                                                      \
    } while (0)
#define PLACE_CLONED_VALUE(Key, Source)                                        \
    do {                                                                       \
        if (IS_NULL(Key) && !sentry_value_is_null(Source)) {                   \
            SET(Key, sentry__value_clone(Source));                             \
        }                                                                      \
    } while (0)

    PLACE_STRING("platform", "native");

    PLACE_STRING("release", options->release);
    PLACE_STRING("dist", options->dist);
    PLACE_STRING("environment", options->environment);

    // is not transaction and has no level
    if (IS_NULL("type") && IS_NULL("level")) {
        SET("level", sentry__value_new_level(scope->level));
    }

    PLACE_VALUE("user", scope->user);
    PLACE_VALUE("fingerprint", scope->fingerprint);
    PLACE_STRING("transaction", scope->transaction);
    PLACE_VALUE("sdk", scope->client_sdk);

    sentry_value_t event_tags = sentry_value_get_by_key(event, "tags");
    if (sentry_value_is_null(event_tags)) {
        if (!sentry_value_is_null(scope->tags)) {
            PLACE_CLONED_VALUE("tags", scope->tags);
        }
    } else {
        sentry__value_merge_objects(event_tags, scope->tags);
    }
    sentry_value_t event_extra = sentry_value_get_by_key(event, "extra");
    if (sentry_value_is_null(event_extra)) {
        if (!sentry_value_is_null(scope->extra)) {
            PLACE_CLONED_VALUE("extra", scope->extra);
        }
    } else {
        sentry__value_merge_objects(event_extra, scope->extra);
    }

#ifdef SENTRY_PERFORMANCE_MONITORING
    sentry_value_t contexts = sentry__value_clone(scope->contexts);
<<<<<<< HEAD
    // prep contexts sourced from scope; data about transaction on scope needs
    // to be extracted and inserted
    sentry_value_t scope_trace = sentry__span_get_trace_context(scope->span);
    if (!sentry_value_is_null(scope_trace)) {
        if (sentry_value_is_null(contexts)) {
            contexts = sentry_value_new_object();
        }
        sentry_value_set_by_key(contexts, "trace", scope_trace);
    }

    // merge contexts sourced from scope into the event
    sentry_value_t event_contexts = sentry_value_get_by_key(event, "contexts");
    if (sentry_value_is_null(event_contexts)) {
        PLACE_VALUE("contexts", contexts);
    } else {
        sentry__value_merge_objects(event_contexts, contexts);
=======
    sentry_value_t trace = sentry__transaction_get_trace_context(scope->span);
    if (!sentry_value_is_null(trace)) {
        sentry_value_set_by_key(contexts, "trace", trace);
>>>>>>> b6dc5815
    }
    sentry_value_decref(contexts);
#endif

    if (mode & SENTRY_SCOPE_BREADCRUMBS) {
        PLACE_CLONED_VALUE("breadcrumbs", scope->breadcrumbs);
    }

    if (mode & SENTRY_SCOPE_MODULES) {
        sentry_value_t modules = sentry_get_modules_list();
        if (!sentry_value_is_null(modules)) {
            sentry_value_t debug_meta = sentry_value_new_object();
            sentry_value_set_by_key(debug_meta, "images", modules);
            sentry_value_set_by_key(event, "debug_meta", debug_meta);
        }
    }

    if (mode & SENTRY_SCOPE_STACKTRACES) {
        sentry__foreach_stacktrace(event, sentry__symbolize_stacktrace);
    }

#undef PLACE_CLONED_VALUE
#undef PLACE_VALUE
#undef PLACE_STRING
#undef SET
#undef IS_NULL
}<|MERGE_RESOLUTION|>--- conflicted
+++ resolved
@@ -318,7 +318,6 @@
 
 #ifdef SENTRY_PERFORMANCE_MONITORING
     sentry_value_t contexts = sentry__value_clone(scope->contexts);
-<<<<<<< HEAD
     // prep contexts sourced from scope; data about transaction on scope needs
     // to be extracted and inserted
     sentry_value_t scope_trace = sentry__span_get_trace_context(scope->span);
@@ -335,11 +334,6 @@
         PLACE_VALUE("contexts", contexts);
     } else {
         sentry__value_merge_objects(event_contexts, contexts);
-=======
-    sentry_value_t trace = sentry__transaction_get_trace_context(scope->span);
-    if (!sentry_value_is_null(trace)) {
-        sentry_value_set_by_key(contexts, "trace", trace);
->>>>>>> b6dc5815
     }
     sentry_value_decref(contexts);
 #endif
