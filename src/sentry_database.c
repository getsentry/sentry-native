#include "sentry_database.h"
#include "sentry_alloc.h"
#include "sentry_envelope.h"
#include "sentry_json.h"
#include "sentry_options.h"
#include "sentry_session.h"
#include <string.h>

sentry_run_t *
sentry__run_new(const sentry_path_t *database_path)
{
    sentry_uuid_t uuid = sentry_uuid_new_v4();
    char run_name[46];
    sentry_uuid_as_string(&uuid, run_name);

    // `<db>/<uuid>.run`
    strcpy(&run_name[36], ".run");
    sentry_path_t *run_path = sentry__path_join_str(database_path, run_name);
    if (!run_path) {
        return NULL;
    }

    // `<db>/<uuid>.run.lock`
    strcpy(&run_name[40], ".lock");
    sentry_path_t *lock_path = sentry__path_join_str(database_path, run_name);
    if (!lock_path) {
        sentry__path_free(run_path);
        return NULL;
    }

    // `<db>/<uuid>.run/session.json`
    sentry_path_t *session_path
        = sentry__path_join_str(run_path, "session.json");
    if (!session_path) {
        sentry__path_free(run_path);
        sentry__path_free(lock_path);
        return NULL;
    }

    sentry_run_t *run = SENTRY_MAKE(sentry_run_t);
    if (!run) {
        sentry__path_free(run_path);
        sentry__path_free(session_path);
        sentry__path_free(lock_path);
        return NULL;
    }

    run->uuid = uuid;
    run->run_path = run_path;
    run->session_path = session_path;
    run->lock = sentry__filelock_new(lock_path);
    if (!run->lock || !sentry__filelock_try_lock(run->lock)) {
        sentry__run_free(run);
        return NULL;
    }

    sentry__path_create_dir_all(run->run_path);
    return run;
}

void
sentry__run_clean(sentry_run_t *run)
{
    sentry__path_remove_all(run->run_path);
    sentry__filelock_unlock(run->lock);
}

void
sentry__run_free(sentry_run_t *run)
{
    if (!run) {
        return;
    }
    sentry__path_free(run->run_path);
    sentry__path_free(run->session_path);
    sentry__filelock_free(run->lock);
    sentry_free(run);
}

bool
sentry__run_write_envelope(
    const sentry_run_t *run, const sentry_envelope_t *envelope)
{
    // 37 for the uuid, 9 for the `.envelope` suffix
    char envelope_filename[37 + 9];
    sentry_uuid_t event_id = sentry__envelope_get_event_id(envelope);
    sentry_uuid_as_string(&event_id, envelope_filename);
    strcpy(&envelope_filename[36], ".envelope");

    sentry_path_t *output_path
        = sentry__path_join_str(run->run_path, envelope_filename);
    if (!output_path) {
        return false;
    }

    int rv = sentry_envelope_write_to_path(envelope, output_path);
    sentry__path_free(output_path);

    if (rv) {
        SENTRY_DEBUG("writing envelope to file failed");
    }

    // the `write_to_path` returns > 0 on failure, but we would like a real bool
    return !rv;
}

bool
sentry__run_write_session(
    const sentry_run_t *run, const sentry_session_t *session)
{
    sentry_jsonwriter_t *jw = sentry__jsonwriter_new_in_memory();
    if (!jw) {
        return false;
    }
    sentry__session_to_json(session, jw);
    size_t buf_len;
    char *buf = sentry__jsonwriter_into_string(jw, &buf_len);
    if (!buf) {
        return false;
    }

    int rv = sentry__path_write_buffer(run->session_path, buf, buf_len);
    sentry_free(buf);

    if (rv) {
        SENTRY_DEBUG("writing session to file failed");
    }
    return !rv;
}

bool
sentry__run_clear_session(const sentry_run_t *run)
{
    int rv = sentry__path_remove(run->session_path);
    return !rv;
}

void
sentry__process_old_runs(const sentry_options_t *options, uint64_t last_crash)
{
    sentry_pathiter_t *db_iter
        = sentry__path_iter_directory(options->database_path);
    if (!db_iter) {
        return;
    }
    const sentry_path_t *run_dir;
    sentry_envelope_t *session_envelope = NULL;
    size_t session_num = 0;

    while ((run_dir = sentry__pathiter_next(db_iter)) != NULL) {
        // skip over other files such as the saved consent or the last_crash
        // timestamp
        if (!sentry__path_is_dir(run_dir)
            || !sentry__path_ends_with(run_dir, ".run")) {
            continue;
        }

        sentry_path_t *lockfile = sentry__path_append_str(run_dir, ".lock");
        if (!lockfile) {
            continue;
        }
        sentry_filelock_t *lock = sentry__filelock_new(lockfile);
        if (!lock) {
            continue;
        }
        bool did_lock = sentry__filelock_try_lock(lock);
        // the file is locked by another process
        if (!did_lock) {
            sentry__filelock_free(lock);
            continue;
        }
        sentry_pathiter_t *run_iter = sentry__path_iter_directory(run_dir);
        const sentry_path_t *file;
        while ((file = sentry__pathiter_next(run_iter)) != NULL) {
            if (sentry__path_filename_matches(file, "session.json")) {
<<<<<<< HEAD
                if (!session_envelope) {
                    session_envelope = sentry__envelope_new();
                }
                sentry_session_t *session = sentry__session_from_path(file);
                // this is just a heuristic: whenever the session was not
                // closed properly, and we do have a crash that happened
                // *after* the session was started, we will assume that the
                // crash corresponds to the session and flag it as crashed.
                // this should only happen when using crashpad, and there
                // should normally be only a single unclosed session at a
                // time.
                if (session->status == SENTRY_SESSION_STATUS_OK) {
                    bool was_crash
                        = last_crash && last_crash > session->started_ms;
                    if (was_crash) {
                        session->duration_ms = last_crash - session->started_ms;
                        session->errors += 1;
                        // we only set at most one unclosed session as crashed
                        last_crash = 0;
                    }
                    session->status = was_crash
                        ? SENTRY_SESSION_STATUS_CRASHED
                        : SENTRY_SESSION_STATUS_ABNORMAL;
                }
                sentry__envelope_add_session(session_envelope, session);

                sentry__session_free(session);
                if ((++session_num) >= SENTRY_MAX_ENVELOPE_ITEMS) {
                    sentry__capture_envelope(
                        options->transport, session_envelope);
                    session_envelope = NULL;
                    session_num = 0;
=======
                sentry_session_t *session = sentry__session_from_path(file);
                if (session) {
                    if (session->status == SENTRY_SESSION_STATUS_OK) {
                        session->status = SENTRY_SESSION_STATUS_ABNORMAL;
                    }
                    if (!session_envelope) {
                        session_envelope = sentry__envelope_new();
                    }
                    sentry__envelope_add_session(session_envelope, session);
                    sentry__session_free(session);
                    if ((++session_num) >= SENTRY_MAX_ENVELOPE_ITEMS) {
                        sentry__capture_envelope(
                            options->transport, session_envelope);
                        session_envelope = NULL;
                        session_num = 0;
                    }
>>>>>>> 884deddc
                }
            } else if (sentry__path_ends_with(file, ".envelope")) {
                sentry_envelope_t *envelope = sentry__envelope_from_path(file);
                sentry__capture_envelope(options->transport, envelope);
            }

            sentry__path_remove(file);
        }
        sentry__pathiter_free(run_iter);

        sentry__path_remove_all(run_dir);
        sentry__filelock_free(lock);
    }
    sentry__pathiter_free(db_iter);

    sentry__capture_envelope(options->transport, session_envelope);
}

bool
sentry__write_crash_marker(const sentry_options_t *options)
{
    char *iso_time = sentry__msec_time_to_iso8601(sentry__msec_time());
    if (!iso_time) {
        return false;
    }

    sentry_path_t *marker_path
        = sentry__path_join_str(options->database_path, "last_crash");
    if (!marker_path) {
        sentry_free(iso_time);
        return false;
    }

    size_t iso_time_len = strlen(iso_time);
    int rv = sentry__path_write_buffer(marker_path, iso_time, iso_time_len);
    sentry_free(iso_time);
    sentry__path_free(marker_path);

    if (rv) {
        SENTRY_DEBUG("writing crash timestamp to file failed");
    }
    return !rv;
}<|MERGE_RESOLUTION|>--- conflicted
+++ resolved
@@ -173,49 +173,35 @@
         const sentry_path_t *file;
         while ((file = sentry__pathiter_next(run_iter)) != NULL) {
             if (sentry__path_filename_matches(file, "session.json")) {
-<<<<<<< HEAD
                 if (!session_envelope) {
                     session_envelope = sentry__envelope_new();
                 }
                 sentry_session_t *session = sentry__session_from_path(file);
-                // this is just a heuristic: whenever the session was not
-                // closed properly, and we do have a crash that happened
-                // *after* the session was started, we will assume that the
-                // crash corresponds to the session and flag it as crashed.
-                // this should only happen when using crashpad, and there
-                // should normally be only a single unclosed session at a
-                // time.
-                if (session->status == SENTRY_SESSION_STATUS_OK) {
-                    bool was_crash
-                        = last_crash && last_crash > session->started_ms;
-                    if (was_crash) {
-                        session->duration_ms = last_crash - session->started_ms;
-                        session->errors += 1;
-                        // we only set at most one unclosed session as crashed
-                        last_crash = 0;
-                    }
-                    session->status = was_crash
-                        ? SENTRY_SESSION_STATUS_CRASHED
-                        : SENTRY_SESSION_STATUS_ABNORMAL;
-                }
-                sentry__envelope_add_session(session_envelope, session);
-
-                sentry__session_free(session);
-                if ((++session_num) >= SENTRY_MAX_ENVELOPE_ITEMS) {
-                    sentry__capture_envelope(
-                        options->transport, session_envelope);
-                    session_envelope = NULL;
-                    session_num = 0;
-=======
-                sentry_session_t *session = sentry__session_from_path(file);
                 if (session) {
+                    // this is just a heuristic: whenever the session was not
+                    // closed properly, and we do have a crash that happened
+                    // *after* the session was started, we will assume that the
+                    // crash corresponds to the session and flag it as crashed.
+                    // this should only happen when using crashpad, and there
+                    // should normally be only a single unclosed session at a
+                    // time.
                     if (session->status == SENTRY_SESSION_STATUS_OK) {
-                        session->status = SENTRY_SESSION_STATUS_ABNORMAL;
-                    }
-                    if (!session_envelope) {
-                        session_envelope = sentry__envelope_new();
+                        bool was_crash
+                            = last_crash && last_crash > session->started_ms;
+                        if (was_crash) {
+                            session->duration_ms
+                                = last_crash - session->started_ms;
+                            session->errors += 1;
+                            // we only set at most one unclosed session as
+                            // crashed
+                            last_crash = 0;
+                        }
+                        session->status = was_crash
+                            ? SENTRY_SESSION_STATUS_CRASHED
+                            : SENTRY_SESSION_STATUS_ABNORMAL;
                     }
                     sentry__envelope_add_session(session_envelope, session);
+
                     sentry__session_free(session);
                     if ((++session_num) >= SENTRY_MAX_ENVELOPE_ITEMS) {
                         sentry__capture_envelope(
@@ -223,7 +209,6 @@
                         session_envelope = NULL;
                         session_num = 0;
                     }
->>>>>>> 884deddc
                 }
             } else if (sentry__path_ends_with(file, ".envelope")) {
                 sentry_envelope_t *envelope = sentry__envelope_from_path(file);
