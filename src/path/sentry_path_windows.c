#include "sentry_boot.h"

#include "sentry_alloc.h"
#include "sentry_core.h"
#include "sentry_path.h"
#include "sentry_string.h"
#include "sentry_utils.h"

<<<<<<< HEAD
#if _WIN32_WINNT >= 0x0602
#    include <pathcch.h>
#endif
=======
>>>>>>> cd8c7bf1
#include <shellapi.h>
#include <shlobj.h>
#include <shlwapi.h>
#include <sys/stat.h>
#include <sys/types.h>

// only read this many bytes to memory ever
static const size_t MAX_READ_TO_BUFFER = 134217728;

#ifndef __MINGW32__
#    define S_ISREG(m) (((m)&_S_IFMT) == _S_IFREG)
#    define S_ISDIR(m) (((m)&_S_IFMT) == _S_IFDIR)
#endif

struct sentry_pathiter_s {
    HANDLE dir_handle;
    const sentry_path_t *parent;
    sentry_path_t *current;
};

static size_t
write_loop(FILE *f, const char *buf, size_t buf_len)
{
    size_t offset = 0;
    size_t remaining = buf_len;
    while (true) {
        if (remaining == 0) {
            break;
        }
        size_t n = fwrite(buf + offset, 1, remaining, f);
        if (n == 0) {
            break;
        }
        offset += n;
        remaining -= n;
    }
    return remaining;
}

static bool
is_process_running(DWORD pid)
{
    HANDLE handle = OpenProcess(PROCESS_QUERY_INFORMATION, FALSE, pid);
    if (!handle) {
        return false;
    }

    DWORD exitCode = 0;
    if (!GetExitCodeProcess(handle, &exitCode)) {
        exitCode = 0;
    }
    CloseHandle(handle);
    return exitCode == STILL_ACTIVE;
}

bool
sentry__filelock_try_lock(sentry_filelock_t *lock)
{
    HANDLE handle = CreateFile2(lock->path->path, GENERIC_READ | GENERIC_WRITE,
        FILE_SHARE_READ, CREATE_NEW, NULL);
    if (handle == INVALID_HANDLE_VALUE) {
        // check if the pid inside the lockfile still exists
        char *contents = sentry__path_read_to_buffer(lock->path, NULL);
        if (contents) {
            DWORD filepid = strtol(contents, NULL, 10);
            bool process_exists = is_process_running(filepid);

            if (!process_exists) {
                sentry__path_remove(lock->path);
                return sentry__filelock_try_lock(lock);
            }
        }
        lock->is_locked = false;
        return false;
    }

    lock->handle = handle;
    lock->is_locked = true;

    DWORD pid = GetCurrentProcessId();
    char buf[256];
    DWORD buf_len = snprintf(buf, 256, "%d", pid);

    if (!WriteFile(handle, buf, buf_len, NULL, NULL)
        || !FlushFileBuffers(handle)) {
        sentry__filelock_unlock(lock);
        return false;
    }

    return true;
}

void
sentry__filelock_unlock(sentry_filelock_t *lock)
{
    if (!lock->is_locked) {
        return;
    }
    CloseHandle(lock->handle);
    lock->is_locked = false;
    sentry__path_remove(lock->path);
}

static sentry_path_t *
path_with_len(size_t len)
{
    sentry_path_t *rv = SENTRY_MAKE(sentry_path_t);
    rv->path = sentry_malloc(sizeof(wchar_t) * len);
    if (!rv->path) {
        sentry_free(rv);
        return NULL;
    }
    return rv;
}

sentry_path_t *
sentry__path_current_exe(void)
{
    // inspired by:
    // https://github.com/rust-lang/rust/blob/183e893aaae581bd0ab499ba56b6c5e118557dc7/src/libstd/sys/windows/os.rs#L234-L239
    sentry_path_t *path = path_with_len(MAX_PATH);
    size_t len = GetModuleFileNameW(NULL, path->path, MAX_PATH);
    if (!len) {
        SENTRY_DEBUG("unable to get current exe path");
        sentry__path_free(path);
        return NULL;
    }
    return path;
}

sentry_path_t *
sentry__path_dir(const sentry_path_t *path)
{
    sentry_path_t *dir_path = sentry__path_clone(path);
    if (!dir_path) {
        return NULL;
    }
    PathRemoveFileSpecW(dir_path->path);
    return dir_path;
}

sentry_path_t *
sentry__path_from_wstr(const wchar_t *s)
{
    size_t len = wcslen(s) + 1;
    sentry_path_t *rv = path_with_len(len);
    if (rv) {
        memcpy(rv->path, s, len * sizeof(wchar_t));
    }
    return rv;
}

sentry_path_t *
sentry__path_join_wstr(const sentry_path_t *base, const wchar_t *other)
{
    if (isalpha(other[0]) && other[1] == L':') {
        return sentry__path_from_wstr(other);
    } else if (other[0] == L'/' || other[0] == L'\\') {
        if (isalpha(base->path[0]) && base->path[1] == L':') {
            size_t len = wcslen(other) + 3;
            sentry_path_t *rv = path_with_len(len);
            if (!rv) {
                return NULL;
            }
            rv->path[0] = base->path[0];
            rv->path[1] = L':';
            memcpy(rv->path + 2, other, sizeof(wchar_t) * len);
            return rv;
        } else {
            return sentry__path_from_wstr(other);
        }
    } else {
        size_t base_len = wcslen(base->path);
        size_t other_len = wcslen(other);
        size_t len = base_len + other_len + 1;
        bool need_sep = false;
        if (base_len && base->path[base_len - 1] != L'/'
            && base->path[base_len - 1] != L'\\') {
            len += 1;
            need_sep = true;
        }
        sentry_path_t *rv = path_with_len(len);
        if (!rv) {
            return NULL;
        }
        memcpy(rv->path, base->path, sizeof(wchar_t) * base_len);
        if (need_sep) {
            rv->path[base_len] = L'\\';
        }
        memcpy(rv->path + base_len + (need_sep ? 1 : 0), other,
            sizeof(wchar_t) * (other_len + 1));
        return rv;
    }
}

sentry_path_t *
sentry__path_from_str(const char *s)
{
    size_t len = MultiByteToWideChar(CP_ACP, 0, s, -1, NULL, 0);
    sentry_path_t *rv = SENTRY_MAKE(sentry_path_t);
    if (!rv) {
        return NULL;
    }
    rv->path = sentry_malloc(sizeof(wchar_t) * len);
    if (!rv->path) {
        sentry_free(rv);
        return NULL;
    }
    MultiByteToWideChar(CP_ACP, 0, s, -1, rv->path, (int)len);
    return rv;
}

sentry_path_t *
sentry__path_from_str_owned(char *s)
{
    sentry_path_t *rv = sentry__path_from_str(s);
    sentry_free(s);
    return rv;
}

const sentry_pathchar_t *
sentry__path_filename(const sentry_path_t *path)
{
    const wchar_t *s = path->path;
    const wchar_t *ptr = s;
    size_t idx = wcslen(s);

    while (true) {
        if (s[idx] == L'/' || s[idx] == '\\') {
            ptr = s + idx + 1;
            break;
        }
        if (idx > 0) {
            idx -= 1;
        } else {
            break;
        }
    }

    return ptr;
}

bool
sentry__path_filename_matches(const sentry_path_t *path, const char *filename)
{
    sentry_path_t *fn = sentry__path_from_str(filename);
    bool matches = _wcsicmp(sentry__path_filename(path), fn->path) == 0;
    sentry__path_free(fn);
    return matches;
}

bool
sentry__path_ends_with(const sentry_path_t *path, const char *suffix)
{
    sentry_path_t *s = sentry__path_from_str(suffix);
    size_t pathlen = wcslen(path->path);
    size_t suffixlen = wcslen(s->path);
    if (suffixlen > pathlen) {
        sentry__path_free(s);
        return false;
    }

    bool matches = _wcsicmp(&path->path[pathlen - suffixlen], s->path) == 0;
    sentry__path_free(s);
    return matches;
}

bool
sentry__path_is_dir(const sentry_path_t *path)
{
    struct _stat buf;
    return _wstat(path->path, &buf) == 0 && S_ISDIR(buf.st_mode);
}

bool
sentry__path_is_file(const sentry_path_t *path)
{
    struct _stat buf;
    return _wstat(path->path, &buf) == 0 && S_ISREG(buf.st_mode);
}

size_t
sentry__path_get_size(const sentry_path_t *path)
{
    struct _stat buf;
    if (_wstat(path->path, &buf) == 0 && S_ISREG(buf.st_mode)) {
        return (size_t)buf.st_size;
    } else {
        return 0;
    }
}

sentry_path_t *
sentry__path_join_str(const sentry_path_t *base, const char *other)
{
    sentry_path_t *other_path = sentry__path_from_str(other);
    if (!other_path) {
        return NULL;
    }
    sentry_path_t *rv = sentry__path_join_wstr(base, other_path->path);
    sentry__path_free(other_path);
    return rv;
}

sentry_path_t *
sentry__path_clone(const sentry_path_t *path)
{
    sentry_path_t *rv = SENTRY_MAKE(sentry_path_t);
    if (!rv) {
        return NULL;
    }
    rv->path = _wcsdup(path->path);
    return rv;
}

int
sentry__path_remove(const sentry_path_t *path)
{
    if (!sentry__path_is_dir(path)) {
        if (DeleteFileW(path->path)) {
            return 0;
        }
        return GetLastError() == ERROR_FILE_NOT_FOUND ? 0 : 1;
    } else {
        if (RemoveDirectoryW(path->path)) {
            return 0;
        }
        return 1;
    }
    return 1;
}

int
sentry__path_remove_all(const sentry_path_t *path)
{
    if (!sentry__path_is_dir(path)) {
        return sentry__path_remove(path);
    }
    size_t path_len = wcslen(path->path);
    wchar_t *pp = sentry_malloc(sizeof(wchar_t) * (path_len + 2));
    memcpy(pp, path->path, path_len * sizeof(wchar_t));
    pp[path_len] = '\0';
    pp[path_len + 1] = '\0';
    SHFILEOPSTRUCTW shfo = { NULL, FO_DELETE, pp, L"",
        FOF_SILENT | FOF_NOERRORUI | FOF_NOCONFIRMATION, FALSE, 0, L"" };
    int rv = SHFileOperationW(&shfo);
    sentry_free(pp);
    return rv == 0 || rv == ERROR_FILE_NOT_FOUND ? 0 : 1;
}

int
sentry__path_create_dir_all(const sentry_path_t *path)
{
    wchar_t abs_path[_MAX_PATH];
    if (_wfullpath(abs_path, path->path, _MAX_PATH) == NULL) {
        return 1;
    }

    int rv = SHCreateDirectoryExW(NULL, abs_path, NULL);
    if (rv == ERROR_SUCCESS || rv == ERROR_ALREADY_EXISTS
        || rv == ERROR_FILE_EXISTS) {
        return 0;
    } else {
        return 1;
    }
}

sentry_pathiter_t *
sentry__path_iter_directory(const sentry_path_t *path)
{
    sentry_pathiter_t *rv = SENTRY_MAKE(sentry_pathiter_t);
    if (!rv) {
        return NULL;
    }
    rv->dir_handle = INVALID_HANDLE_VALUE;
    rv->parent = path;
    rv->current = NULL;
    return rv;
}

const sentry_path_t *
sentry__pathiter_next(sentry_pathiter_t *piter)
{
    WIN32_FIND_DATAW data;

    while (true) {
        if (piter->dir_handle == INVALID_HANDLE_VALUE) {
            size_t path_len = wcslen(piter->parent->path);
            wchar_t *pattern = sentry_malloc(sizeof(wchar_t) * (path_len + 3));
            if (!pattern) {
                return NULL;
            }
            memcpy(pattern, piter->parent->path, sizeof(wchar_t) * path_len);
            pattern[path_len] = L'\\';
            pattern[path_len + 1] = L'*';
            pattern[path_len + 2] = 0;
            piter->dir_handle = FindFirstFileW(pattern, &data);
            if (piter->dir_handle == INVALID_HANDLE_VALUE) {
                return NULL;
            }
        } else {
            if (!FindNextFileW(piter->dir_handle, &data)) {
                return NULL;
            }
        }
        if (wcscmp(data.cFileName, L".") == 0
            || wcscmp(data.cFileName, L"..") == 0) {
            continue;
        } else {
            break;
        }
    }

    if (piter->current) {
        sentry__path_free(piter->current);
    }
    piter->current = sentry__path_join_wstr(piter->parent, data.cFileName);
    return piter->current;
}

void
sentry__pathiter_free(sentry_pathiter_t *piter)
{
    if (!piter) {
        return;
    }
    if (piter->dir_handle != INVALID_HANDLE_VALUE) {
        FindClose(piter->dir_handle);
    }
    sentry__path_free(piter->current);
    sentry_free(piter);
}

int
sentry__path_touch(const sentry_path_t *path)
{
    FILE *f = _wfopen(path->path, L"a");
    if (f) {
        fclose(f);
        return 0;
    }
    return 1;
}

char *
sentry__path_read_to_buffer(const sentry_path_t *path, size_t *size_out)
{
    FILE *f = _wfopen(path->path, L"rb");
    if (!f) {
        return NULL;
    }
    size_t len = sentry__path_get_size(path);
    if (len == 0) {
        fclose(f);
        char *rv = sentry_malloc(1);
        rv[0] = '\0';
        if (size_out) {
            *size_out = 0;
        }
        return rv;
    } else if (len > MAX_READ_TO_BUFFER) {
        fclose(f);
        return NULL;
    }

    // this is completely not sane in concurrent situations but hey
    char *rv = sentry_malloc(len + 1);
    if (!rv) {
        fclose(f);
        return NULL;
    }

    size_t remaining = len;
    size_t offset = 0;
    while (true) {
        size_t n = fread(rv + offset, 1, remaining, f);
        if (n == 0) {
            break;
        }
        offset += n;
        remaining -= n;
    }

    rv[offset] = '\0';
    fclose(f);

    if (size_out) {
        *size_out = offset;
    }
    return rv;
}

static int
write_buffer_with_mode(const sentry_path_t *path, const char *buf,
    size_t buf_len, const wchar_t *mode)
{
    FILE *f = _wfopen(path->path, mode);
    if (!f) {
        return 1;
    }

    size_t remaining = write_loop(f, buf, buf_len);

    fclose(f);
    return remaining == 0 ? 0 : 1;
}

int
sentry__path_write_buffer(
    const sentry_path_t *path, const char *buf, size_t buf_len)
{
    return write_buffer_with_mode(path, buf, buf_len, L"wb");
}

int
sentry__path_append_buffer(
    const sentry_path_t *path, const char *buf, size_t buf_len)
{
    return write_buffer_with_mode(path, buf, buf_len, L"a");
}<|MERGE_RESOLUTION|>--- conflicted
+++ resolved
@@ -6,12 +6,6 @@
 #include "sentry_string.h"
 #include "sentry_utils.h"
 
-<<<<<<< HEAD
-#if _WIN32_WINNT >= 0x0602
-#    include <pathcch.h>
-#endif
-=======
->>>>>>> cd8c7bf1
 #include <shellapi.h>
 #include <shlobj.h>
 #include <shlwapi.h>
