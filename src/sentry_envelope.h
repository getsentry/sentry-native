#ifndef SENTRY_ENVELOPE_H_INCLUDED
#define SENTRY_ENVELOPE_H_INCLUDED

#include "sentry_boot.h"
#include "sentry_core.h"

#include "sentry_attachment.h"
#include "sentry_path.h"
#include "sentry_ratelimiter.h"
#include "sentry_session.h"
#include "sentry_string.h"

#define SENTRY_MAX_ENVELOPE_ITEMS 10

typedef struct sentry_envelope_item_s sentry_envelope_item_t;

/**
 * Create a new empty envelope.
 */
sentry_envelope_t *sentry__envelope_new(void);

/**
 * This loads a previously serialized envelope from disk.
 */
sentry_envelope_t *sentry__envelope_from_path(const sentry_path_t *path);

/**
 * This returns the UUID of the event associated with this envelope.
 * If there is no event inside this envelope, or the envelope was previously
 * loaded from disk, the empty nil UUID will be returned.
 */
sentry_uuid_t sentry__envelope_get_event_id(const sentry_envelope_t *envelope);

/**
 * Add an event to this envelope.
 */
sentry_envelope_item_t *sentry__envelope_add_event(
    sentry_envelope_t *envelope, sentry_value_t event);

/**
 * Add a transaction to this envelope.
 */
sentry_envelope_item_t *sentry__envelope_add_transaction(
    sentry_envelope_t *envelope, sentry_value_t transaction);

/**
<<<<<<< HEAD
 * Add a list of logs to this envelope.
 */
sentry_envelope_item_t *sentry__envelope_add_logs(
    sentry_envelope_t *envelope, sentry_value_t logs);
=======
 * Add a deprecated user report to this envelope.
 */
sentry_envelope_item_t *sentry__envelope_add_user_report(
    sentry_envelope_t *envelope, sentry_value_t user_report);
>>>>>>> e2c2c052

/**
 * Add a user feedback to this envelope.
 */
sentry_envelope_item_t *sentry__envelope_add_user_feedback(
    sentry_envelope_t *envelope, sentry_value_t user_feedback);

/**
 * Add a session to this envelope.
 */
sentry_envelope_item_t *sentry__envelope_add_session(
    sentry_envelope_t *envelope, const sentry_session_t *session);

/**
 * Add an attachment to this envelope.
 */
sentry_envelope_item_t *sentry__envelope_add_attachment(
    sentry_envelope_t *envelope, const sentry_attachment_t *attachment);

/**
 * Add attachments to this envelope.
 */
void sentry__envelope_add_attachments(
    sentry_envelope_t *envelope, const sentry_attachment_t *attachments);

/**
 * This will add the file contents from `path` as an envelope item of type
 * `type`.
 */
sentry_envelope_item_t *sentry__envelope_add_from_path(
    sentry_envelope_t *envelope, const sentry_path_t *path, const char *type);

/**
 * This will add the given buffer as a new envelope item of type `type`.
 */
sentry_envelope_item_t *sentry__envelope_add_from_buffer(
    sentry_envelope_t *envelope, const char *buf, size_t buf_len,
    const char *type);

/**
 * This sets an explicit header for the given envelope item.
 */
void sentry__envelope_item_set_header(
    sentry_envelope_item_t *item, const char *key, sentry_value_t value);

/**
 * Serialize the envelope while applying the rate limits from `rl`.
 * Returns `NULL` when all items have been rate-limited, and might return a
 * pointer to borrowed data in case of a raw envelope, in which case `owned_out`
 * will be set to `false`.
 */
char *sentry_envelope_serialize_ratelimited(const sentry_envelope_t *envelope,
    const sentry_rate_limiter_t *rl, size_t *size_out, bool *owned_out);

/**
 * Serialize a complete envelope with all its items into the given string
 * builder.
 */
void sentry__envelope_serialize_into_stringbuilder(
    const sentry_envelope_t *envelope, sentry_stringbuilder_t *sb);

/**
 * Serialize the envelope, and write it to a new file at `path`.
 * The envelope can later be loaded using `sentry__envelope_from_path`.
 */
MUST_USE int sentry_envelope_write_to_path(
    const sentry_envelope_t *envelope, const sentry_path_t *path);

// these for now are only needed for tests
#ifdef SENTRY_UNITTEST
size_t sentry__envelope_get_item_count(const sentry_envelope_t *envelope);
const sentry_envelope_item_t *sentry__envelope_get_item(
    const sentry_envelope_t *envelope, size_t idx);
sentry_value_t sentry__envelope_item_get_header(
    const sentry_envelope_item_t *item, const char *key);
const char *sentry__envelope_item_get_payload(
    const sentry_envelope_item_t *item, size_t *payload_len_out);
#endif

#endif<|MERGE_RESOLUTION|>--- conflicted
+++ resolved
@@ -44,17 +44,16 @@
     sentry_envelope_t *envelope, sentry_value_t transaction);
 
 /**
-<<<<<<< HEAD
+ * Add a deprecated user report to this envelope.
+ */
+sentry_envelope_item_t *sentry__envelope_add_user_report(
+    sentry_envelope_t *envelope, sentry_value_t user_report);
+
+/**
  * Add a list of logs to this envelope.
  */
 sentry_envelope_item_t *sentry__envelope_add_logs(
     sentry_envelope_t *envelope, sentry_value_t logs);
-=======
- * Add a deprecated user report to this envelope.
- */
-sentry_envelope_item_t *sentry__envelope_add_user_report(
-    sentry_envelope_t *envelope, sentry_value_t user_report);
->>>>>>> e2c2c052
 
 /**
  * Add a user feedback to this envelope.
