--- conflicted
+++ resolved
@@ -105,17 +105,7 @@
         goto done;
     }
 
-<<<<<<< HEAD
-    const platform_mach_header *header = (const platform_mach_header *)(mh);
-    Dl_info info;
-    if (!dladdr(header, &info)) {
-        goto done;
-    }
-
     char ref_addr[32];
-=======
-    char ref_addr[100];
->>>>>>> 0391fb09
     snprintf(ref_addr, sizeof(ref_addr), "0x%llx", (long long)info.dli_fbase);
     sentry_value_t new_modules = sentry_value_new_list();
 
