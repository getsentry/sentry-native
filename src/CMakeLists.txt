list(APPEND SENTRY_SOURCES
	sentry_alloc.c
	sentry_alloc.h
	sentry_backend.c
	sentry_backend.h
	sentry_boot.h
	sentry_core.c
	sentry_core.h
	sentry_database.c
	sentry_database.h
	sentry_envelope.c
	sentry_envelope.h
	sentry_json.c
	sentry_json.h
	sentry_modulefinder.h
	sentry_path.h
	sentry_random.c
	sentry_random.h
	sentry_scope.c
	sentry_scope.h
	sentry_slice.c
	sentry_slice.h
	sentry_string.c
	sentry_string.h
	sentry_symbolizer.h
	sentry_sync.c
	sentry_sync.h
	sentry_transport.c
	sentry_transport.h
	sentry_utils.c
	sentry_utils.h
	sentry_uuid.c
	sentry_uuid.h
	sentry_value.c
	sentry_value.h
	path/sentry_path.c
	transports/sentry_disk_transport.c
	transports/sentry_disk_transport.h
	transports/sentry_function_transport.c
	transports/sentry_function_transport.h
	unwinder/sentry_unwinder.c
)

# generic platform / path / symbolizer
if(WIN32)
	list(APPEND SENTRY_SOURCES
		sentry_windows_dbghelp.c
		sentry_windows_dbghelp.h
		path/sentry_path_windows.c
		symbolizer/sentry_symbolizer_windows.c
	)
else()
	list(APPEND SENTRY_SOURCES
		sentry_unix_pageallocator.c
		sentry_unix_pageallocator.h
		sentry_unix_spinlock.h
		path/sentry_path_unix.c
		symbolizer/sentry_symbolizer_unix.c
	)
endif()

# module finder
if(WIN32)
	list(APPEND SENTRY_SOURCES
		modulefinder/sentry_modulefinder_windows.c
	)
elseif(APPLE)
	list(APPEND SENTRY_SOURCES
		modulefinder/sentry_modulefinder_apple.c
	)
elseif(LINUX OR ANDROID)
	list(APPEND SENTRY_SOURCES
		modulefinder/sentry_modulefinder_linux.c
	)
endif()

# curl transport
if(SENTRY_CURL_SUPPORT)
	list(APPEND SENTRY_SOURCES
		transports/sentry_libcurl_transport.c
		transports/sentry_libcurl_transport.h
	)
endif()
if(WIN32)
	list(APPEND SENTRY_SOURCES
		transports/sentry_winhttp_transport.c
		transports/sentry_winhttp_transport.h
	)
endif()

# backends
if(BACKEND_CRASHPAD)
<<<<<<< HEAD
	list(APPEND SENTRY_SOURCES
		backends/sentry_crashpad_backend.cpp
		backends/sentry_crashpad_backend.h
	)
elseif(BACKEND_INPROC)
	list(APPEND SENTRY_SOURCES
		backends/sentry_inproc_backend.c
		backends/sentry_inproc_backend.h
	)
=======
    list(APPEND SENTRY_SOURCES
        backends/sentry_backend_crashpad.cpp
    )
elseif(BACKEND_BREAKPAD)
    list(APPEND SENTRY_SOURCES
        backends/sentry_backend_breakpad.cpp
    )
elseif(BACKEND_INPROC)
    list(APPEND SENTRY_SOURCES
        backends/sentry_backend_inproc.c
    )
elseif(BACKEND_NONE)
    list(APPEND SENTRY_SOURCES
        backends/sentry_backend_none.c
    )
>>>>>>> f4612e26
endif()

# unwinder
if(WITH_LIBBACKTRACE)
	target_compile_definitions(sentry PUBLIC SENTRY_WITH_UNWINDER_LIBBACKTRACE)
	list(APPEND SENTRY_SOURCES
		unwinder/sentry_unwinder_libbacktrace.c
	)
endif()
if(WITH_LIBUNWINDSTACK)
	target_compile_definitions(sentry PUBLIC SENTRY_WITH_UNWINDER_LIBUNWINDSTACK)
	list(APPEND SENTRY_SOURCES
		unwinder/sentry_unwinder_libunwindstack.cpp
	)
endif()
if(WIN32)
	target_compile_definitions(sentry PUBLIC SENTRY_WITH_UNWINDER_DBGHELP)
	list(APPEND SENTRY_SOURCES
		unwinder/sentry_unwinder_dbghelp.c
	)
endif()

# make paths absolute
PREPEND(SENTRY_SOURCES "${CMAKE_CURRENT_SOURCE_DIR}/" ${SENTRY_SOURCES})
target_sources(sentry PRIVATE ${SENTRY_SOURCES})<|MERGE_RESOLUTION|>--- conflicted
+++ resolved
@@ -90,17 +90,6 @@
 
 # backends
 if(BACKEND_CRASHPAD)
-<<<<<<< HEAD
-	list(APPEND SENTRY_SOURCES
-		backends/sentry_crashpad_backend.cpp
-		backends/sentry_crashpad_backend.h
-	)
-elseif(BACKEND_INPROC)
-	list(APPEND SENTRY_SOURCES
-		backends/sentry_inproc_backend.c
-		backends/sentry_inproc_backend.h
-	)
-=======
     list(APPEND SENTRY_SOURCES
         backends/sentry_backend_crashpad.cpp
     )
@@ -116,7 +105,6 @@
     list(APPEND SENTRY_SOURCES
         backends/sentry_backend_none.c
     )
->>>>>>> f4612e26
 endif()
 
 # unwinder
