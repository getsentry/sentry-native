--- conflicted
+++ resolved
@@ -18,15 +18,13 @@
 
 void sentry__logger_log(sentry_level_t level, const char *message, ...);
 
-<<<<<<< HEAD
+void sentry__logger_enable(void);
+void sentry__logger_disable(void);
+
 #define SENTRY_TRACEF(message, ...)                                            \
     sentry__logger_log(SENTRY_LEVEL_TRACE, message, __VA_ARGS__)
 
 #define SENTRY_TRACE(message) sentry__logger_log(SENTRY_LEVEL_TRACE, message)
-=======
-void sentry__logger_enable(void);
-void sentry__logger_disable(void);
->>>>>>> d56701ce
 
 #define SENTRY_DEBUGF(message, ...)                                            \
     sentry__logger_log(SENTRY_LEVEL_DEBUG, message, __VA_ARGS__)
