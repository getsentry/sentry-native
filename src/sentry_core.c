--- conflicted
+++ resolved
@@ -363,12 +363,6 @@
     return false;
 }
 
-<<<<<<< HEAD
-// TODO: consider pulling most of the logic into an internal function
-// and explicitly not allowing transactions to be fed in to the public
-// version of this
-=======
->>>>>>> 662159c8
 sentry_uuid_t
 sentry_capture_event(sentry_value_t event)
 {
