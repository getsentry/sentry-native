#include "sentry_boot.h"

#include <stdarg.h>
#include <stdlib.h>
#include <string.h>

#include "sentry_alloc.h"
#include "sentry_backend.h"
#include "sentry_core.h"
#include "sentry_database.h"
#include "sentry_envelope.h"
#include "sentry_options.h"
#include "sentry_path.h"
#include "sentry_random.h"
#include "sentry_scope.h"
#include "sentry_session.h"
#include "sentry_string.h"
#include "sentry_sync.h"
#include "sentry_tracing.h"
#include "sentry_transport.h"
#include "sentry_value.h"

#ifdef SENTRY_INTEGRATION_QT
#    include "integrations/sentry_integration_qt.h"
#endif

static sentry_options_t *g_options = NULL;
static sentry_mutex_t g_options_lock = SENTRY__MUTEX_INIT;

const sentry_options_t *
sentry__options_getref(void)
{
    sentry_options_t *options;
    sentry__mutex_lock(&g_options_lock);
    options = sentry__options_incref(g_options);
    sentry__mutex_unlock(&g_options_lock);
    return options;
}

sentry_options_t *
sentry__options_lock(void)
{
    sentry__mutex_lock(&g_options_lock);
    return g_options;
}

void
sentry__options_unlock(void)
{
    sentry__mutex_unlock(&g_options_lock);
}

static void
load_user_consent(sentry_options_t *opts)
{
    sentry_path_t *consent_path
        = sentry__path_join_str(opts->database_path, "user-consent");
    char *contents = sentry__path_read_to_buffer(consent_path, NULL);
    sentry__path_free(consent_path);
    switch (contents ? contents[0] : 0) {
    case '1':
        opts->user_consent = SENTRY_USER_CONSENT_GIVEN;
        break;
    case '0':
        opts->user_consent = SENTRY_USER_CONSENT_REVOKED;
        break;
    default:
        opts->user_consent = SENTRY_USER_CONSENT_UNKNOWN;
        break;
    }
    sentry_free(contents);
}

bool
sentry__should_skip_upload(void)
{
    bool skip = true;
    SENTRY_WITH_OPTIONS (options) {
        skip = options->require_user_consent
            && sentry__atomic_fetch((long *)&options->user_consent)
                != SENTRY_USER_CONSENT_GIVEN;
    }
    return skip;
}

int
sentry_init(sentry_options_t *options)
{
    // this function is to be called only once, so we do not allow more than one
    // caller
    sentry__mutex_lock(&g_options_lock);
    // pre-init here, so we can consistently use bailing out to :fail
    sentry_transport_t *transport = NULL;

    sentry_close();

    sentry_logger_t logger = { NULL, NULL };
    if (options->debug) {
        logger = options->logger;
    }
    sentry__logger_set_global(logger);

    // we need to ensure the dir exists, otherwise `path_absolute` will fail.
    if (sentry__path_create_dir_all(options->database_path)) {
        SENTRY_WARN("failed to create database directory or there is no write "
                    "access to this directory");
        goto fail;
    }

    transport = options->transport;
    sentry_path_t *database_path = options->database_path;
    options->database_path = sentry__path_absolute(database_path);
    if (options->database_path) {
        sentry__path_free(database_path);
    } else {
        SENTRY_DEBUG("falling back to non-absolute database path");
        options->database_path = database_path;
    }
    SENTRY_DEBUGF("using database path \"%" SENTRY_PATH_PRI "\"",
        options->database_path->path);

    // try to create and lock our run folder as early as possibly, since it is
    // fallible. since it does locking, it will not interfere with run folder
    // enumeration.
    options->run = sentry__run_new(options->database_path);
    if (!options->run) {
        SENTRY_WARN("failed to initialize run directory");
        goto fail;
    }

    load_user_consent(options);

    if (!options->dsn || !options->dsn->is_valid) {
        const char *raw_dsn = sentry_options_get_dsn(options);
        SENTRY_WARNF(
            "the provided DSN \"%s\" is not valid", raw_dsn ? raw_dsn : "");
    }

    if (transport) {
        if (sentry__transport_startup(transport, options) != 0) {
            SENTRY_WARN("failed to initialize transport");
            goto fail;
        }
    }

    uint64_t last_crash = 0;

    // and then we will start the backend, since it requires a valid run
    sentry_backend_t *backend = options->backend;
    if (backend && backend->startup_func) {
        SENTRY_TRACE("starting backend");
        if (backend->startup_func(backend, options) != 0) {
            SENTRY_WARN("failed to initialize backend");
            goto fail;
        }
    }
    if (backend && backend->get_last_crash_func) {
        last_crash = backend->get_last_crash_func(backend);
    }

    g_options = options;

    // *after* setting the global options, trigger a scope and consent flush,
    // since at least crashpad needs that.
    // the only way to get a reference to the scope is by locking it, the macro
    // does all that at once, including invoking the backends scope flush hook
    SENTRY_WITH_SCOPE_MUT (scope) {
        (void)scope;
    }
    if (backend && backend->user_consent_changed_func) {
        backend->user_consent_changed_func(backend);
    }

#ifdef SENTRY_INTEGRATION_QT
    SENTRY_TRACE("setting up Qt integration");
    sentry_integration_setup_qt();
#endif

    // after initializing the transport, we will submit all the unsent envelopes
    // and handle remaining sessions.
    sentry__process_old_runs(options, last_crash);

    if (options->auto_session_tracking) {
        sentry_start_session();
    }

    sentry__mutex_unlock(&g_options_lock);
    return 0;

fail:
    SENTRY_WARN("`sentry_init` failed");
    if (transport) {
        sentry__transport_shutdown(transport, 0);
    }
    sentry_options_free(options);
    sentry__mutex_unlock(&g_options_lock);
    return 1;
}

int
sentry_close(void)
{
    // this function is to be called only once, so we do not allow more than one
    // caller
    sentry__mutex_lock(&g_options_lock);
    sentry_options_t *options = g_options;

    size_t dumped_envelopes = 0;
    if (options) {
        sentry_end_session();
        if (options->backend && options->backend->shutdown_func) {
            SENTRY_TRACE("shutting down backend");
            options->backend->shutdown_func(options->backend);
        }

        if (options->transport) {
            if (sentry__transport_shutdown(
                    options->transport, options->shutdown_timeout)
                != 0) {
                SENTRY_WARN("transport did not shut down cleanly");
            }
            dumped_envelopes = sentry__transport_dump_queue(
                options->transport, options->run);
        }
        if (!dumped_envelopes
            && (!options->backend
                || !options->backend->can_capture_after_shutdown)) {
            sentry__run_clean(options->run);
        }
        sentry_options_free(options);
    } else {
        SENTRY_DEBUG("sentry_close() called, but options was empty");
    }

    g_options = NULL;
    sentry__mutex_unlock(&g_options_lock);

    sentry__scope_cleanup();
    sentry_clear_modulecache();

    return (int)dumped_envelopes;
}

int
sentry_shutdown(void)
{
    return sentry_close();
}

int
sentry_reinstall_backend(void)
{
    int rv = 0;
    SENTRY_WITH_OPTIONS (options) {
        sentry_backend_t *backend = options->backend;
        if (backend && backend->shutdown_func) {
            backend->shutdown_func(backend);
        }

        if (backend && backend->startup_func) {
            if (backend->startup_func(backend, options)) {
                rv = 1;
            }
        }
    }
    return rv;
}

static void
set_user_consent(sentry_user_consent_t new_val)
{
    SENTRY_WITH_OPTIONS (options) {
        if (sentry__atomic_store((long *)&options->user_consent, new_val)
            == new_val) {
            // nothing was changed
            break; // SENTRY_WITH_OPTIONS
        }

        if (options->backend && options->backend->user_consent_changed_func) {
            options->backend->user_consent_changed_func(options->backend);
        }

        sentry_path_t *consent_path
            = sentry__path_join_str(options->database_path, "user-consent");
        switch (new_val) {
        case SENTRY_USER_CONSENT_GIVEN:
            sentry__path_write_buffer(consent_path, "1\n", 2);
            break;
        case SENTRY_USER_CONSENT_REVOKED:
            sentry__path_write_buffer(consent_path, "0\n", 2);
            break;
        case SENTRY_USER_CONSENT_UNKNOWN:
            sentry__path_remove(consent_path);
            break;
        }
        sentry__path_free(consent_path);
    }
}

void
sentry_user_consent_give(void)
{
    set_user_consent(SENTRY_USER_CONSENT_GIVEN);
}

void
sentry_user_consent_revoke(void)
{
    set_user_consent(SENTRY_USER_CONSENT_REVOKED);
}

void
sentry_user_consent_reset(void)
{
    set_user_consent(SENTRY_USER_CONSENT_UNKNOWN);
}

sentry_user_consent_t
sentry_user_consent_get(void)
{
    sentry_user_consent_t rv = SENTRY_USER_CONSENT_UNKNOWN;
    SENTRY_WITH_OPTIONS (options) {
        rv = (sentry_user_consent_t)sentry__atomic_fetch(
            (long *)&options->user_consent);
    }
    return rv;
}

void
sentry__capture_envelope(
    sentry_transport_t *transport, sentry_envelope_t *envelope)
{
    bool has_consent = !sentry__should_skip_upload();
    if (!has_consent) {
        SENTRY_TRACE("discarding envelope due to missing user consent");
        sentry_envelope_free(envelope);
        return;
    }
    sentry__transport_send_envelope(transport, envelope);
}
static bool
event_is_considered_error(sentry_value_t event)
{
    const char *level
        = sentry_value_as_string(sentry_value_get_by_key(event, "level"));
    if (sentry__string_eq(level, "fatal")
        || sentry__string_eq(level, "error")) {
        return true;
    }
    if (!sentry_value_is_null(sentry_value_get_by_key(event, "exception"))) {
        return true;
    }
    return false;
}

bool
sentry__event_is_transaction(sentry_value_t event)
{
    sentry_value_t event_type = sentry_value_get_by_key(event, "type");
    if (sentry__string_eq("transaction", sentry_value_as_string(event_type))) {
        return true;
    }
    return false;
}

sentry_uuid_t
sentry_capture_event(sentry_value_t event)
{
    if (sentry__event_is_transaction(event)) {
        return sentry_uuid_nil();
    } else {
        return sentry__capture_event(event);
    }
}

sentry_uuid_t
sentry__capture_event(sentry_value_t event)
{
    sentry_uuid_t event_id;
    sentry_envelope_t *envelope = NULL;

    bool was_captured = false;
    SENTRY_WITH_OPTIONS (options) {
        was_captured = true;
        if (sentry__event_is_transaction(event)) {
<<<<<<< HEAD
            envelope = sentry__prepare_transaction(options, event, &event_id);
=======
            return sentry_uuid_nil();
>>>>>>> 0d90d957
        } else {
            envelope = sentry__prepare_event(options, event, &event_id);
        }
        if (envelope) {
            if (options->session) {
                SENTRY_WITH_OPTIONS_MUT (mut_options) {
                    sentry__envelope_add_session(
                        envelope, mut_options->session);
                    // we're assuming that if a session is added to an envelope
                    // it will be sent onwards.  This means we now need to set
                    // the init flag to false because we're no longer the
                    // initial session update.
                    mut_options->session->init = false;
                }
            }

            sentry__capture_envelope(options->transport, envelope);
        }
    }
    if (!was_captured) {
        sentry_value_decref(event);
    }
    return was_captured ? event_id : sentry_uuid_nil();
}

bool
sentry__roll_dice(double probability)
{
    uint64_t rnd;
    return probability >= 1.0 || sentry__getrandom(&rnd, sizeof(rnd))
        || ((double)rnd / (double)UINT64_MAX) <= probability;
}

bool
sentry__should_skip_transaction(sentry_value_t tx_cxt)
{
    sentry_value_t context_setting = sentry_value_get_by_key(tx_cxt, "sampled");
    if (!sentry_value_is_null(context_setting)) {
        return !sentry_value_is_true(context_setting);
    }

    bool skip = true;
    SENTRY_WITH_OPTIONS (options) {
        skip = !sentry__roll_dice(options->traces_sample_rate);
        // TODO: run through traces sampler function if rate is unavailable
    }
    return skip;
}

// TODO: maybe remove this, logic was moved back into `prepare` functions
bool
sentry__should_skip_event(const sentry_options_t *options, sentry_value_t event)
{
    if (sentry__event_is_transaction(event)) {
        // The sampling decision should already be made for transactions
        // during their construction. No need to recalculate here.
        // See `sentry__should_skip_transaction`.
        return !sentry_value_is_true(sentry_value_get_by_key(event, "sampled"));
    } else {
        return !sentry__roll_dice(options->sample_rate);
    }
}

sentry_envelope_t *
sentry__prepare_event(const sentry_options_t *options, sentry_value_t event,
    sentry_uuid_t *event_id)
{
    sentry_envelope_t *envelope = NULL;

    if (event_is_considered_error(event)) {
        sentry__record_errors_on_current_session(1);
    }

    bool should_skip = !sentry__roll_dice(options->sample_rate);
    if (should_skip) {
        SENTRY_DEBUG("throwing away event due to sample rate");
        goto fail;
    }

    SENTRY_WITH_SCOPE (scope) {
        SENTRY_TRACE("merging scope into event");
        sentry_scope_mode_t mode = SENTRY_SCOPE_ALL;
        if (!options->symbolize_stacktraces) {
            mode &= ~SENTRY_SCOPE_STACKTRACES;
        }
        sentry__scope_apply_to_event(scope, options, event, mode);
    }

    if (options->before_send_func) {
        SENTRY_TRACE("invoking `before_send` hook");
        event
            = options->before_send_func(event, NULL, options->before_send_data);
        if (sentry_value_is_null(event)) {
            SENTRY_TRACE("event was discarded by the `before_send` hook");
            return NULL;
        }
    }

    sentry__ensure_event_id(event, event_id);
    envelope = sentry__envelope_new();
    if (!envelope) {
        goto fail;
    }
    if (!sentry__envelope_add_event(envelope, event)) {
        goto fail;
    }

    SENTRY_TRACE("adding attachments to envelope");
    for (sentry_attachment_t *attachment = options->attachments; attachment;
         attachment = attachment->next) {
        sentry_envelope_item_t *item = sentry__envelope_add_from_path(
            envelope, attachment->path, "attachment");
        if (!item) {
            continue;
        }
        sentry__envelope_item_set_header(item, "filename",
#ifdef SENTRY_PLATFORM_WINDOWS
            sentry__value_new_string_from_wstr(
#else
            sentry_value_new_string(
#endif
                sentry__path_filename(attachment->path)));
    }

    return envelope;

fail:
    sentry_envelope_free(envelope);
    sentry_value_decref(event);
    return NULL;
}

sentry_envelope_t *
sentry__prepare_transaction(const sentry_options_t *options,
    sentry_value_t transaction, sentry_uuid_t *event_id)
{
    sentry_envelope_t *envelope = NULL;

    bool should_skip = !sentry_value_is_true(
        sentry_value_get_by_key(transaction, "sampled"));
    if (should_skip) {
        SENTRY_DEBUG("throwing away transaction due to sample rate");
        goto fail;
    }
    // Field is superfluous, strip so it doesn't leak into the payload
    sentry_value_remove_by_key(transaction, "sampled");

    SENTRY_WITH_SCOPE (scope) {
        SENTRY_TRACE("merging scope into event");
        // Don't include debugging info
        sentry_scope_mode_t mode = SENTRY_SCOPE_ALL & ~SENTRY_SCOPE_MODULES
            & ~SENTRY_SCOPE_STACKTRACES;
        sentry__scope_apply_to_event(scope, options, transaction, mode);
    }

    sentry__ensure_event_id(transaction, event_id);
    envelope = sentry__envelope_new();
    if (!envelope) {
        goto fail;
    }
    if (!sentry__envelope_add_transaction(envelope, transaction)) {
        goto fail;
    }

    SENTRY_TRACE("adding attachments to envelope");
    for (sentry_attachment_t *attachment = options->attachments; attachment;
         attachment = attachment->next) {
        sentry_envelope_item_t *item = sentry__envelope_add_from_path(
            envelope, attachment->path, "attachment");
        if (!item) {
            continue;
        }
        sentry__envelope_item_set_header(item, "filename",
#ifdef SENTRY_PLATFORM_WINDOWS
            sentry__value_new_string_from_wstr(
#else
            sentry_value_new_string(
#endif
                sentry__path_filename(attachment->path)));
    }

    return envelope;

fail:
    sentry_envelope_free(envelope);
    sentry_value_decref(transaction);
    return NULL;
}

void
sentry_handle_exception(const sentry_ucontext_t *uctx)
{
    SENTRY_WITH_OPTIONS (options) {
        SENTRY_DEBUG("handling exception");
        if (options->backend && options->backend->except_func) {
            options->backend->except_func(options->backend, uctx);
        }
    }
}

sentry_uuid_t
sentry__new_event_id(void)
{
#ifdef SENTRY_UNITTEST
    return sentry_uuid_from_string("4c035723-8638-4c3a-923f-2ab9d08b4018");
#else
    return sentry_uuid_new_v4();
#endif
}

sentry_value_t
sentry__ensure_event_id(sentry_value_t event, sentry_uuid_t *uuid_out)
{
    sentry_value_t event_id = sentry_value_get_by_key(event, "event_id");
    sentry_uuid_t uuid = sentry__value_as_uuid(event_id);
    if (sentry_uuid_is_nil(&uuid)) {
        uuid = sentry__new_event_id();
        event_id = sentry__value_new_uuid(&uuid);
        sentry_value_set_by_key(event, "event_id", event_id);
    }
    if (uuid_out) {
        *uuid_out = uuid;
    }
    return event_id;
}

void
sentry_set_user(sentry_value_t user)
{
    if (!sentry_value_is_null(user)) {
        SENTRY_WITH_OPTIONS_MUT (options) {
            if (options->session) {
                sentry__session_sync_user(options->session, user);
                sentry__run_write_session(options->run, options->session);
            }
        }
    }

    SENTRY_WITH_SCOPE_MUT (scope) {
        sentry_value_decref(scope->user);
        scope->user = user;
    }
}

void
sentry_remove_user(void)
{
    sentry_set_user(sentry_value_new_null());
}

void
sentry_add_breadcrumb(sentry_value_t breadcrumb)
{
    size_t max_breadcrumbs = SENTRY_BREADCRUMBS_MAX;
    SENTRY_WITH_OPTIONS (options) {
        if (options->backend && options->backend->add_breadcrumb_func) {
            // the hook will *not* take ownership
            options->backend->add_breadcrumb_func(
                options->backend, breadcrumb, options);
        }
        max_breadcrumbs = options->max_breadcrumbs;
    }

    // the `no_flush` will avoid triggering *both* scope-change and
    // breadcrumb-add events.
    SENTRY_WITH_SCOPE_MUT_NO_FLUSH (scope) {
        sentry__value_append_bounded(
            scope->breadcrumbs, breadcrumb, max_breadcrumbs);
    }
}

void
sentry_set_tag(const char *key, const char *value)
{
    SENTRY_WITH_SCOPE_MUT (scope) {
        sentry_value_set_by_key(
            scope->tags, key, sentry_value_new_string(value));
    }
}

void
sentry_remove_tag(const char *key)
{
    SENTRY_WITH_SCOPE_MUT (scope) {
        sentry_value_remove_by_key(scope->tags, key);
    }
}

void
sentry_set_extra(const char *key, sentry_value_t value)
{
    SENTRY_WITH_SCOPE_MUT (scope) {
        sentry_value_set_by_key(scope->extra, key, value);
    }
}

void
sentry_remove_extra(const char *key)
{
    SENTRY_WITH_SCOPE_MUT (scope) {
        sentry_value_remove_by_key(scope->extra, key);
    }
}

void
sentry_set_context(const char *key, sentry_value_t value)
{
    SENTRY_WITH_SCOPE_MUT (scope) {
        sentry_value_set_by_key(scope->contexts, key, value);
    }
}

void
sentry_remove_context(const char *key)
{
    SENTRY_WITH_SCOPE_MUT (scope) {
        sentry_value_remove_by_key(scope->contexts, key);
    }
}

void
sentry_set_fingerprint(const char *fingerprint, ...)
{
    sentry_value_t fingerprint_value = sentry_value_new_list();

    va_list va;
    va_start(va, fingerprint);
    for (; fingerprint; fingerprint = va_arg(va, const char *)) {
        sentry_value_append(
            fingerprint_value, sentry_value_new_string(fingerprint));
    }
    va_end(va);

    SENTRY_WITH_SCOPE_MUT (scope) {
        sentry_value_decref(scope->fingerprint);
        scope->fingerprint = fingerprint_value;
    };
}

void
sentry_remove_fingerprint(void)
{
    SENTRY_WITH_SCOPE_MUT (scope) {
        sentry_value_decref(scope->fingerprint);
        scope->fingerprint = sentry_value_new_null();
    };
}

void
sentry_set_transaction(const char *transaction)
{
    SENTRY_WITH_SCOPE_MUT (scope) {
        sentry_free(scope->transaction);
        scope->transaction = sentry__string_clone(transaction);
    }
}

void
sentry_remove_transaction(void)
{
    sentry_set_transaction(NULL);
}

void
sentry_set_level(sentry_level_t level)
{
    SENTRY_WITH_SCOPE_MUT (scope) {
        scope->level = level;
    }
}

sentry_value_t
sentry_start_transaction(sentry_value_t tx_cxt)
{
    sentry_value_t tx = sentry_value_new_event();

    // TODO: stuff transaction into the scope
    bool should_sample = !sentry__should_skip_transaction(tx_cxt);
    sentry_value_set_by_key(
        tx, "sampled", sentry_value_new_bool(should_sample));

    sentry_value_set_by_key(
        tx, "transaction", sentry_value_get_by_key_owned(tx_cxt, "name"));
    sentry_value_set_by_key(tx, "start_timestamp",
        sentry__value_new_string_owned(
            sentry__msec_time_to_iso8601(sentry__msec_time())));

    sentry_uuid_t trace_id = sentry_uuid_new_v4();
    sentry_value_set_by_key(
        tx, "trace_id", sentry__value_new_internal_uuid(&trace_id));

    sentry_uuid_t span_id = sentry_uuid_new_v4();
    sentry_value_set_by_key(
        tx, "span_id", sentry__value_new_span_uuid(&span_id));

    sentry_value_decref(tx_cxt);

    return tx;
}

void
sentry_transaction_finish(sentry_value_t tx)
{
    sentry_value_t sampled = sentry_value_get_by_key(tx, "sampled");
    if (!sentry_value_is_null(sampled) && !sentry_value_is_true(sampled)) {
        sentry_value_decref(sampled);
        // TODO: remove from scope
        return;
    }
    sentry_value_decref(sampled);

    sentry_value_set_by_key(tx, "type", sentry_value_new_string("transaction"));
    sentry_value_set_by_key(tx, "timestamp",
        sentry__value_new_string_owned(
            sentry__msec_time_to_iso8601(sentry__msec_time())));
    sentry_value_set_by_key(tx, "level", sentry_value_new_string("info"));

    // sentry_value_t fake_span = sentry_value_new_object();
    // sentry_value_set_by_key(
    //     fake_span, "trace_id", sentry_value_get_by_key(tx, "trace_id"));
    // sentry_value_set_by_key(
    //     fake_span, "parent_span_id", sentry_value_get_by_key(tx, "span_id"));
    // sentry_uuid_t fake_span_id = sentry_uuid_new_v4();
    // sentry_value_set_by_key(
    //     fake_span, "span_id", sentry__value_new_span_uuid(&fake_span_id));
    // sentry_value_set_by_key(fake_span, "op",
    // sentry_value_new_string("hohee")); sentry_value_set_by_key(
    //     fake_span, "description", sentry_value_new_string("heeho"));
    // sentry_value_set_by_key(fake_span, "start_timestamp",
    //     sentry_value_get_by_key(tx, "start_timestamp"));
    // sentry_value_set_by_key(
    //     fake_span, "timestamp", sentry_value_get_by_key(tx, "timestamp"));
    // sentry_value_t spans = sentry__value_new_list_with_size(1);
    // sentry_value_append(spans, fake_span);
    // sentry_value_set_by_key(tx, "spans", spans);

    // TODO: add tracestate
    // set up trace context so it mirrors the final json value
    sentry_value_set_by_key(tx, "status", sentry_value_new_string("ok"));
    sentry_value_t trace_context = sentry__span_get_trace_context(tx);
    sentry_value_t contexts = sentry_value_new_object();
    sentry_value_set_by_key(contexts, "trace", trace_context);
    sentry_value_set_by_key(tx, "contexts", contexts);
    // clean up trace context fields
    sentry_value_remove_by_key(tx, "trace_id");
    sentry_value_remove_by_key(tx, "span_id");
    sentry_value_remove_by_key(tx, "parent_span_id");
    sentry_value_remove_by_key(tx, "op");
    sentry_value_remove_by_key(tx, "description");
    sentry_value_remove_by_key(tx, "status");

    // This decrefs for us, generates an event ID, merges scope
    sentry_capture_event(tx);
}<|MERGE_RESOLUTION|>--- conflicted
+++ resolved
@@ -383,11 +383,7 @@
     SENTRY_WITH_OPTIONS (options) {
         was_captured = true;
         if (sentry__event_is_transaction(event)) {
-<<<<<<< HEAD
-            envelope = sentry__prepare_transaction(options, event, &event_id);
-=======
             return sentry_uuid_nil();
->>>>>>> 0d90d957
         } else {
             envelope = sentry__prepare_event(options, event, &event_id);
         }
