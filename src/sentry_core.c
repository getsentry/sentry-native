--- conflicted
+++ resolved
@@ -94,14 +94,8 @@
     sentry__mutex_unlock(&g_options_mutex);
 
     sentry_transport_t *transport = options->transport;
-<<<<<<< HEAD
     if (transport) {
         sentry__transport_startup(transport, options);
-=======
-    if (transport && transport->startup_func) {
-        SENTRY_TRACE("starting transport");
-        transport->startup_func(transport);
->>>>>>> 0a575a98
     }
 
     // after initializing the transport, we will submit all the unsent envelopes
@@ -229,17 +223,12 @@
 sentry__capture_envelope(sentry_envelope_t *envelope)
 {
     const sentry_options_t *opts = sentry_get_options();
-<<<<<<< HEAD
-    if (opts->transport || !sentry__should_skip_upload()) {
+    bool has_consent = !sentry__should_skip_upload();
+    if (opts && opts->transport && has_consent) {
         sentry__transport_send_envelope(opts->transport, envelope);
-=======
-    if (opts && opts->transport) {
-        SENTRY_TRACE("sending envelope");
-        opts->transport->send_envelope_func(opts->transport, envelope);
->>>>>>> 0a575a98
     } else {
-        if (opts->transport) {
-            SENTRY_TRACE("discarding envelope due to user missing consent");
+        if (!has_consent) {
+            SENTRY_TRACE("discarding envelope due to missing user consent");
         } else {
             SENTRY_TRACE("discarding envelope due to invalid transport");
         }
