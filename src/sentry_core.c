--- conflicted
+++ resolved
@@ -387,19 +387,11 @@
 }
 
 bool
-<<<<<<< HEAD
-sentry__is_unsampled(double sample_rate)
-{
-    uint64_t rnd;
-    return sample_rate < 1.0 && !sentry__getrandom(&rnd, sizeof(rnd))
-        && ((double)rnd / (double)UINT64_MAX) > sample_rate;
-=======
 sentry__roll_dice(double probability)
 {
     uint64_t rnd;
     return probability >= 1.0 || sentry__getrandom(&rnd, sizeof(rnd))
         || ((double)rnd / (double)UINT64_MAX) <= probability;
->>>>>>> 1d120c89
 }
 
 bool
@@ -412,11 +404,7 @@
 
     bool skip = true;
     SENTRY_WITH_OPTIONS (options) {
-<<<<<<< HEAD
-        skip = sentry__is_unsampled(options->traces_sample_rate);
-=======
         skip = !sentry__roll_dice(options->traces_sample_rate);
->>>>>>> 1d120c89
         // TODO: run through traces sampler function if rate is unavailable
     }
     return skip;
@@ -428,11 +416,7 @@
     sentry_value_t event_type = sentry_value_get_by_key(event, "type");
     // Not a transaction
     if (sentry_value_is_null(event_type)) {
-<<<<<<< HEAD
-        return sentry__is_unsampled(options->sample_rate);
-=======
         return !sentry__roll_dice(options->sample_rate);
->>>>>>> 1d120c89
     } else {
         // The sampling decision should already be made for transactions
         // during their construction. No need to recalculate here.
