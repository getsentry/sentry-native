#include "sentry_boot.h"

#include <stdarg.h>
#include <stdlib.h>
#include <string.h>

#include "sentry_alloc.h"
#include "sentry_backend.h"
#include "sentry_core.h"
#include "sentry_database.h"
#include "sentry_envelope.h"
#include "sentry_options.h"
#include "sentry_path.h"
#include "sentry_random.h"
#include "sentry_scope.h"
#include "sentry_session.h"
#include "sentry_string.h"
#include "sentry_sync.h"
#include "sentry_transport.h"
#include "sentry_value.h"

#ifdef SENTRY_INTEGRATION_QT
#    include "integrations/sentry_integration_qt.h"
#endif

static sentry_options_t *g_options = NULL;
static sentry_mutex_t g_options_lock = SENTRY__MUTEX_INIT;

const sentry_options_t *
sentry__options_getref(void)
{
    sentry_options_t *options;
    sentry__mutex_lock(&g_options_lock);
    options = sentry__options_incref(g_options);
    sentry__mutex_unlock(&g_options_lock);
    return options;
}

sentry_options_t *
sentry__options_lock(void)
{
    sentry__mutex_lock(&g_options_lock);
    return g_options;
}

void
sentry__options_unlock(void)
{
    sentry__mutex_unlock(&g_options_lock);
}

static void
load_user_consent(sentry_options_t *opts)
{
    sentry_path_t *consent_path
        = sentry__path_join_str(opts->database_path, "user-consent");
    char *contents = sentry__path_read_to_buffer(consent_path, NULL);
    sentry__path_free(consent_path);
    switch (contents ? contents[0] : 0) {
    case '1':
        opts->user_consent = SENTRY_USER_CONSENT_GIVEN;
        break;
    case '0':
        opts->user_consent = SENTRY_USER_CONSENT_REVOKED;
        break;
    default:
        opts->user_consent = SENTRY_USER_CONSENT_UNKNOWN;
        break;
    }
    sentry_free(contents);
}

bool
sentry__should_skip_upload(void)
{
    bool skip = true;
    SENTRY_WITH_OPTIONS (options) {
        skip = options->require_user_consent
            && sentry__atomic_fetch((long *)&options->user_consent)
                != SENTRY_USER_CONSENT_GIVEN;
    }
    return skip;
}

int
sentry_init(sentry_options_t *options)
{
    // this function is to be called only once, so we do not allow more than one
    // caller
    sentry__mutex_lock(&g_options_lock);
    // pre-init here, so we can consistently use bailing out to :fail
    sentry_transport_t *transport = NULL;

    sentry_close();

    sentry_logger_t logger = { NULL, NULL };
    if (options->debug) {
        logger = options->logger;
    }
    sentry__logger_set_global(logger);

    // we need to ensure the dir exists, otherwise `path_absolute` will fail.
    if (sentry__path_create_dir_all(options->database_path)) {
        SENTRY_WARN("failed to create database directory or there is no write "
                    "access to this directory");
        goto fail;
    }

    transport = options->transport;
    sentry_path_t *database_path = options->database_path;
    options->database_path = sentry__path_absolute(database_path);
    if (options->database_path) {
        sentry__path_free(database_path);
    } else {
        SENTRY_DEBUG("falling back to non-absolute database path");
        options->database_path = database_path;
    }
    SENTRY_DEBUGF("using database path \"%" SENTRY_PATH_PRI "\"",
        options->database_path->path);

    // try to create and lock our run folder as early as possibly, since it is
    // fallible. since it does locking, it will not interfere with run folder
    // enumeration.
    options->run = sentry__run_new(options->database_path);
    if (!options->run) {
        SENTRY_WARN("failed to initialize run directory");
        goto fail;
    }

    load_user_consent(options);

    if (!options->dsn || !options->dsn->is_valid) {
        const char *raw_dsn = sentry_options_get_dsn(options);
        SENTRY_WARNF(
            "the provided DSN \"%s\" is not valid", raw_dsn ? raw_dsn : "");
    }

    if (transport) {
        if (sentry__transport_startup(transport, options) != 0) {
            SENTRY_WARN("failed to initialize transport");
            goto fail;
        }
    }

    uint64_t last_crash = 0;

    // and then we will start the backend, since it requires a valid run
    sentry_backend_t *backend = options->backend;
    if (backend && backend->startup_func) {
        SENTRY_TRACE("starting backend");
        if (backend->startup_func(backend, options) != 0) {
            SENTRY_WARN("failed to initialize backend");
            goto fail;
        }
    }
    if (backend && backend->get_last_crash_func) {
        last_crash = backend->get_last_crash_func(backend);
    }

    g_options = options;

    // *after* setting the global options, trigger a scope and consent flush,
    // since at least crashpad needs that.
    // the only way to get a reference to the scope is by locking it, the macro
    // does all that at once, including invoking the backends scope flush hook
    SENTRY_WITH_SCOPE_MUT (scope) {
        (void)scope;
    }
    if (backend && backend->user_consent_changed_func) {
        backend->user_consent_changed_func(backend);
    }

#ifdef SENTRY_INTEGRATION_QT
    SENTRY_TRACE("setting up Qt integration");
    sentry_integration_setup_qt();
#endif

    // after initializing the transport, we will submit all the unsent envelopes
    // and handle remaining sessions.
    sentry__process_old_runs(options, last_crash);

    if (options->auto_session_tracking) {
        sentry_start_session();
    }

    sentry__mutex_unlock(&g_options_lock);
    return 0;

fail:
    SENTRY_WARN("`sentry_init` failed");
    if (transport) {
        sentry__transport_shutdown(transport, 0);
    }
    sentry_options_free(options);
    sentry__mutex_unlock(&g_options_lock);
    return 1;
}

int
sentry_close(void)
{
    // this function is to be called only once, so we do not allow more than one
    // caller
    sentry__mutex_lock(&g_options_lock);
    sentry_options_t *options = g_options;

    size_t dumped_envelopes = 0;
    if (options) {
        sentry_end_session();
        if (options->backend && options->backend->shutdown_func) {
            SENTRY_TRACE("shutting down backend");
            options->backend->shutdown_func(options->backend);
        }

        if (options->transport) {
            if (sentry__transport_shutdown(
                    options->transport, options->shutdown_timeout)
                != 0) {
                SENTRY_WARN("transport did not shut down cleanly");
            }
            dumped_envelopes = sentry__transport_dump_queue(
                options->transport, options->run);
        }
        if (!dumped_envelopes
            && (!options->backend
                || !options->backend->can_capture_after_shutdown)) {
            sentry__run_clean(options->run);
        }
        sentry_options_free(options);
    } else {
        SENTRY_DEBUG("sentry_close() called, but options was empty");
    }

    g_options = NULL;
    sentry__mutex_unlock(&g_options_lock);

    sentry__scope_cleanup();
    sentry_clear_modulecache();

    return (int)dumped_envelopes;
}

int
sentry_shutdown(void)
{
    return sentry_close();
}

int
sentry_reinstall_backend(void)
{
    int rv = 0;
    SENTRY_WITH_OPTIONS (options) {
        sentry_backend_t *backend = options->backend;
        if (backend && backend->shutdown_func) {
            backend->shutdown_func(backend);
        }

        if (backend && backend->startup_func) {
            if (backend->startup_func(backend, options)) {
                rv = 1;
            }
        }
    }
    return rv;
}

static void
set_user_consent(sentry_user_consent_t new_val)
{
    SENTRY_WITH_OPTIONS (options) {
        if (sentry__atomic_store((long *)&options->user_consent, new_val)
            == new_val) {
            // nothing was changed
            break; // SENTRY_WITH_OPTIONS
        }

        if (options->backend && options->backend->user_consent_changed_func) {
            options->backend->user_consent_changed_func(options->backend);
        }

        sentry_path_t *consent_path
            = sentry__path_join_str(options->database_path, "user-consent");
        switch (new_val) {
        case SENTRY_USER_CONSENT_GIVEN:
            sentry__path_write_buffer(consent_path, "1\n", 2);
            break;
        case SENTRY_USER_CONSENT_REVOKED:
            sentry__path_write_buffer(consent_path, "0\n", 2);
            break;
        case SENTRY_USER_CONSENT_UNKNOWN:
            sentry__path_remove(consent_path);
            break;
        }
        sentry__path_free(consent_path);
    }
}

void
sentry_user_consent_give(void)
{
    set_user_consent(SENTRY_USER_CONSENT_GIVEN);
}

void
sentry_user_consent_revoke(void)
{
    set_user_consent(SENTRY_USER_CONSENT_REVOKED);
}

void
sentry_user_consent_reset(void)
{
    set_user_consent(SENTRY_USER_CONSENT_UNKNOWN);
}

sentry_user_consent_t
sentry_user_consent_get(void)
{
    sentry_user_consent_t rv = SENTRY_USER_CONSENT_UNKNOWN;
    SENTRY_WITH_OPTIONS (options) {
        rv = (sentry_user_consent_t)sentry__atomic_fetch(
            (long *)&options->user_consent);
    }
    return rv;
}

void
sentry__capture_envelope(
    sentry_transport_t *transport, sentry_envelope_t *envelope)
{
    bool has_consent = !sentry__should_skip_upload();
    if (!has_consent) {
        SENTRY_TRACE("discarding envelope due to missing user consent");
        sentry_envelope_free(envelope);
        return;
    }
    sentry__transport_send_envelope(transport, envelope);
}

static bool
event_is_considered_error(sentry_value_t event)
{
    const char *level
        = sentry_value_as_string(sentry_value_get_by_key(event, "level"));
    if (sentry__string_eq(level, "fatal")
        || sentry__string_eq(level, "error")) {
        return true;
    }
    if (!sentry_value_is_null(sentry_value_get_by_key(event, "exception"))) {
        return true;
    }
    return false;
}

bool
sentry__event_is_transaction(sentry_value_t event)
{
    sentry_value_t event_type = sentry_value_get_by_key(event, "type");
<<<<<<< HEAD
    if (sentry__string_eq("transaction", sentry_value_as_string(event_type))) {
        return true;
    }
    return false;
=======
    return sentry__string_eq("transaction", sentry_value_as_string(event_type));
>>>>>>> a9f76e6a
}

sentry_uuid_t
sentry_capture_event(sentry_value_t event)
{
    if (sentry__event_is_transaction(event)) {
        return sentry_uuid_nil();
    } else {
        return sentry__capture_event(event);
    }
}

sentry_uuid_t
sentry__capture_event(sentry_value_t event)
{
    sentry_uuid_t event_id;
    sentry_envelope_t *envelope = NULL;

    bool was_captured = false;
    SENTRY_WITH_OPTIONS (options) {
        was_captured = true;
        if (sentry__event_is_transaction(event)) {
            return sentry_uuid_nil();
        } else {
            envelope = sentry__prepare_event(options, event, &event_id);
        }
        if (envelope) {
            if (options->session) {
                SENTRY_WITH_OPTIONS_MUT (mut_options) {
                    sentry__envelope_add_session(
                        envelope, mut_options->session);
                    // we're assuming that if a session is added to an envelope
                    // it will be sent onwards.  This means we now need to set
                    // the init flag to false because we're no longer the
                    // initial session update.
                    mut_options->session->init = false;
                }
            }

            sentry__capture_envelope(options->transport, envelope);
        }
    }
    if (!was_captured) {
        sentry_value_decref(event);
    }
    return was_captured ? event_id : sentry_uuid_nil();
}

bool
sentry__roll_dice(double probability)
{
    uint64_t rnd;
    return probability >= 1.0 || sentry__getrandom(&rnd, sizeof(rnd))
        || ((double)rnd / (double)UINT64_MAX) <= probability;
}

bool
sentry__should_skip_transaction(sentry_value_t tx_cxt)
{
    sentry_value_t context_setting = sentry_value_get_by_key(tx_cxt, "sampled");
    if (!sentry_value_is_null(context_setting)) {
        return !sentry_value_is_true(context_setting);
    }

    bool skip = true;
    SENTRY_WITH_OPTIONS (options) {
        skip = !sentry__roll_dice(options->traces_sample_rate);
        // TODO: run through traces sampler function if rate is unavailable
    }
    return skip;
}

bool
sentry__should_skip_event(const sentry_options_t *options, sentry_value_t event)
{
    if (sentry__event_is_transaction(event)) {
        // The sampling decision should already be made for transactions
        // during their construction. No need to recalculate here.
        // See `sentry__should_skip_transaction`.
        return !sentry_value_is_true(sentry_value_get_by_key(event, "sampled"));
    } else {
        return !sentry__roll_dice(options->sample_rate);
    }
}

sentry_envelope_t *
sentry__prepare_event(const sentry_options_t *options, sentry_value_t event,
    sentry_uuid_t *event_id)
{
    sentry_envelope_t *envelope = NULL;

    if (event_is_considered_error(event)) {
        sentry__record_errors_on_current_session(1);
    }

    if (sentry__should_skip_event(options, event)) {
        SENTRY_DEBUG("throwing away event due to sample rate");
        goto fail;
    }

    SENTRY_WITH_SCOPE (scope) {
        SENTRY_TRACE("merging scope into event");
        sentry_scope_mode_t mode = SENTRY_SCOPE_ALL;
        if (!options->symbolize_stacktraces) {
            mode &= ~SENTRY_SCOPE_STACKTRACES;
        }
        sentry__scope_apply_to_event(scope, options, event, mode);
    }

    if (options->before_send_func) {
        SENTRY_TRACE("invoking `before_send` hook");
        event
            = options->before_send_func(event, NULL, options->before_send_data);
        if (sentry_value_is_null(event)) {
            SENTRY_TRACE("event was discarded by the `before_send` hook");
            return NULL;
        }
    }

    sentry__ensure_event_id(event, event_id);
    envelope = sentry__envelope_new();
    if (!envelope || !sentry__envelope_add_event(envelope, event)) {
        goto fail;
    }

    SENTRY_TRACE("adding attachments to envelope");
    for (sentry_attachment_t *attachment = options->attachments; attachment;
         attachment = attachment->next) {
        sentry_envelope_item_t *item = sentry__envelope_add_from_path(
            envelope, attachment->path, "attachment");
        if (!item) {
            continue;
        }
        sentry__envelope_item_set_header(item, "filename",
#ifdef SENTRY_PLATFORM_WINDOWS
            sentry__value_new_string_from_wstr(
#else
            sentry_value_new_string(
#endif
                sentry__path_filename(attachment->path)));
    }

    return envelope;

fail:
    sentry_envelope_free(envelope);
    sentry_value_decref(event);
    return NULL;
}

void
sentry_handle_exception(const sentry_ucontext_t *uctx)
{
    SENTRY_WITH_OPTIONS (options) {
        SENTRY_DEBUG("handling exception");
        if (options->backend && options->backend->except_func) {
            options->backend->except_func(options->backend, uctx);
        }
    }
}

sentry_uuid_t
sentry__new_event_id(void)
{
#ifdef SENTRY_UNITTEST
    return sentry_uuid_from_string("4c035723-8638-4c3a-923f-2ab9d08b4018");
#else
    return sentry_uuid_new_v4();
#endif
}

sentry_value_t
sentry__ensure_event_id(sentry_value_t event, sentry_uuid_t *uuid_out)
{
    sentry_value_t event_id = sentry_value_get_by_key(event, "event_id");
    sentry_uuid_t uuid = sentry__value_as_uuid(event_id);
    if (sentry_uuid_is_nil(&uuid)) {
        uuid = sentry__new_event_id();
        event_id = sentry__value_new_uuid(&uuid);
        sentry_value_set_by_key(event, "event_id", event_id);
    }
    if (uuid_out) {
        *uuid_out = uuid;
    }
    return event_id;
}

void
sentry_set_user(sentry_value_t user)
{
    if (!sentry_value_is_null(user)) {
        SENTRY_WITH_OPTIONS_MUT (options) {
            if (options->session) {
                sentry__session_sync_user(options->session, user);
                sentry__run_write_session(options->run, options->session);
            }
        }
    }

    SENTRY_WITH_SCOPE_MUT (scope) {
        sentry_value_decref(scope->user);
        scope->user = user;
    }
}

void
sentry_remove_user(void)
{
    sentry_set_user(sentry_value_new_null());
}

void
sentry_add_breadcrumb(sentry_value_t breadcrumb)
{
    size_t max_breadcrumbs = SENTRY_BREADCRUMBS_MAX;
    SENTRY_WITH_OPTIONS (options) {
        if (options->backend && options->backend->add_breadcrumb_func) {
            // the hook will *not* take ownership
            options->backend->add_breadcrumb_func(
                options->backend, breadcrumb, options);
        }
        max_breadcrumbs = options->max_breadcrumbs;
    }

    // the `no_flush` will avoid triggering *both* scope-change and
    // breadcrumb-add events.
    SENTRY_WITH_SCOPE_MUT_NO_FLUSH (scope) {
        sentry__value_append_bounded(
            scope->breadcrumbs, breadcrumb, max_breadcrumbs);
    }
}

void
sentry_set_tag(const char *key, const char *value)
{
    SENTRY_WITH_SCOPE_MUT (scope) {
        sentry_value_set_by_key(
            scope->tags, key, sentry_value_new_string(value));
    }
}

void
sentry_remove_tag(const char *key)
{
    SENTRY_WITH_SCOPE_MUT (scope) {
        sentry_value_remove_by_key(scope->tags, key);
    }
}

void
sentry_set_extra(const char *key, sentry_value_t value)
{
    SENTRY_WITH_SCOPE_MUT (scope) {
        sentry_value_set_by_key(scope->extra, key, value);
    }
}

void
sentry_remove_extra(const char *key)
{
    SENTRY_WITH_SCOPE_MUT (scope) {
        sentry_value_remove_by_key(scope->extra, key);
    }
}

void
sentry_set_context(const char *key, sentry_value_t value)
{
    SENTRY_WITH_SCOPE_MUT (scope) {
        sentry_value_set_by_key(scope->contexts, key, value);
    }
}

void
sentry_remove_context(const char *key)
{
    SENTRY_WITH_SCOPE_MUT (scope) {
        sentry_value_remove_by_key(scope->contexts, key);
    }
}

void
sentry_set_fingerprint(const char *fingerprint, ...)
{
    sentry_value_t fingerprint_value = sentry_value_new_list();

    va_list va;
    va_start(va, fingerprint);
    for (; fingerprint; fingerprint = va_arg(va, const char *)) {
        sentry_value_append(
            fingerprint_value, sentry_value_new_string(fingerprint));
    }
    va_end(va);

    SENTRY_WITH_SCOPE_MUT (scope) {
        sentry_value_decref(scope->fingerprint);
        scope->fingerprint = fingerprint_value;
    };
}

void
sentry_remove_fingerprint(void)
{
    SENTRY_WITH_SCOPE_MUT (scope) {
        sentry_value_decref(scope->fingerprint);
        scope->fingerprint = sentry_value_new_null();
    };
}

void
sentry_set_transaction(const char *transaction)
{
    SENTRY_WITH_SCOPE_MUT (scope) {
        sentry_free(scope->transaction);
        scope->transaction = sentry__string_clone(transaction);
    }
}

void
sentry_remove_transaction(void)
{
    sentry_set_transaction(NULL);
}

void
sentry_set_level(sentry_level_t level)
{
    SENTRY_WITH_SCOPE_MUT (scope) {
        scope->level = level;
    }
}<|MERGE_RESOLUTION|>--- conflicted
+++ resolved
@@ -357,14 +357,7 @@
 sentry__event_is_transaction(sentry_value_t event)
 {
     sentry_value_t event_type = sentry_value_get_by_key(event, "type");
-<<<<<<< HEAD
-    if (sentry__string_eq("transaction", sentry_value_as_string(event_type))) {
-        return true;
-    }
-    return false;
-=======
     return sentry__string_eq("transaction", sentry_value_as_string(event_type));
->>>>>>> a9f76e6a
 }
 
 sentry_uuid_t
