--- conflicted
+++ resolved
@@ -25,17 +25,7 @@
 
 static sentry_options_t *g_options = NULL;
 #ifdef SENTRY__MUTEX_INIT_DYN
-<<<<<<< HEAD
-static sentry_mutex_t g_options_lock;
-static pthread_once_t g_options_lock_init_once = PTHREAD_ONCE_INIT;
-static void
-init_g_options_lock(void)
-{
-    sentry__mutex_init(&g_options_lock);
-}
-=======
 SENTRY__MUTEX_INIT_DYN(g_options_lock)
->>>>>>> c2d08ed9
 #else
 static sentry_mutex_t g_options_lock = SENTRY__MUTEX_INIT;
 #endif
@@ -45,13 +35,7 @@
 const sentry_options_t *
 sentry__options_getref(void)
 {
-<<<<<<< HEAD
-#ifdef SENTRY__MUTEX_INIT_DYN
-    pthread_once(&g_options_lock_init_once, init_g_options_lock);
-#endif
-=======
     SENTRY__MUTEX_INIT_DYN_ONCE(g_options_lock);
->>>>>>> c2d08ed9
     sentry_options_t *options;
     sentry__mutex_lock(&g_options_lock);
     options = sentry__options_incref(g_options);
@@ -62,13 +46,7 @@
 sentry_options_t *
 sentry__options_lock(void)
 {
-<<<<<<< HEAD
-#ifdef SENTRY__MUTEX_INIT_DYN
-    pthread_once(&g_options_lock_init_once, init_g_options_lock);
-#endif
-=======
     SENTRY__MUTEX_INIT_DYN_ONCE(g_options_lock);
->>>>>>> c2d08ed9
     sentry__mutex_lock(&g_options_lock);
     return g_options;
 }
@@ -76,13 +54,7 @@
 void
 sentry__options_unlock(void)
 {
-<<<<<<< HEAD
-#ifdef SENTRY__MUTEX_INIT_DYN
-    pthread_once(&g_options_lock_init_once, init_g_options_lock);
-#endif
-=======
     SENTRY__MUTEX_INIT_DYN_ONCE(g_options_lock);
->>>>>>> c2d08ed9
     sentry__mutex_unlock(&g_options_lock);
 }
 
@@ -122,13 +94,7 @@
 int
 sentry_init(sentry_options_t *options)
 {
-<<<<<<< HEAD
-#ifdef SENTRY__MUTEX_INIT_DYN
-    pthread_once(&g_options_lock_init_once, init_g_options_lock);
-#endif
-=======
     SENTRY__MUTEX_INIT_DYN_ONCE(g_options_lock);
->>>>>>> c2d08ed9
     // this function is to be called only once, so we do not allow more than one
     // caller
     sentry__mutex_lock(&g_options_lock);
@@ -267,13 +233,7 @@
 int
 sentry_close(void)
 {
-<<<<<<< HEAD
-#ifdef SENTRY__MUTEX_INIT_DYN
-    pthread_once(&g_options_lock_init_once, init_g_options_lock);
-#endif
-=======
     SENTRY__MUTEX_INIT_DYN_ONCE(g_options_lock);
->>>>>>> c2d08ed9
     // this function is to be called only once, so we do not allow more than one
     // caller
     sentry__mutex_lock(&g_options_lock);
