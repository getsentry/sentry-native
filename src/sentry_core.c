#include "sentry_boot.h"

#include <stdarg.h>
#include <string.h>

#include "sentry_attachment.h"
#include "sentry_backend.h"
#include "sentry_core.h"
#include "sentry_database.h"
#include "sentry_envelope.h"
#include "sentry_options.h"
#include "sentry_os.h"
#include "sentry_path.h"
#include "sentry_random.h"
#include "sentry_scope.h"
#include "sentry_screenshot.h"
#include "sentry_session.h"
#include "sentry_string.h"
#include "sentry_sync.h"
#include "sentry_tracing.h"
#include "sentry_transport.h"
#include "sentry_value.h"

#ifdef SENTRY_INTEGRATION_QT
#    include "integrations/sentry_integration_qt.h"
#endif

static sentry_options_t *g_options = NULL;
#ifdef SENTRY__MUTEX_INIT_DYN
SENTRY__MUTEX_INIT_DYN(g_options_lock)
#else
static sentry_mutex_t g_options_lock = SENTRY__MUTEX_INIT;
#endif
/// see sentry_get_crashed_last_run() for the possible values
static int g_last_crash = -1;

const sentry_options_t *
sentry__options_getref(void)
{
    SENTRY__MUTEX_INIT_DYN_ONCE(g_options_lock);
    sentry_options_t *options;
    sentry__mutex_lock(&g_options_lock);
    options = sentry__options_incref(g_options);
    sentry__mutex_unlock(&g_options_lock);
    return options;
}

sentry_options_t *
sentry__options_lock(void)
{
    SENTRY__MUTEX_INIT_DYN_ONCE(g_options_lock);
    sentry__mutex_lock(&g_options_lock);
    return g_options;
}

void
sentry__options_unlock(void)
{
    SENTRY__MUTEX_INIT_DYN_ONCE(g_options_lock);
    sentry__mutex_unlock(&g_options_lock);
}

static void
load_user_consent(sentry_options_t *opts)
{
    sentry_path_t *consent_path
        = sentry__path_join_str(opts->database_path, "user-consent");
    char *contents = sentry__path_read_to_buffer(consent_path, NULL);
    sentry__path_free(consent_path);
    switch (contents ? contents[0] : 0) {
    case '1':
        opts->user_consent = SENTRY_USER_CONSENT_GIVEN;
        break;
    case '0':
        opts->user_consent = SENTRY_USER_CONSENT_REVOKED;
        break;
    default:
        opts->user_consent = SENTRY_USER_CONSENT_UNKNOWN;
        break;
    }
    sentry_free(contents);
}

bool
sentry__should_skip_upload(void)
{
    bool skip = true;
    SENTRY_WITH_OPTIONS (options) {
        skip = options->require_user_consent
            && sentry__atomic_fetch((long *)&options->user_consent)
                != SENTRY_USER_CONSENT_GIVEN;
    }
    return skip;
}

static void
initialize_propagation_context(sentry_value_t propagation_context)
{
    sentry_value_set_by_key(
        propagation_context, "trace", sentry_value_new_object());
    sentry_uuid_t trace_id = sentry_uuid_new_v4();
    sentry_uuid_t span_id = sentry_uuid_new_v4();
    sentry_value_set_by_key(
        sentry_value_get_by_key(propagation_context, "trace"), "trace_id",
        sentry__value_new_internal_uuid(&trace_id));
    sentry_value_set_by_key(
        sentry_value_get_by_key(propagation_context, "trace"), "span_id",
        sentry__value_new_span_uuid(&span_id));
}

#if defined(SENTRY_PLATFORM_NX) || defined(SENTRY_PLATFORM_PS)
int
sentry__native_init(sentry_options_t *options)
#else
int
sentry_init(sentry_options_t *options)
#endif
{
    SENTRY__MUTEX_INIT_DYN_ONCE(g_options_lock);
    // this function is to be called only once, so we do not allow more than one
    // caller
    sentry__mutex_lock(&g_options_lock);
    // pre-init here, so we can consistently use bailing out to :fail
    sentry_transport_t *transport = NULL;

    sentry_close();

    sentry_logger_t logger = { NULL, NULL, SENTRY_LEVEL_DEBUG };
    if (options->debug) {
        logger = options->logger;
    }
    sentry__logger_set_global(logger);

    // we need to ensure the dir exists, otherwise `path_absolute` will fail.
    if (sentry__path_create_dir_all(options->database_path)) {
        SENTRY_WARN("failed to create database directory or there is no write "
                    "access to this directory");
        goto fail;
    }

    transport = options->transport;
    sentry_path_t *database_path = options->database_path;
    options->database_path = sentry__path_absolute(database_path);
    if (options->database_path) {
        sentry__path_free(database_path);
    } else {
        SENTRY_DEBUG("falling back to non-absolute database path");
        options->database_path = database_path;
    }
    SENTRY_INFOF("using database path \"%" SENTRY_PATH_PRI "\"",
        options->database_path->path);

    // try to create and lock our run folder as early as possibly, since it is
    // fallible. since it does locking, it will not interfere with run folder
    // enumeration.
    options->run = sentry__run_new(options->database_path);
    if (!options->run) {
        SENTRY_WARN("failed to initialize run directory");
        goto fail;
    }

    load_user_consent(options);

    if (!options->dsn || !options->dsn->is_valid) {
        const char *raw_dsn = sentry_options_get_dsn(options);
        SENTRY_WARNF(
            "the provided DSN \"%s\" is not valid", raw_dsn ? raw_dsn : "");
    }

    if (transport) {
        if (sentry__transport_startup(transport, options) != 0) {
#ifdef SENTRY_PLATFORM_NX
            // A warning with more details is logged in the downstream SDK.
            // Also, we want to continue - crash capture doesn't need transport.
            sentry__transport_shutdown(transport, 0);
            sentry_options_set_transport(options, NULL);
            transport = NULL;
#else
            SENTRY_WARN("failed to initialize transport");
            goto fail;
#endif
        }
    }

    uint64_t last_crash = 0;

    // and then we will start the backend, since it requires a valid run
    sentry_backend_t *backend = options->backend;
    if (backend && backend->startup_func) {
        SENTRY_DEBUG("starting backend");
        if (backend->startup_func(backend, options) != 0) {
            SENTRY_WARN("failed to initialize backend");
            goto fail;
        }
    }
    if (backend && backend->get_last_crash_func) {
        last_crash = backend->get_last_crash_func(backend);
    }

    g_last_crash = sentry__has_crash_marker(options);
    g_options = options;

    // *after* setting the global options, trigger a scope and consent flush,
    // since at least crashpad needs that. At this point we also freeze the
    // `client_sdk` in the `scope` because some downstream SDKs want to override
    // it at runtime via the options interface.
    SENTRY_WITH_SCOPE_MUT (scope) {
        if (options->sdk_name) {
            sentry_value_t sdk_name
                = sentry_value_new_string(options->sdk_name);
            sentry_value_set_by_key(scope->client_sdk, "name", sdk_name);
        }
        sentry_value_freeze(scope->client_sdk);
<<<<<<< HEAD
        initialize_propagation_context(scope->propagation_context);
=======
        initialize_propagation_context(&scope->propagation_context);
        scope->attachments = options->attachments;
        options->attachments = NULL;
>>>>>>> 455f0ef2
    }
    if (backend && backend->user_consent_changed_func) {
        backend->user_consent_changed_func(backend);
    }

#ifdef SENTRY_INTEGRATION_QT
    SENTRY_DEBUG("setting up Qt integration");
    sentry_integration_setup_qt();
#endif

#if defined(SENTRY_PLATFORM_WINDOWS)                                           \
    && (!defined(SENTRY_BUILD_SHARED) || defined(_GAMING_XBOX_SCARLETT))
    // This function must be positioned so that any dependents on its cached
    // functions are invoked after it.
    sentry__init_cached_kernel32_functions();
#endif

    // after initializing the transport, we will submit all the unsent envelopes
    // and handle remaining sessions.
    SENTRY_DEBUG("processing and pruning old runs");
    sentry__process_old_runs(options, last_crash);
    if (backend && backend->prune_database_func) {
        backend->prune_database_func(backend);
    }

    if (options->auto_session_tracking) {
        sentry_start_session();
    }

    sentry__mutex_unlock(&g_options_lock);
    return 0;

fail:
    SENTRY_WARN("`sentry_init` failed");
    if (transport) {
        sentry__transport_shutdown(transport, 0);
    }
    sentry_options_free(options);
    sentry__mutex_unlock(&g_options_lock);
    return 1;
}

int
sentry_flush(uint64_t timeout)
{
    int rv = 0;
    SENTRY_WITH_OPTIONS (options) {
        rv = sentry__transport_flush(options->transport, timeout);
    }
    return rv;
}

int
sentry_close(void)
{
    SENTRY__MUTEX_INIT_DYN_ONCE(g_options_lock);
    // this function is to be called only once, so we do not allow more than one
    // caller
    sentry__mutex_lock(&g_options_lock);
    sentry_options_t *options = g_options;

    size_t dumped_envelopes = 0;
    if (options) {
        sentry_end_session();
        if (options->backend && options->backend->shutdown_func) {
            SENTRY_DEBUG("shutting down backend");
            options->backend->shutdown_func(options->backend);
        }

        if (options->transport) {
            if (sentry__transport_shutdown(
                    options->transport, options->shutdown_timeout)
                != 0) {
                SENTRY_WARN("transport did not shut down cleanly");
            }
            dumped_envelopes = sentry__transport_dump_queue(
                options->transport, options->run);
        }
        if (!dumped_envelopes
            && (!options->backend
                || !options->backend->can_capture_after_shutdown)) {
            sentry__run_clean(options->run);
        }
        sentry_options_free(options);
    } else {
        SENTRY_WARN("sentry_close() called, but options was empty");
    }

    g_options = NULL;
    sentry__mutex_unlock(&g_options_lock);

    sentry__scope_cleanup();
    sentry_clear_modulecache();

    return (int)dumped_envelopes;
}

int
sentry_shutdown(void)
{
    return sentry_close();
}

int
sentry_reinstall_backend(void)
{
    int rv = 0;
    SENTRY_WITH_OPTIONS (options) {
        sentry_backend_t *backend = options->backend;
        if (backend && backend->shutdown_func) {
            backend->shutdown_func(backend);
        }

        if (backend && backend->startup_func) {
            if (backend->startup_func(backend, options)) {
                rv = 1;
            }
        }
    }
    return rv;
}

static void
set_user_consent(sentry_user_consent_t new_val)
{
    SENTRY_WITH_OPTIONS (options) {
        if (sentry__atomic_store((long *)&options->user_consent, new_val)
            != new_val) {
            if (options->backend
                && options->backend->user_consent_changed_func) {
                options->backend->user_consent_changed_func(options->backend);
            }

            sentry_path_t *consent_path
                = sentry__path_join_str(options->database_path, "user-consent");
            switch (new_val) {
            case SENTRY_USER_CONSENT_GIVEN:
                sentry__path_write_buffer(consent_path, "1\n", 2);
                break;
            case SENTRY_USER_CONSENT_REVOKED:
                sentry__path_write_buffer(consent_path, "0\n", 2);
                break;
            case SENTRY_USER_CONSENT_UNKNOWN:
                sentry__path_remove(consent_path);
                break;
            }
            sentry__path_free(consent_path);
        }
    }
}

void
sentry_user_consent_give(void)
{
    set_user_consent(SENTRY_USER_CONSENT_GIVEN);
}

void
sentry_user_consent_revoke(void)
{
    set_user_consent(SENTRY_USER_CONSENT_REVOKED);
}

void
sentry_user_consent_reset(void)
{
    set_user_consent(SENTRY_USER_CONSENT_UNKNOWN);
}

sentry_user_consent_t
sentry_user_consent_get(void)
{
    sentry_user_consent_t rv = SENTRY_USER_CONSENT_UNKNOWN;
    SENTRY_WITH_OPTIONS (options) {
        rv = (sentry_user_consent_t)(int)sentry__atomic_fetch(
            (long *)&options->user_consent);
    }
    return rv;
}

void
sentry__capture_envelope(
    sentry_transport_t *transport, sentry_envelope_t *envelope)
{
    bool has_consent = !sentry__should_skip_upload();
    if (!has_consent) {
        SENTRY_INFO("discarding envelope due to missing user consent");
        sentry_envelope_free(envelope);
        return;
    }
    sentry__transport_send_envelope(transport, envelope);
}

static bool
event_is_considered_error(sentry_value_t event)
{
    const char *level
        = sentry_value_as_string(sentry_value_get_by_key(event, "level"));
    if (sentry__string_eq(level, "fatal")
        || sentry__string_eq(level, "error")) {
        return true;
    }
    if (!sentry_value_is_null(sentry_value_get_by_key(event, "exception"))) {
        return true;
    }
    return false;
}

bool
sentry__event_is_transaction(sentry_value_t event)
{
    sentry_value_t event_type = sentry_value_get_by_key(event, "type");
    return sentry__string_eq("transaction", sentry_value_as_string(event_type));
}

sentry_uuid_t
sentry_capture_event(sentry_value_t event)
{
    if (sentry__event_is_transaction(event)) {
        return sentry_uuid_nil();
    } else {
        return sentry__capture_event(event, NULL);
    }
}

sentry_uuid_t
sentry_capture_event_with_scope(sentry_value_t event, sentry_scope_t *scope)
{
    if (sentry__event_is_transaction(event)) {
        return sentry_uuid_nil();
    } else {
        return sentry__capture_event(event, scope);
    }
}

#ifndef SENTRY_UNITTEST
static
#endif
    bool
    sentry__roll_dice(double probability)
{
    uint64_t rnd;
    return probability >= 1.0 || sentry__getrandom(&rnd, sizeof(rnd))
        || ((double)rnd / (double)UINT64_MAX) <= probability;
}

sentry_uuid_t
sentry__capture_event(sentry_value_t event, sentry_scope_t *local_scope)
{
    // `event_id` is only used as an argument to pure output parameters.
    // Initialization only happens to prevent compiler warnings.
    sentry_uuid_t event_id = sentry_uuid_nil();
    sentry_envelope_t *envelope = NULL;

    bool was_captured = false;
    bool was_sent = false;
    SENTRY_WITH_OPTIONS (options) {
        was_captured = true;

        if (sentry__event_is_transaction(event)) {
            envelope = sentry__prepare_transaction(options, event, &event_id);
        } else {
            envelope = sentry__prepare_event(
                options, event, &event_id, true, local_scope);
        }
        if (envelope) {
            if (options->session) {
                sentry_options_t *mut_options = sentry__options_lock();
                sentry__envelope_add_session(envelope, mut_options->session);
                // we're assuming that if a session is added to an envelope
                // it will be sent onwards.  This means we now need to set
                // the init flag to false because we're no longer the
                // initial session update.
                mut_options->session->init = false;
                sentry__options_unlock();
            }

            bool should_skip = !sentry__roll_dice(options->sample_rate);
            if (should_skip) {
                SENTRY_INFO("throwing away event due to sample rate");
                sentry_envelope_free(envelope);
            } else {
                sentry__capture_envelope(options->transport, envelope);
                was_sent = true;
            }
        }
    }
    if (!was_captured) {
        sentry_value_decref(event);
    }
    return was_sent ? event_id : sentry_uuid_nil();
}

#ifndef SENTRY_UNITTEST
static
#endif
    bool
    sentry__should_send_transaction(
        sentry_value_t tx_ctx, sentry_sampling_context_t *sampling_ctx)
{
    sentry_value_t context_setting = sentry_value_get_by_key(tx_ctx, "sampled");
    bool sampled = sentry_value_is_null(context_setting)
        ? false
        : sentry_value_is_true(context_setting);
    sampling_ctx->parent_sampled
        = sentry_value_is_null(context_setting) ? NULL : &sampled;

    const int parent_sampled_int = sampling_ctx->parent_sampled
        ? (int)*sampling_ctx->parent_sampled
        : -1; // -1 signifies no parent sampling decision
    bool send = false;
    SENTRY_WITH_OPTIONS (options) {
        if (options->traces_sampler) {
            const double result
                = ((sentry_traces_sampler_function)options->traces_sampler)(
                    sampling_ctx->transaction_context,
                    sampling_ctx->custom_sampling_context,
                    sampling_ctx->parent_sampled == NULL ? NULL
                                                         : &parent_sampled_int);
            send = sentry__roll_dice(result);
        } else {
            if (sampling_ctx->parent_sampled != NULL) {
                send = *sampling_ctx->parent_sampled;
            } else {
                send = sentry__roll_dice(options->traces_sample_rate);
            }
        }
    }
    if (sampling_ctx->parent_sampled != NULL) {
        sampling_ctx->parent_sampled = NULL;
    }
    return send;
}

sentry_envelope_t *
sentry__prepare_event(const sentry_options_t *options, sentry_value_t event,
    sentry_uuid_t *event_id, bool invoke_before_send,
    sentry_scope_t *local_scope)
{
    sentry_envelope_t *envelope = NULL;

    if (event_is_considered_error(event)) {
        sentry__record_errors_on_current_session(1);
    }

    sentry_attachment_t *all_attachments = NULL;
    if (local_scope) {
        SENTRY_DEBUG("merging local scope into event");
        sentry_scope_mode_t mode = SENTRY_SCOPE_BREADCRUMBS;
        sentry__scope_apply_to_event(local_scope, options, event, mode);
        sentry__attachments_extend(&all_attachments, local_scope->attachments);
        sentry__scope_free(local_scope);
    }

    SENTRY_WITH_SCOPE (scope) {
        SENTRY_DEBUG("merging global scope into event");
        sentry_scope_mode_t mode = SENTRY_SCOPE_ALL;
        if (!options->symbolize_stacktraces) {
            mode &= ~SENTRY_SCOPE_STACKTRACES;
        }
        if (all_attachments) {
            sentry__attachments_extend(&all_attachments, scope->attachments);
        }
        sentry__scope_apply_to_event(scope, options, event, mode);
    }

    if (options->before_send_func && invoke_before_send) {
        SENTRY_DEBUG("invoking `before_send` hook");
        event
            = options->before_send_func(event, NULL, options->before_send_data);
        if (sentry_value_is_null(event)) {
            SENTRY_DEBUG("event was discarded by the `before_send` hook");
            return NULL;
        }
    }

    sentry__ensure_event_id(event, event_id);
    envelope = sentry__envelope_new();
    if (!envelope || !sentry__envelope_add_event(envelope, event)) {
        goto fail;
    }

    SENTRY_WITH_SCOPE (scope) {
        if (all_attachments) {
            // all attachments merged from multiple scopes
            sentry__envelope_add_attachments(envelope, all_attachments);
        } else {
            // only global scope has attachments
            sentry__envelope_add_attachments(envelope, scope->attachments);
        }
    }

    sentry__attachments_free(all_attachments);

    return envelope;

fail:
    sentry_envelope_free(envelope);
    sentry_value_decref(event);
    return NULL;
}

sentry_envelope_t *
sentry__prepare_transaction(const sentry_options_t *options,
    sentry_value_t transaction, sentry_uuid_t *event_id)
{
    sentry_envelope_t *envelope = NULL;

    SENTRY_WITH_SCOPE (scope) {
        SENTRY_DEBUG("merging scope into transaction");
        // Don't include debugging info
        sentry_scope_mode_t mode = SENTRY_SCOPE_ALL & ~SENTRY_SCOPE_MODULES
            & ~SENTRY_SCOPE_STACKTRACES;
        sentry__scope_apply_to_event(scope, options, transaction, mode);
    }

    if (options->before_transaction_func) {
        SENTRY_DEBUG("invoking `before_transaction` hook");
        transaction = options->before_transaction_func(
            transaction, options->before_transaction_data);
        if (sentry_value_is_null(transaction)) {
            SENTRY_DEBUG(
                "transaction was discarded by the `before_transaction` hook");
            return NULL;
        }
    }

    sentry__ensure_event_id(transaction, event_id);
    envelope = sentry__envelope_new();
    if (!envelope || !sentry__envelope_add_transaction(envelope, transaction)) {
        goto fail;
    }

    // TODO(tracing): Revisit when adding attachment support for transactions.

    return envelope;

fail:
    SENTRY_WARN("dropping transaction");
    sentry_envelope_free(envelope);
    sentry_value_decref(transaction);
    return NULL;
}

static sentry_envelope_t *
prepare_user_feedback(sentry_value_t user_feedback)
{
    sentry_envelope_t *envelope = NULL;

    envelope = sentry__envelope_new();
    if (!envelope
        || !sentry__envelope_add_user_feedback(envelope, user_feedback)) {
        goto fail;
    }

    return envelope;

fail:
    SENTRY_WARN("dropping user feedback");
    sentry_envelope_free(envelope);
    sentry_value_decref(user_feedback);
    return NULL;
}

void
sentry_handle_exception(const sentry_ucontext_t *uctx)
{
    SENTRY_WITH_OPTIONS (options) {
        SENTRY_INFO("handling exception");
        if (options->backend && options->backend->except_func) {
            options->backend->except_func(options->backend, uctx);
        }
    }
}

sentry_uuid_t
sentry__new_event_id(void)
{
#ifdef SENTRY_UNITTEST
    return sentry_uuid_from_string("4c035723-8638-4c3a-923f-2ab9d08b4018");
#else
    return sentry_uuid_new_v4();
#endif
}

sentry_value_t
sentry__ensure_event_id(sentry_value_t event, sentry_uuid_t *uuid_out)
{
    sentry_value_t event_id = sentry_value_get_by_key(event, "event_id");
    sentry_uuid_t uuid = sentry__value_as_uuid(event_id);
    if (sentry_uuid_is_nil(&uuid)) {
        uuid = sentry__new_event_id();
        event_id = sentry__value_new_uuid(&uuid);
        sentry_value_set_by_key(event, "event_id", event_id);
    }
    if (uuid_out) {
        *uuid_out = uuid;
    }
    return event_id;
}

void
sentry_set_user(sentry_value_t user)
{
    if (!sentry_value_is_null(user)) {
        sentry_options_t *options = sentry__options_lock();
        if (options && options->session) {
            sentry__session_sync_user(options->session, user);
            sentry__run_write_session(options->run, options->session);
        }
        sentry__options_unlock();
    }

    SENTRY_WITH_SCOPE_MUT (scope) {
        sentry_scope_set_user(scope, user);
    }
}

void
sentry_remove_user(void)
{
    sentry_set_user(sentry_value_new_null());
}

void
sentry_add_breadcrumb(sentry_value_t breadcrumb)
{
    SENTRY_WITH_OPTIONS (options) {
        if (options->backend && options->backend->add_breadcrumb_func) {
            // the hook will *not* take ownership
            options->backend->add_breadcrumb_func(
                options->backend, breadcrumb, options);
        }
    }

    // the `no_flush` will avoid triggering *both* scope-change and
    // breadcrumb-add events.
    SENTRY_WITH_SCOPE_MUT_NO_FLUSH (scope) {
        sentry_scope_add_breadcrumb(scope, breadcrumb);
    }
}

void
sentry_set_tag(const char *key, const char *value)
{
    SENTRY_WITH_SCOPE_MUT (scope) {
        sentry_scope_set_tag(scope, key, value);
    }
}

void
sentry_set_tag_n(
    const char *key, size_t key_len, const char *value, size_t value_len)
{
    SENTRY_WITH_SCOPE_MUT (scope) {
        sentry_scope_set_tag_n(scope, key, key_len, value, value_len);
    }
}

void
sentry_remove_tag(const char *key)
{
    SENTRY_WITH_SCOPE_MUT (scope) {
        sentry_value_remove_by_key(scope->tags, key);
    }
}

void
sentry_remove_tag_n(const char *key, size_t key_len)
{
    SENTRY_WITH_SCOPE_MUT (scope) {
        sentry_value_remove_by_key_n(scope->tags, key, key_len);
    }
}

void
sentry_set_extra(const char *key, sentry_value_t value)
{
    SENTRY_WITH_SCOPE_MUT (scope) {
        sentry_scope_set_extra(scope, key, value);
    }
}

void
sentry_set_extra_n(const char *key, size_t key_len, sentry_value_t value)
{
    SENTRY_WITH_SCOPE_MUT (scope) {
        sentry_scope_set_extra_n(scope, key, key_len, value);
    }
}

void
sentry_remove_extra(const char *key)
{
    SENTRY_WITH_SCOPE_MUT (scope) {
        sentry_value_remove_by_key(scope->extra, key);
    }
}

void
sentry_remove_extra_n(const char *key, size_t key_len)
{
    SENTRY_WITH_SCOPE_MUT (scope) {
        sentry_value_remove_by_key_n(scope->extra, key, key_len);
    }
}

void
sentry_set_context(const char *key, sentry_value_t value)
{
    SENTRY_WITH_SCOPE_MUT (scope) {
        sentry_scope_set_context(scope, key, value);
    }
}

void
sentry_set_context_n(const char *key, size_t key_len, sentry_value_t value)
{
    SENTRY_WITH_SCOPE_MUT (scope) {
        sentry_scope_set_context_n(scope, key, key_len, value);
    }
}

void
sentry__set_propagation_context(const char *key, sentry_value_t value)
{
    SENTRY_WITH_SCOPE_MUT (scope) {
        sentry_value_set_by_key(scope->propagation_context, key, value);
    }
}

void
sentry_remove_context(const char *key)
{
    SENTRY_WITH_SCOPE_MUT (scope) {
        sentry_value_remove_by_key(scope->contexts, key);
    }
}

void
sentry_remove_context_n(const char *key, size_t key_len)
{
    SENTRY_WITH_SCOPE_MUT (scope) {
        sentry_value_remove_by_key_n(scope->contexts, key, key_len);
    }
}

void
sentry_set_fingerprint_n(const char *fingerprint, size_t fingerprint_len, ...)
{
    va_list va;
    va_start(va, fingerprint_len);

    SENTRY_WITH_SCOPE_MUT (scope) {
        sentry__scope_set_fingerprint_nva(
            scope, fingerprint, fingerprint_len, va);
    }

    va_end(va);
}

void
sentry_set_fingerprint(const char *fingerprint, ...)
{
    va_list va;
    va_start(va, fingerprint);

    SENTRY_WITH_SCOPE_MUT (scope) {
        sentry__scope_set_fingerprint_va(scope, fingerprint, va);
    }

    va_end(va);
}

void
sentry_remove_fingerprint(void)
{
    SENTRY_WITH_SCOPE_MUT (scope) {
        sentry_value_decref(scope->fingerprint);
        scope->fingerprint = sentry_value_new_null();
    }
}

void
sentry_set_trace(const char *trace_id, const char *parent_span_id)
{
    sentry_set_trace_n(trace_id, sentry__guarded_strlen(trace_id),
        parent_span_id, sentry__guarded_strlen(parent_span_id));
}

void
sentry_set_trace_n(const char *trace_id, size_t trace_id_len,
    const char *parent_span_id, size_t parent_span_id_len)
{
    SENTRY_WITH_SCOPE_MUT (scope) {
        sentry_value_t context = sentry_value_new_object();

        sentry_value_set_by_key(
            context, "type", sentry_value_new_string("trace"));

        sentry_value_set_by_key(context, "trace_id",
            sentry_value_new_string_n(trace_id, trace_id_len));
        sentry_value_set_by_key(context, "parent_span_id",
            sentry_value_new_string_n(parent_span_id, parent_span_id_len));

        sentry_uuid_t span_id = sentry_uuid_new_v4();
        sentry_value_set_by_key(
            context, "span_id", sentry__value_new_span_uuid(&span_id));

        sentry__set_propagation_context("trace", context);
        scope->trace_managed = false;
    }
}

void
sentry_set_transaction(const char *transaction)
{
    SENTRY_WITH_SCOPE_MUT (scope) {
        sentry_free(scope->transaction);
        scope->transaction = sentry__string_clone(transaction);

        if (scope->transaction_object) {
            sentry_transaction_set_name(scope->transaction_object, transaction);
        }
    }
}

void
sentry_set_transaction_n(const char *transaction, size_t transaction_len)
{
    SENTRY_WITH_SCOPE_MUT (scope) {
        sentry_free(scope->transaction);
        scope->transaction
            = sentry__string_clone_n(transaction, transaction_len);

        if (scope->transaction_object) {
            sentry_transaction_set_name_n(
                scope->transaction_object, transaction, transaction_len);
        }
    }
}

void
sentry_set_level(sentry_level_t level)
{
    SENTRY_WITH_SCOPE_MUT (scope) {
        sentry_scope_set_level(scope, level);
    }
}

sentry_transaction_t *
sentry_transaction_start(sentry_transaction_context_t *opaque_tx_ctx,
    sentry_value_t custom_sampling_ctx)
{
    return sentry_transaction_start_ts(
        opaque_tx_ctx, custom_sampling_ctx, sentry__usec_time());
}

sentry_transaction_t *
sentry_transaction_start_ts(sentry_transaction_context_t *opaque_tx_ctx,
    sentry_value_t custom_sampling_ctx, uint64_t timestamp)
{
    if (!opaque_tx_ctx) {
        return NULL;
    }

    sentry_value_t tx_ctx = opaque_tx_ctx->inner;

    // If the parent span ID is some empty-ish value, just remove it
    sentry_value_t parent_span
        = sentry_value_get_by_key(tx_ctx, "parent_span_id");
    if (sentry_value_get_length(parent_span) < 1) {
        sentry_value_remove_by_key(tx_ctx, "parent_span_id");
    }

    // The ending timestamp is stripped to avoid misleading ourselves later
    // down the line, as it is the only way to determine whether a transaction
    // has ended or not.
    sentry_value_t tx = sentry_value_new_event();
    sentry_value_remove_by_key(tx, "timestamp");

    sentry__value_merge_objects(tx, tx_ctx);
    sentry_sampling_context_t sampling_ctx
        = { opaque_tx_ctx, custom_sampling_ctx, NULL };
    bool should_sample = sentry__should_send_transaction(tx_ctx, &sampling_ctx);
    sentry_value_set_by_key(
        tx, "sampled", sentry_value_new_bool(should_sample));
    sentry_value_decref(custom_sampling_ctx);

    sentry_value_set_by_key(tx, "start_timestamp",
        sentry__value_new_string_owned(
            sentry__usec_time_to_iso8601(timestamp)));

    sentry__transaction_context_free(opaque_tx_ctx);
    return sentry__transaction_new(tx);
}

sentry_uuid_t
sentry_transaction_finish(sentry_transaction_t *opaque_tx)
{
    return sentry_transaction_finish_ts(opaque_tx, sentry__usec_time());
}

sentry_uuid_t
sentry_transaction_finish_ts(
    sentry_transaction_t *opaque_tx, uint64_t timestamp)
{
    if (!opaque_tx || sentry_value_is_null(opaque_tx->inner)) {
        SENTRY_WARN("no transaction available to finish");
        goto fail;
    }

    sentry_value_t tx = sentry__value_clone(opaque_tx->inner);

    SENTRY_WITH_SCOPE_MUT (scope) {
        if (scope->transaction_object) {
            sentry_value_t scope_tx = scope->transaction_object->inner;

            const char *tx_id = sentry_value_as_string(
                sentry_value_get_by_key(tx, "span_id"));
            const char *scope_tx_id = sentry_value_as_string(
                sentry_value_get_by_key(scope_tx, "span_id"));
            if (sentry__string_eq(tx_id, scope_tx_id)) {
                sentry__transaction_decref(scope->transaction_object);
                scope->transaction_object = NULL;
            }
        }
        // if the SDK manages the trace (rather than the user or a downstream
        // SDK) we break propagation context traces at transaction boundaries.
        if (scope->trace_managed) {
#if 0
            // the other proposal, where we just reinitialize the propagation
            // context, has been voted out.
            initialize_propagation_context(scope->propagation_context);
#else
            // currently our favourite: we change the trace in the
            // propagation context to the one the transaction created
            sentry_value_t txn_trace_id
                = sentry_value_get_by_key(tx, "trace_id");
            sentry_value_incref(txn_trace_id);

            sentry_value_set_by_key(
                sentry_value_get_by_key(scope->propagation_context, "trace"),
                "trace_id", txn_trace_id);
            // TODO: what should we do with the span_id in the
            //   propagation_context? We can't use the transaction's, because we
            //   want to be outside the transaction's span hierarchy. Could we
            //   just keep the initially created dummy or should generate a new
            //   one?
            // TODO: if there are no transactions, all the events will be still
            //   part of the same trace. If this needs to be fixed too, then we
            //   could expose a capture counter that resets the trace every N
            //   events being captured. This might also be more
#endif
        }
    }
    // The sampling decision should already be made for transactions
    // during their construction. No need to recalculate here. See
    // `sentry__should_skip_transaction`.
    sentry_value_t sampled = sentry_value_get_by_key(tx, "sampled");
    if (!sentry_value_is_true(sampled)) {
        SENTRY_INFO("throwing away transaction due to sample rate or "
                    "user-provided sampling value in transaction context");
        sentry_value_decref(tx);
        goto fail;
    }
    sentry_value_remove_by_key(tx, "sampled");

    sentry_value_set_by_key(tx, "type", sentry_value_new_string("transaction"));
    sentry_value_set_by_key(tx, "timestamp",
        sentry__value_new_string_owned(
            sentry__usec_time_to_iso8601(timestamp)));
    // TODO: This might not actually be necessary. Revisit after talking to
    // the relay team about this.
    sentry_value_set_by_key(tx, "level", sentry_value_new_string("info"));

    sentry_value_t name = sentry_value_get_by_key(tx, "transaction");
    if (sentry_value_is_null(name) || sentry_value_get_length(name) == 0) {
        sentry_value_set_by_key(tx, "transaction",
            sentry_value_new_string("<unlabeled transaction>"));
    }

    // TODO: add tracestate
    sentry_value_t trace_context
        = sentry__value_get_trace_context(opaque_tx->inner);
    sentry_value_t contexts = sentry_value_new_object();
    sentry_value_set_by_key(
        trace_context, "data", sentry_value_get_by_key(tx, "data"));
    sentry_value_incref(sentry_value_get_by_key(tx, "data"));
    sentry_value_set_by_key(contexts, "trace", trace_context);
    sentry_value_set_by_key(tx, "contexts", contexts);

    // clean up trace context fields
    sentry_value_remove_by_key(tx, "trace_id");
    sentry_value_remove_by_key(tx, "span_id");
    sentry_value_remove_by_key(tx, "parent_span_id");
    sentry_value_remove_by_key(tx, "op");
    sentry_value_remove_by_key(tx, "description");
    sentry_value_remove_by_key(tx, "status");
    sentry_value_remove_by_key(tx, "data");

    sentry__transaction_decref(opaque_tx);

    // This takes ownership of the transaction, generates an event ID, merges
    // scope
    return sentry__capture_event(tx, NULL);
fail:
    sentry__transaction_decref(opaque_tx);
    return sentry_uuid_nil();
}

void
sentry_set_transaction_object(sentry_transaction_t *tx)
{
    SENTRY_WITH_SCOPE_MUT (scope) {
        sentry__span_decref(scope->span);
        scope->span = NULL;
        sentry__transaction_decref(scope->transaction_object);
        sentry__transaction_incref(tx);
        scope->transaction_object = tx;
    }
}

void
sentry_set_span(sentry_span_t *span)
{
    SENTRY_WITH_SCOPE_MUT (scope) {
        sentry__transaction_decref(scope->transaction_object);
        scope->transaction_object = NULL;
        sentry__span_decref(scope->span);
        sentry__span_incref(span);
        scope->span = span;
    }
}

sentry_span_t *
sentry_transaction_start_child_n(sentry_transaction_t *opaque_parent,
    const char *operation, size_t operation_len, const char *description,
    size_t description_len)
{
    return sentry_transaction_start_child_ts_n(opaque_parent, operation,
        operation_len, description, description_len, sentry__usec_time());
}

sentry_span_t *
sentry_transaction_start_child(sentry_transaction_t *opaque_parent,
    const char *operation, const char *description)
{
    return sentry_transaction_start_child_n(opaque_parent, operation,
        sentry__guarded_strlen(operation), description,
        sentry__guarded_strlen(description));
}

sentry_span_t *
sentry_transaction_start_child_ts_n(sentry_transaction_t *opaque_parent,
    const char *operation, size_t operation_len, const char *description,
    size_t description_len, const uint64_t timestamp)
{
    if (!opaque_parent || sentry_value_is_null(opaque_parent->inner)) {
        SENTRY_WARN("no transaction available to create a child under");
        return NULL;
    }
    sentry_value_t parent = opaque_parent->inner;

    // TODO: consider snapshotting this value during tx creation and storing in
    // tx and span
    size_t max_spans = SENTRY_SPANS_MAX;
    SENTRY_WITH_OPTIONS (options) {
        max_spans = options->max_spans;
    }

    sentry_value_t span = sentry__value_span_new_n(max_spans, parent,
        (sentry_slice_t) { operation, operation_len },
        (sentry_slice_t) { description, description_len }, timestamp);
    return sentry__span_new(opaque_parent, span);
}

sentry_span_t *
sentry_transaction_start_child_ts(sentry_transaction_t *opaque_parent,
    const char *operation, const char *description, const uint64_t timestamp)
{
    return sentry_transaction_start_child_ts_n(opaque_parent, operation,
        sentry__guarded_strlen(operation), description,
        sentry__guarded_strlen(description), timestamp);
}

sentry_span_t *
sentry_span_start_child_n(sentry_span_t *opaque_parent, const char *operation,
    size_t operation_len, const char *description, size_t description_len)
{
    return sentry_span_start_child_ts_n(opaque_parent, operation, operation_len,
        description, description_len, sentry__usec_time());
}

sentry_span_t *
sentry_span_start_child(sentry_span_t *opaque_parent, const char *operation,
    const char *description)
{
    return sentry_span_start_child_n(opaque_parent, operation,
        sentry__guarded_strlen(operation), description,
        sentry__guarded_strlen(description));
}

sentry_span_t *
sentry_span_start_child_ts_n(sentry_span_t *opaque_parent,
    const char *operation, size_t operation_len, const char *description,
    size_t description_len, uint64_t timestamp)
{
    if (!opaque_parent || sentry_value_is_null(opaque_parent->inner)) {
        SENTRY_WARN("no parent span available to create a child span under");
        return NULL;
    }
    if (!opaque_parent->transaction) {
        SENTRY_WARN("no root transaction to create a child span under");
        return NULL;
    }
    sentry_value_t parent = opaque_parent->inner;

    // TODO: consider snapshotting this value during tx creation and storing in
    // tx and span
    size_t max_spans = SENTRY_SPANS_MAX;
    SENTRY_WITH_OPTIONS (options) {
        max_spans = options->max_spans;
    }

    sentry_value_t span = sentry__value_span_new_n(max_spans, parent,
        (sentry_slice_t) { operation, operation_len },
        (sentry_slice_t) { description, description_len }, timestamp);

    return sentry__span_new(opaque_parent->transaction, span);
}

sentry_span_t *
sentry_span_start_child_ts(sentry_span_t *opaque_parent, const char *operation,
    const char *description, uint64_t timestamp)
{
    return sentry_span_start_child_ts_n(opaque_parent, operation,
        sentry__guarded_strlen(operation), description,
        sentry__guarded_strlen(description), timestamp);
}

void
sentry_span_finish(sentry_span_t *opaque_span)
{
    sentry_span_finish_ts(opaque_span, sentry__usec_time());
}

void
sentry_span_finish_ts(sentry_span_t *opaque_span, uint64_t timestamp)
{
    if (!opaque_span || sentry_value_is_null(opaque_span->inner)) {
        SENTRY_WARN("no span to finish");
        goto fail;
    }

    sentry_transaction_t *opaque_root_transaction = opaque_span->transaction;
    if (!opaque_root_transaction
        || sentry_value_is_null(opaque_root_transaction->inner)) {
        SENTRY_WARN(
            "no root transaction to finish span on, aborting span finish");
        goto fail;
    }

    sentry_value_t root_transaction = opaque_root_transaction->inner;

    if (!sentry_value_is_true(
            sentry_value_get_by_key(root_transaction, "sampled"))) {
        SENTRY_INFO("root transaction is unsampled, dropping span");
        goto fail;
    }

    if (!sentry_value_is_null(
            sentry_value_get_by_key(root_transaction, "timestamp"))) {
        SENTRY_WARN("span's root transaction is already finished, aborting "
                    "span finish");
        goto fail;
    }

    sentry_value_t span = sentry__value_clone(opaque_span->inner);

    SENTRY_WITH_SCOPE_MUT (scope) {
        if (scope->span) {
            sentry_value_t scope_span = scope->span->inner;

            const char *span_id = sentry_value_as_string(
                sentry_value_get_by_key(span, "span_id"));
            const char *scope_span_id = sentry_value_as_string(
                sentry_value_get_by_key(scope_span, "span_id"));
            if (sentry__string_eq(span_id, scope_span_id)) {
                sentry__span_decref(scope->span);
                scope->span = NULL;
            }
        }
    }

    // Note that the current API makes it impossible to set a sampled value
    // that's different from the span's root transaction, but let's just be safe
    // here.
    if (!sentry_value_is_true(sentry_value_get_by_key(span, "sampled"))) {
        SENTRY_INFO("span is unsampled, dropping span");
        sentry_value_decref(span);
        goto fail;
    }

    if (!sentry_value_is_null(sentry_value_get_by_key(span, "timestamp"))) {
        SENTRY_WARN("span is already finished, aborting span finish");
        sentry_value_decref(span);
        goto fail;
    }

    sentry_value_set_by_key(span, "timestamp",
        sentry__value_new_string_owned(
            sentry__usec_time_to_iso8601(timestamp)));
    sentry_value_remove_by_key(span, "sampled");

    size_t max_spans = SENTRY_SPANS_MAX;
    SENTRY_WITH_OPTIONS (options) {
        max_spans = options->max_spans;
    }

    sentry_value_t spans = sentry_value_get_by_key(root_transaction, "spans");

    if (sentry_value_get_length(spans) >= max_spans) {
        SENTRY_WARN("reached maximum number of spans for transaction, "
                    "discarding span");
        sentry_value_decref(span);
        goto fail;
    }

    if (sentry_value_is_null(spans)) {
        spans = sentry_value_new_list();
        sentry_value_set_by_key(root_transaction, "spans", spans);
    }
    sentry_value_append(spans, span);
    sentry__span_decref(opaque_span);
    return;

fail:
    sentry__span_decref(opaque_span);
}

void
sentry_capture_user_feedback(sentry_value_t user_feedback)
{
    sentry_envelope_t *envelope = NULL;

    SENTRY_WITH_OPTIONS (options) {
        envelope = prepare_user_feedback(user_feedback);
        if (envelope) {
            sentry__capture_envelope(options->transport, envelope);
        }
    }
    sentry_value_decref(user_feedback);
}

int
sentry_get_crashed_last_run(void)
{
    return g_last_crash;
}

int
sentry_clear_crashed_last_run(void)
{
    bool success = false;
    sentry_options_t *options = sentry__options_lock();
    if (options) {
        success = sentry__clear_crash_marker(options);
    }
    sentry__options_unlock();
    return success ? 0 : 1;
}

sentry_uuid_t
sentry_capture_minidump(const char *path)
{
    return sentry_capture_minidump_n(path, sentry__guarded_strlen(path));
}

sentry_uuid_t
sentry_capture_minidump_n(const char *path, size_t path_len)
{
    sentry_path_t *dump_path = sentry__path_from_str_n(path, path_len);

    if (!dump_path) {
        SENTRY_WARN(
            "sentry_capture_minidump() failed due to null path to minidump");
        return sentry_uuid_nil();
    }

    SENTRY_DEBUGF(
        "Capturing minidump \"%" SENTRY_PATH_PRI "\"", dump_path->path);

    SENTRY_WITH_OPTIONS (options) {
        sentry_uuid_t event_id;
        sentry_value_t event = sentry_value_new_event();
        sentry_value_set_by_key(
            event, "level", sentry__value_new_level(SENTRY_LEVEL_FATAL));
        sentry_envelope_t *envelope
            = sentry__prepare_event(options, event, &event_id, true, NULL);

        if (!envelope || sentry_uuid_is_nil(&event_id)) {
            sentry_value_decref(event);
        } else {
            // the minidump is added as an attachment, with type
            // `event.minidump`
            sentry_envelope_item_t *item = sentry__envelope_add_from_path(
                envelope, dump_path, "attachment");

            if (!item) {
                sentry_envelope_free(envelope);
            } else {
                sentry__envelope_item_set_header(item, "attachment_type",
                    sentry_value_new_string("event.minidump"));

                sentry__envelope_item_set_header(item, "filename",
#ifdef SENTRY_PLATFORM_WINDOWS
                    sentry__value_new_string_from_wstr(
#else
                    sentry_value_new_string(
#endif
                        sentry__path_filename(dump_path)));

                sentry__capture_envelope(options->transport, envelope);

                SENTRY_INFOF("Minidump has been captured: \"%" SENTRY_PATH_PRI
                             "\"",
                    dump_path->path);
                sentry__path_free(dump_path);

                sentry_options_free((sentry_options_t *)options);
                return event_id;
            }
        }
    }

    SENTRY_WARNF(
        "Minidump was not captured: \"%" SENTRY_PATH_PRI "\"", dump_path->path);
    sentry__path_free(dump_path);

    return sentry_uuid_nil();
}

sentry_attachment_t *
sentry_attach_file(const char *path)
{
    return sentry_attach_file_n(path, sentry__guarded_strlen(path));
}

sentry_attachment_t *
sentry_attach_file_n(const char *path, size_t path_len)
{
    sentry_path_t *attachment_path = sentry__path_from_str_n(path, path_len);
    SENTRY_WITH_OPTIONS (options) {
        if (options->backend && options->backend->add_attachment_func) {
            options->backend->add_attachment_func(
                options->backend, attachment_path);
        }
    }
    sentry_attachment_t *attachment = NULL;
    SENTRY_WITH_SCOPE_MUT (scope) {
        attachment = sentry__attachments_add(
            &scope->attachments, attachment_path, ATTACHMENT, NULL);
    }
    return attachment;
}

void
sentry_remove_attachment(sentry_attachment_t *attachment)
{
    SENTRY_WITH_OPTIONS (options) {
        if (options->backend && options->backend->remove_attachment_func) {
            options->backend->remove_attachment_func(
                options->backend, attachment->path);
        }
    }
    SENTRY_WITH_SCOPE_MUT (scope) {
        sentry__attachments_remove(&scope->attachments, attachment);
    }
}

#ifdef SENTRY_PLATFORM_WINDOWS
sentry_attachment_t *
sentry_attach_filew(const wchar_t *path)
{
    size_t path_len = path ? wcslen(path) : 0;
    return sentry_attach_filew_n(path, path_len);
}

sentry_attachment_t *
sentry_attach_filew_n(const wchar_t *path, size_t path_len)
{
    sentry_path_t *attachment_path = sentry__path_from_wstr_n(path, path_len);
    SENTRY_WITH_OPTIONS (options) {
        if (options->backend && options->backend->add_attachment_func) {
            options->backend->add_attachment_func(
                options->backend, attachment_path);
        }
    }
    sentry_attachment_t *attachment = NULL;
    SENTRY_WITH_SCOPE_MUT (scope) {
        attachment = sentry__attachments_add(
            &scope->attachments, attachment_path, ATTACHMENT, NULL);
    }
    return attachment;
}
#endif<|MERGE_RESOLUTION|>--- conflicted
+++ resolved
@@ -211,13 +211,9 @@
             sentry_value_set_by_key(scope->client_sdk, "name", sdk_name);
         }
         sentry_value_freeze(scope->client_sdk);
-<<<<<<< HEAD
         initialize_propagation_context(scope->propagation_context);
-=======
-        initialize_propagation_context(&scope->propagation_context);
         scope->attachments = options->attachments;
         options->attachments = NULL;
->>>>>>> 455f0ef2
     }
     if (backend && backend->user_consent_changed_func) {
         backend->user_consent_changed_func(backend);
