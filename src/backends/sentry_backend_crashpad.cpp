--- conflicted
+++ resolved
@@ -140,13 +140,8 @@
     sentry__crashpad_backend_user_consent_changed(backend);
 
     crashpad::CrashpadClient client;
-<<<<<<< HEAD
-    auto minidump_url = sentry__dsn_get_minidump_url(&options->dsn);
-    auto url = minidump_url ? std::string(minidump_url) : std::string();
-=======
     char *minidump_url = sentry__dsn_get_minidump_url(&options->dsn);
     std::string url = minidump_url ? std::string(minidump_url) : std::string();
->>>>>>> 5f0d6b5b
     sentry_free(minidump_url);
     bool success = client.StartHandlerWithAttachments(handler, database,
         database, url, annotations, file_attachments, arguments,
