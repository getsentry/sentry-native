--- conflicted
+++ resolved
@@ -480,7 +480,6 @@
     }
     SENTRY_TRACEF("captured backtrace with %lu frames", frame_count);
 
-<<<<<<< HEAD
     sentry_value_t stacktrace
         = sentry_value_new_stacktrace(&backtrace[0], frame_count);
 
@@ -488,10 +487,6 @@
     sentry_value_set_by_key(stacktrace, "registers", registers);
 
     sentry_value_set_by_key(exc, "stacktrace", stacktrace);
-
-=======
-    sentry_value_set_stacktrace(exc, &backtrace[0], frame_count);
->>>>>>> 939dff3f
     sentry_event_add_exception(event, exc);
 
     return event;
