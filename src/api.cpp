--- conflicted
+++ resolved
@@ -24,12 +24,8 @@
 
 static void flush_scope() {
     if (!sdk_disabled() && g_options->backend) {
-<<<<<<< HEAD
         Scope::with_scope(
-            [](Scope &scope) { g_options->backend->flush_scope_state(scope); });
-=======
-        g_options->backend->flush_scope(g_scope);
->>>>>>> 52a3843b
+            [](Scope &scope) { g_options->backend->flush_scope(scope); });
     }
 }
 
