--- conflicted
+++ resolved
@@ -269,9 +269,6 @@
 #    elif defined(__FreeBSD__) || defined(SENTRY_PLATFORM_NX)
 // Don't define `SENTRY__MUTEX_INIT` but instead provide a new definition that
 // can be used by platforms requiring dynamic recursive mutex initialization.
-<<<<<<< HEAD
-#        define SENTRY__MUTEX_INIT_DYN
-=======
 #        define SENTRY__MUTEX_INIT_DYN(Mutex)                                  \
             static sentry_mutex_t Mutex;                                       \
             static pthread_once_t Mutex##_init_once = PTHREAD_ONCE_INIT;       \
@@ -280,7 +277,6 @@
 // Ensures that our dynamically configured mutex is safely initialized once.
 #        define SENTRY__MUTEX_INIT_DYN_ONCE(Mutex)                             \
             pthread_once(&Mutex##_init_once, init_##Mutex)
->>>>>>> c2d08ed9
 #    else
 #        define SENTRY__MUTEX_INIT PTHREAD_RECURSIVE_MUTEX_INITIALIZER
 #    endif
