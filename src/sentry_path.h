--- conflicted
+++ resolved
@@ -28,15 +28,13 @@
 typedef struct sentry_filelock_s sentry_filelock_t;
 
 /**
-<<<<<<< HEAD
+ * Creates a new path by making `path` into an absolute path.
+ */
+sentry_path_t *sentry__path_absolute(const sentry_path_t *path);
+
+/**
  * This will return the path to the current executable running the code.
  */
-=======
- * Creates a new path by making `path` into an absolute path.
- */
-sentry_path_t *sentry__path_absolute(const sentry_path_t *path);
-
->>>>>>> 2ffc7d21
 sentry_path_t *sentry__path_current_exe(void);
 
 /**
