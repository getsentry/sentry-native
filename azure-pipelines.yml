trigger:
  - master
  - release/*

stages:
  - stage: test
    displayName: Build & Test

    jobs:
      - job:
        displayName: Lint
        pool:
          vmImage: "ubuntu-latest"
        steps:
          - checkout: self
          - task: UsePythonVersion@0
          - script: make style
            displayName: Lint

      - job:
        strategy:
          matrix:
            Linux (gcc 7, 32-bit):
              vmImage: "ubuntu-18.04"
              CC: gcc-7
              CXX: g++-7
              TEST_X86: 1
            Linux (gcc 10):
              vmImage: "ubuntu-20.04"
              CC: gcc-10
              CXX: g++-10
              # GCC does not respect the `-Wvariadic-macros` suppression right now
              # ERROR_ON_WARNINGS: 1
              # The GCC analyzer 10.0.1 (as on CI) has an internal compiler error
              # currently, and is not stable enough to activate.
              # RUN_ANALYZER: gcc
            Linux (clang 10 + asan):
              vmImage: "ubuntu-20.04"
              CC: clang-10
              CXX: clang++-10
              ERROR_ON_WARNINGS: 1
              RUN_ANALYZER: asan
<<<<<<< HEAD
            Linux (code-checker):
=======
            Linux (clang 10 + kcov):
              vmImage: "ubuntu-20.04"
              CC: clang-10
              CXX: clang++-10
              ERROR_ON_WARNINGS: 1
              RUN_ANALYZER: kcov
            Linux (scan-build):
>>>>>>> a0e62ace
              vmImage: "ubuntu-20.04"
              RUN_ANALYZER: code-checker
            macOS:
              vmImage: "macOs-latest"
              ERROR_ON_WARNINGS: 1
            Windows (VS2017, 32bit):
              vmImage: "vs2017-win2016"
              TEST_X86: 1
            Windows (latest):
              vmImage: "windows-latest"
            # MSYS2MinGW:
            #   vmImage: "windows-latest"
            #   CC: clang -fuse-ld=lld
            #   CXX: clang++ -fuse-ld=lld
            #   CMAKE_GENERATOR: Ninja
            #   MSYS_PATH : C:\tools\msys64
            # The Android emulator is currently only available on macos, see:
            # https://docs.microsoft.com/en-us/azure/devops/pipelines/ecosystems/android?view=azure-devops#test-on-the-android-emulator
            Android (API 16, NDK 19):
              vmImage: "macOs-latest"
              ANDROID_API: 16
              ANDROID_NDK: 19.2.5345600
            Android (API 29 NDK 21):
              vmImage: "macOs-latest"
              ANDROID_API: 29
              ANDROID_NDK: 21.2.6472646
        pool:
          vmImage: $(vmImage)
        steps:
          - checkout: self
            fetchDepth: 5
            submodules: recursive
          - task: UsePythonVersion@0
          - script: sudo apt update && sudo apt install libcurl4 libcurl4-openssl-dev kcov g++-10 clang-10
            condition: and(eq(variables['Agent.OS'], 'Linux'), not(variables['TEST_X86']))
            displayName: Installing Linux Dependencies
          - script: |
              sudo apt install clang-tidy clang-tools curl doxygen gcc-multilib python3-dev python3-virtualenv
              git clone https://github.com/Ericsson/CodeChecker.git --depth 1
              cd CodeChecker
              BUILD_LOGGER_64_BIT_ONLY=YES make standalone_package
              echo "##vso[task.prependpath]$PWD/build/CodeChecker/bin"
            condition: contains(variables['RUN_ANALYZER'], 'code-checker')
            displayName: Installing CodeChecker
          - script: sudo apt update && sudo apt install gcc-multilib g++-multilib
            condition: and(eq(variables['Agent.OS'], 'Linux'), variables['TEST_X86'])
            displayName: Installing Linux 32-bit Dependencies
          # ignoring checksums: choco has 2.72, whereas upstream is 2.73
          - script: choco install sigcheck --ignore-checksums
            condition: eq(variables['Agent.OS'], 'Windows_NT')
            displayName: Installing Windows Dependencies
          - script: |
              export ANDROID_IMAGE="system-images;android-$(ANDROID_API);google_apis;x86"
              echo "Downloading ndk;$(ANDROID_NDK) and $ANDROID_IMAGE"
              echo "y" | $ANDROID_HOME/tools/bin/sdkmanager --install \
                "ndk;$(ANDROID_NDK)" "$ANDROID_IMAGE" | \
                grep -v "\[=" || true # suppress the progress bar, so we get meaningful logs
            condition: variables['ANDROID_API']
            displayName: Installing Android SDK Dependencies
          - script: |
              bash scripts/start-android.sh
            condition: variables['ANDROID_API']
            displayName: Starting Android Simulator
          # - script: choco install --no-progress msys2
          #   condition: variables['MSYS_PATH']
          #   displayName: Install MSYS2
          # - powershell: |
          #       echo '##vso[task.prependpath]$(MSYS_PATH)\mingw64\bin'
          #       echo '##vso[task.prependpath]$(MSYS_PATH)\usr\bin'
          #   condition: variables['MSYS_PATH']
          #   displayName: Update path with MSYS2
          # - script: |
          #       pacman --noconfirm -S ^
          #         mingw-w64-x86_64-uasm ^
          #         mingw-w64-x86_64-clang ^
          #         mingw-w64-x86_64-lld ^
          #         mingw-w64-x86_64-ninja ^
          #         mingw-w64-x86_64-cmake
          #   condition: variables['MSYS_PATH']
          #   displayName: Install MSYS2 packages
          - script: |
              pip install --upgrade --requirement tests/requirements.txt
              pytest --capture=no --verbose tests
            displayName: Test
          - script: |
              ls -lah
              bash <(curl -s https://codecov.io/bash) -s coverage -C $(Build.SourceVersion)
            condition: contains(variables['RUN_ANALYZER'], 'cov')
            displayName: "Upload to codecov.io"
            env:
              CODECOV_TOKEN: $(CODECOV_TOKEN)

  - stage: package
    displayName: Create Release Archive
    dependsOn: test
    condition: and(succeeded('test'), eq(variables['System.PullRequest.IsFork'], 'False'))
    jobs:
      - job:
        pool:
          vmImage: "ubuntu-latest"
        steps:
          - checkout: self
            fetchDepth: 5
            submodules: recursive
          - task: DeleteFiles@1
            displayName: Remove all files not belonging in source archive
            inputs:
              contents: |
                build
                .*
                **/.git*
                azure*
                scripts
                Makefile
                external/breakpad/src/tools
                external/breakpad/src/processor
          - task: ArchiveFiles@2
            displayName: Create source archive
            inputs:
              rootFolderOrFile: $(Build.SourcesDirectory)
              includeRootFolder: false
              archiveFile: "$(Build.ArtifactStagingDirectory)/sentry-native-source.zip"
          - task: PublishBuildArtifacts@1
            displayName: Publish source archive to Azure
            inputs:
              pathtoPublish: "$(Build.ArtifactStagingDirectory)/sentry-native-source.zip"
          - script: |
              npx -p "@zeus-ci/cli" zeus job update --build $(Build.BuildId) --job $(System.JobId) --ref $(Build.SourceVersion) --build-label "$(Build.BuildNumber)" --job-label "$(System.JobDisplayName)" --status passed
              npx -p "@zeus-ci/cli" zeus upload --build $(Build.BuildId) --job $(System.JobId) --type "application/zip" --name "sentry-native.zip" "$(Build.ArtifactStagingDirectory)/sentry-native-source.zip"
            env:
              ZEUS_HOOK_BASE: $(ZEUS_HOOK_BASE)<|MERGE_RESOLUTION|>--- conflicted
+++ resolved
@@ -40,17 +40,13 @@
               CXX: clang++-10
               ERROR_ON_WARNINGS: 1
               RUN_ANALYZER: asan
-<<<<<<< HEAD
-            Linux (code-checker):
-=======
             Linux (clang 10 + kcov):
               vmImage: "ubuntu-20.04"
               CC: clang-10
               CXX: clang++-10
               ERROR_ON_WARNINGS: 1
               RUN_ANALYZER: kcov
-            Linux (scan-build):
->>>>>>> a0e62ace
+            Linux (code-checker):
               vmImage: "ubuntu-20.04"
               RUN_ANALYZER: code-checker
             macOS:
