--- conflicted
+++ resolved
@@ -22,15 +22,11 @@
     -A "Gaming.Xbox.Scarlett.x64" 
     -DCMAKE_TOOLCHAIN_FILE="./toolchains/xbox/gxdk_xs_toolchain.cmake"
   ```
-<<<<<<< HEAD
-* After this you can either build the library directly in the CLI with 
-=======
 * Optionally you can specify the GDK version
   ```
     -DGDK_VERSION="241000"
   ```
-* after this you can either build the library directly in the CLI with 
->>>>>>> 1fc2c772
+* After this you can either build the library directly in the CLI with 
   `cmake --build build --config RelWithDebInfo` (or any other build config)
   or in Visual Studio by opening the solution in the `build` directory.
 * `cmake --install build --prefix install --config RelWithDebInfo` installs all required development and release files 
