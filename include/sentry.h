/**
 * sentry-native
 *
 * sentry-native is a C client to send events to native from
 * C and C++ applications.  It can work together with breakpad/crashpad
 * but also send events on its own.
 *
 * NOTE on encodings:
 *
 * Sentry will assume an encoding of UTF-8 for all string data that is captured
 * and being sent to sentry as an Event.
 * All the functions that are dealing with *paths* will assume an OS-specific
 * encoding, typically ANSI on Windows, UTF-8 macOS, and the locale encoding on
 * Linux; and they provide wchar-compatible alternatives on Windows which are
 * preferred.
 */

#ifndef SENTRY_H_INCLUDED
#define SENTRY_H_INCLUDED

#ifdef __cplusplus
extern "C" {
#endif

/* SDK Version */
#define SENTRY_SDK_NAME "sentry.native"
#define SENTRY_SDK_VERSION "0.4.13"
#define SENTRY_SDK_USER_AGENT SENTRY_SDK_NAME "/" SENTRY_SDK_VERSION

/* common platform detection */
#ifdef _WIN32
#    define SENTRY_PLATFORM_WINDOWS
#elif defined(__APPLE__)
#    include <TargetConditionals.h>
#    if defined(TARGET_OS_OSX) && TARGET_OS_OSX
#        define SENTRY_PLATFORM_MACOS
#    elif defined(TARGET_OS_IPHONE) && TARGET_OS_IPHONE
#        define SENTRY_PLATFORM_IOS
#    endif
#    define SENTRY_PLATFORM_DARWIN
#    define SENTRY_PLATFORM_UNIX
#elif defined(__ANDROID__)
#    define SENTRY_PLATFORM_ANDROID
#    define SENTRY_PLATFORM_LINUX
#    define SENTRY_PLATFORM_UNIX
#elif defined(__linux) || defined(__linux__)
#    define SENTRY_PLATFORM_LINUX
#    define SENTRY_PLATFORM_UNIX
#elif defined(_AIX)
/* IBM i PASE is also counted as AIX */
#    define SENTRY_PLATFORM_AIX
#    define SENTRY_PLATFORM_UNIX
#else
#    error unsupported platform
#endif

/* marks a function as part of the sentry API */
#ifndef SENTRY_API
#    ifdef _WIN32
#        if defined(SENTRY_BUILD_SHARED) /* build dll */
#            define SENTRY_API __declspec(dllexport)
#        elif !defined(SENTRY_BUILD_STATIC) /* use dll */
#            define SENTRY_API __declspec(dllimport)
#        else /* static library */
#            define SENTRY_API
#        endif
#    else
#        if __GNUC__ >= 4
#            define SENTRY_API __attribute__((visibility("default")))
#        else
#            define SENTRY_API
#        endif
#    endif
#endif

/* marks a function as experimental api */
#ifndef SENTRY_EXPERIMENTAL_API
#    define SENTRY_EXPERIMENTAL_API SENTRY_API
#endif

#include <inttypes.h>
#include <stdarg.h>
#include <stddef.h>

/* context type dependencies */
#ifdef _WIN32
#    include <wtypes.h>
#else
#    include <signal.h>
#endif

/**
 * The library internally uses the system malloc and free functions to manage
 * memory.  It does not use realloc.  The reason for this is that on unix
 * platforms we fall back to a simplistic page allocator once we have
 * encountered a SIGSEGV or other terminating signal as malloc is no longer
 * safe to use.  Since we cannot portably reallocate allocations made on the
 * pre-existing allocator we're instead not using realloc.
 *
 * Note also that after SIGSEGV sentry_free() becomes a noop.
 */

/**
 * Allocates memory with the underlying allocator.
 */
SENTRY_API void *sentry_malloc(size_t size);

/**
 * Releases memory allocated from the underlying allocator.
 */
SENTRY_API void sentry_free(void *ptr);

/**
 * Legacy function.  Alias for `sentry_free`.
 */
#define sentry_string_free sentry_free

/* -- Protocol Value API -- */

/**
 * Type of a sentry value.
 */
typedef enum {
    SENTRY_VALUE_TYPE_NULL,
    SENTRY_VALUE_TYPE_BOOL,
    SENTRY_VALUE_TYPE_INT32,
    SENTRY_VALUE_TYPE_DOUBLE,
    SENTRY_VALUE_TYPE_STRING,
    SENTRY_VALUE_TYPE_LIST,
    SENTRY_VALUE_TYPE_OBJECT,
} sentry_value_type_t;

/**
 * Represents a sentry protocol value.
 *
 * The members of this type should never be accessed.  They are only here
 * so that alignment for the type can be properly determined.
 *
 * Values must be released with `sentry_value_decref`.  This lowers the
 * internal refcount by one.  If the refcount hits zero it's freed.  Some
 * values like primitives have no refcount (like null) so operations on
 * those are no-ops.
 *
 * In addition values can be frozen.  Some values like primitives are always
 * frozen but lists and dicts are not and can be frozen on demand.  This
 * automatically happens for some shared values in the event payload like
 * the module list.
 */
union sentry_value_u {
    uint64_t _bits;
    double _double;
};
typedef union sentry_value_u sentry_value_t;

/**
 * Increments the reference count on the value.
 */
SENTRY_API void sentry_value_incref(sentry_value_t value);

/**
 * Decrements the reference count on the value.
 */
SENTRY_API void sentry_value_decref(sentry_value_t value);

/**
 * Returns the refcount of a value.
 */
SENTRY_API size_t sentry_value_refcount(sentry_value_t value);

/**
 * Freezes a value.
 */
SENTRY_API void sentry_value_freeze(sentry_value_t value);

/**
 * Checks if a value is frozen.
 */
SENTRY_API int sentry_value_is_frozen(sentry_value_t value);

/**
 * Creates a null value.
 */
SENTRY_API sentry_value_t sentry_value_new_null(void);

/**
 * Creates a new 32-bit signed integer value.
 */
SENTRY_API sentry_value_t sentry_value_new_int32(int32_t value);

/**
 * Creates a new double value.
 */
SENTRY_API sentry_value_t sentry_value_new_double(double value);

/**
 * Creates a new boolean value.
 */
SENTRY_API sentry_value_t sentry_value_new_bool(int value);

/**
 * Creates a new null terminated string.
 */
SENTRY_API sentry_value_t sentry_value_new_string(const char *value);

/**
 * Creates a new list value.
 */
SENTRY_API sentry_value_t sentry_value_new_list(void);

/**
 * Creates a new object.
 */
SENTRY_API sentry_value_t sentry_value_new_object(void);

/**
 * Returns the type of the value passed.
 */
SENTRY_API sentry_value_type_t sentry_value_get_type(sentry_value_t value);

/**
 * Sets a key to a value in the map.
 *
 * This moves the ownership of the value into the map.  The caller does not
 * have to call `sentry_value_decref` on it.
 */
SENTRY_API int sentry_value_set_by_key(
    sentry_value_t value, const char *k, sentry_value_t v);

/**
 * This removes a value from the map by key.
 */
SENTRY_API int sentry_value_remove_by_key(sentry_value_t value, const char *k);

/**
 * Appends a value to a list.
 *
 * This moves the ownership of the value into the list.  The caller does not
 * have to call `sentry_value_decref` on it.
 */
SENTRY_API int sentry_value_append(sentry_value_t value, sentry_value_t v);

/**
 * Inserts a value into the list at a certain position.
 *
 * This moves the ownership of the value into the list.  The caller does not
 * have to call `sentry_value_decref` on it.
 *
 * If the list is shorter than the given index it's automatically extended
 * and filled with `null` values.
 */
SENTRY_API int sentry_value_set_by_index(
    sentry_value_t value, size_t index, sentry_value_t v);

/**
 * This removes a value from the list by index.
 */
SENTRY_API int sentry_value_remove_by_index(sentry_value_t value, size_t index);

/**
 * Looks up a value in a map by key.  If missing a null value is returned.
 * The returned value is borrowed.
 */
SENTRY_API sentry_value_t sentry_value_get_by_key(
    sentry_value_t value, const char *k);

/**
 * Looks up a value in a map by key.  If missing a null value is returned.
 * The returned value is owned.
 *
 * If the caller no longer needs the value it must be released with
 * `sentry_value_decref`.
 */
SENTRY_API sentry_value_t sentry_value_get_by_key_owned(
    sentry_value_t value, const char *k);

/**
 * Looks up a value in a list by index.  If missing a null value is returned.
 * The returned value is borrowed.
 */
SENTRY_API sentry_value_t sentry_value_get_by_index(
    sentry_value_t value, size_t index);

/**
 * Looks up a value in a list by index.  If missing a null value is
 * returned. The returned value is owned.
 *
 * If the caller no longer needs the value it must be released with
 * `sentry_value_decref`.
 */
SENTRY_API sentry_value_t sentry_value_get_by_index_owned(
    sentry_value_t value, size_t index);

/**
 * Returns the length of the given map or list.
 *
 * If an item is not a list or map the return value is 0.
 */
SENTRY_API size_t sentry_value_get_length(sentry_value_t value);

/**
 * Converts a value into a 32bit signed integer.
 */
SENTRY_API int32_t sentry_value_as_int32(sentry_value_t value);

/**
 * Converts a value into a double value.
 */
SENTRY_API double sentry_value_as_double(sentry_value_t value);

/**
 * Returns the value as c string.
 */
SENTRY_API const char *sentry_value_as_string(sentry_value_t value);

/**
 * Returns `true` if the value is boolean true.
 */
SENTRY_API int sentry_value_is_true(sentry_value_t value);

/**
 * Returns `true` if the value is null.
 */
SENTRY_API int sentry_value_is_null(sentry_value_t value);

/**
 * Serialize a sentry value to JSON.
 *
 * The string is freshly allocated and must be freed with
 * `sentry_string_free`.
 */
SENTRY_API char *sentry_value_to_json(sentry_value_t value);

/**
 * Sentry levels for events and breadcrumbs.
 */
typedef enum sentry_level_e {
    SENTRY_LEVEL_DEBUG = -1,
    SENTRY_LEVEL_INFO = 0,
    SENTRY_LEVEL_WARNING = 1,
    SENTRY_LEVEL_ERROR = 2,
    SENTRY_LEVEL_FATAL = 3,
} sentry_level_t;

/**
 * Creates a new empty Event value.
 *
 * See https://docs.sentry.io/platforms/native/enriching-events/ for how to
 * further work with events, and https://develop.sentry.dev/sdk/event-payloads/
 * for a detailed overview of the possible properties of an Event.
 */
SENTRY_API sentry_value_t sentry_value_new_event(void);

/**
 * Creates a new Message Event value.
 *
 * See https://develop.sentry.dev/sdk/event-payloads/message/
 *
 * `logger` can be NULL to omit the logger value.
 */
SENTRY_API sentry_value_t sentry_value_new_message_event(
    sentry_level_t level, const char *logger, const char *text);

/**
 * Creates a new Breadcrumb with a specific type and message.
 *
 * See https://develop.sentry.dev/sdk/event-payloads/breadcrumbs/
 *
 * Either parameter can be NULL in which case no such attributes is created.
 */
SENTRY_API sentry_value_t sentry_value_new_breadcrumb(
    const char *type, const char *message);

/**
 * Creates a new Exception value.
 *
 * This is intended for capturing language-level exception, such as from a
 * try-catch block. `type` and `value` here refer to the exception class and
 * a possible description.
 *
 * See https://develop.sentry.dev/sdk/event-payloads/exception/
 *
 * The returned value needs to be attached to an event via
 * `sentry_event_add_exception`.
 */
SENTRY_EXPERIMENTAL_API sentry_value_t sentry_value_new_exception(
    const char *type, const char *value);

/**
 * Creates a new Thread value.
 *
 * See https://develop.sentry.dev/sdk/event-payloads/threads/
 *
 * The returned value needs to be attached to an event via
 * `sentry_event_add_thread`.
 *
 * `name` can be NULL.
 */
SENTRY_EXPERIMENTAL_API sentry_value_t sentry_value_new_thread(
    uint64_t id, const char *name);

/**
 * Creates a new Stack Trace conforming to the Stack Trace Interface.
 *
 * See https://develop.sentry.dev/sdk/event-payloads/stacktrace/
 *
 * The returned object needs to be attached to either an exception
 * event, or a thread object.
 *
 * If `ips` is NULL the current stack trace is captured, otherwise `len`
 * stack trace instruction pointers are attached to the event.
 */
SENTRY_EXPERIMENTAL_API sentry_value_t sentry_value_new_stacktrace(
    void **ips, size_t len);

/**
 * Adds an Exception to an Event value.
 *
 * This takes ownership of the `exception`.
 */
SENTRY_EXPERIMENTAL_API void sentry_event_add_exception(
    sentry_value_t event, sentry_value_t exception);

/**
 * Adds a Thread to an Event value.
 *
 * This takes ownership of the `thread`.
 */
SENTRY_EXPERIMENTAL_API void sentry_event_add_thread(
    sentry_value_t event, sentry_value_t thread);

/* -- Experimental APIs -- */

/**
 * Serialize a sentry value to msgpack.
 *
 * The string is freshly allocated and must be freed with
 * `sentry_string_free`.  Since msgpack is not zero terminated
 * the size is written to the `size_out` parameter.
 */
SENTRY_EXPERIMENTAL_API char *sentry_value_to_msgpack(
    sentry_value_t value, size_t *size_out);

/**
 * Adds a stack trace to an event.
 *
 * The stack trace is added as part of a new thread object.
 * This function is **deprecated** in favor of using
 * `sentry_value_new_stacktrace` in combination with `sentry_value_new_thread`
 * and `sentry_event_add_thread`.
 *
 * If `ips` is NULL the current stack trace is captured, otherwise `len`
 * stack trace instruction pointers are attached to the event.
 */
SENTRY_EXPERIMENTAL_API void sentry_event_value_add_stacktrace(
    sentry_value_t event, void **ips, size_t len);

/**
 * This represents the OS dependent user context in the case of a crash, and can
 * be used to manually capture a crash.
 */
typedef struct sentry_ucontext_s {
#ifdef _WIN32
    EXCEPTION_POINTERS exception_ptrs;
#else
    int signum;
    siginfo_t *siginfo;
    ucontext_t *user_context;
#endif
} sentry_ucontext_t;

/**
 * Unwinds the stack from the given address.
 *
 * If the address is given in `addr` the stack is unwound form there.
 * Otherwise (NULL is passed) the current instruction pointer is used as
 * start address.
 * Unwinding with a given `addr` is not supported on all platforms.
 *
 * The stack trace in the form of instruction-addresses, is written to the
 * caller allocated `stacktrace_out`, with up to `max_len` frames being written.
 * The actual number of unwound stackframes is returned.
 */
SENTRY_EXPERIMENTAL_API size_t sentry_unwind_stack(
    void *addr, void **stacktrace_out, size_t max_len);

/**
 * Unwinds the stack from the given context.
 *
 * The caller is responsible to construct an appropriate `sentry_ucontext_t`.
 * Unwinding from a user context is not supported on all platforms.
 *
 * The stack trace in the form of instruction-addresses, is written to the
 * caller allocated `stacktrace_out`, with up to `max_len` frames being written.
 * The actual number of unwound stackframes is returned.
 */
SENTRY_EXPERIMENTAL_API size_t sentry_unwind_stack_from_ucontext(
    const sentry_ucontext_t *uctx, void **stacktrace_out, size_t max_len);

/**
 * A UUID
 */
typedef struct sentry_uuid_s {
    char bytes[16];
} sentry_uuid_t;

/**
 * Creates the nil uuid.
 */
SENTRY_API sentry_uuid_t sentry_uuid_nil(void);

/**
 * Creates a new uuid4.
 */
SENTRY_API sentry_uuid_t sentry_uuid_new_v4(void);

/**
 * Parses a uuid from a string.
 */
SENTRY_API sentry_uuid_t sentry_uuid_from_string(const char *str);

/**
 * Creates a uuid from bytes.
 */
SENTRY_API sentry_uuid_t sentry_uuid_from_bytes(const char bytes[16]);

/**
 * Checks if the uuid is nil.
 */
SENTRY_API int sentry_uuid_is_nil(const sentry_uuid_t *uuid);

/**
 * Returns the bytes of the uuid.
 */
SENTRY_API void sentry_uuid_as_bytes(const sentry_uuid_t *uuid, char bytes[16]);

/**
 * Formats the uuid into a string buffer.
 */
SENTRY_API void sentry_uuid_as_string(const sentry_uuid_t *uuid, char str[37]);

/**
 * A Sentry Envelope.
 *
 * The Envelope is an abstract type which represents a payload being sent to
 * sentry. It can contain one or more items, typically an Event.
 * See https://develop.sentry.dev/sdk/envelopes/
 */
struct sentry_envelope_s;
typedef struct sentry_envelope_s sentry_envelope_t;

/**
 * Frees an envelope.
 */
SENTRY_API void sentry_envelope_free(sentry_envelope_t *envelope);

/**
 * Given an Envelope, returns the embedded Event if there is one.
 *
 * This returns a borrowed value to the Event in the Envelope.
 */
SENTRY_API sentry_value_t sentry_envelope_get_event(
    const sentry_envelope_t *envelope);

#ifdef SENTRY_PERFORMANCE_MONITORING
/**
 * Given an Envelope, returns the embedded Transaction if there is one.
 *
 * This returns a borrowed value to the Transaction in the Envelope.
 */
SENTRY_EXPERIMENTAL_API sentry_value_t sentry_envelope_get_transaction(
    const sentry_envelope_t *envelope);
#endif

/**
 * Serializes the envelope.
 *
 * The return value needs to be freed with sentry_string_free().
 */
SENTRY_API char *sentry_envelope_serialize(
    const sentry_envelope_t *envelope, size_t *size_out);

/**
 * Serializes the envelope into a file.
 *
 * `path` is assumed to be in platform-specific filesystem path encoding.
 *
 * Returns 0 on success.
 */
SENTRY_API int sentry_envelope_write_to_file(
    const sentry_envelope_t *envelope, const char *path);

/**
 * The Sentry Client Options.
 *
 * See https://docs.sentry.io/platforms/native/configuration/
 */
struct sentry_options_s;
typedef struct sentry_options_s sentry_options_t;

/**
 * This represents an interface for user-defined transports.
 *
 * Transports are responsible for sending envelopes to sentry and are the last
 * step in the event pipeline.
 *
 * Envelopes will be submitted to the transport in a _fire and forget_ fashion,
 * and the transport must send those envelopes _in order_.
 *
 * A transport has the following hooks, all of which
 * take the user provided `state` as last parameter. The transport state needs
 * to be set with `sentry_transport_set_state` and typically holds handles and
 * other information that can be reused across requests.
 *
 * * `send_func`: This function will take ownership of an envelope, and is
 *   responsible for freeing it via `sentry_envelope_free`.
 * * `startup_func`: This hook will be called by sentry inside of `sentry_init`
 *   and instructs the transport to initialize itself. Failures will bubble up
 *   to `sentry_init`.
 * * `shutdown_func`: Instructs the transport to flush its queue and shut down.
 *   This hook receives a millisecond-resolution `timeout` parameter and should
 *   return `true` when the transport was flushed and shut down successfully.
 *   In case of `false`, sentry will log an error, but continue with freeing the
 *   transport.
 * * `free_func`: Frees the transports `state`. This hook might be called even
 *   though `shutdown_func` returned `false` previously.
 *
 * The transport interface might be extended in the future with hooks to flush
 * its internal queue without shutting down, and to dump its internal queue to
 * disk in case of a hard crash.
 */
struct sentry_transport_s;
typedef struct sentry_transport_s sentry_transport_t;

/**
 * Creates a new transport with an initial `send_func`.
 */
SENTRY_API sentry_transport_t *sentry_transport_new(
    void (*send_func)(sentry_envelope_t *envelope, void *state));

/**
 * Sets the transport `state`.
 *
 * If the state is owned by the transport and needs to be freed, use
 * `sentry_transport_set_free_func` to set an appropriate hook.
 */
SENTRY_API void sentry_transport_set_state(
    sentry_transport_t *transport, void *state);

/**
 * Sets the transport hook to free the transport `state`.
 */
SENTRY_API void sentry_transport_set_free_func(
    sentry_transport_t *transport, void (*free_func)(void *state));

/**
 * Sets the transport startup hook.
 *
 * This hook is called from within `sentry_init` and will get a reference to the
 * options which can be used to initialize a transports internal state.
 * It should return `0` on success. A failure will bubble up to `sentry_init`.
 */
SENTRY_API void sentry_transport_set_startup_func(sentry_transport_t *transport,
    int (*startup_func)(const sentry_options_t *options, void *state));

/**
 * Sets the transport shutdown hook.
 *
 * This hook will receive a millisecond-resolution timeout.
 * It should return `0` on success in case all the pending envelopes have been
 * sent within the timeout, or `1` if the timeout was hit.
 */
SENTRY_API void sentry_transport_set_shutdown_func(
    sentry_transport_t *transport,
    int (*shutdown_func)(uint64_t timeout, void *state));

/**
 * Generic way to free a transport.
 */
SENTRY_API void sentry_transport_free(sentry_transport_t *transport);

/**
 * Create a new function transport.
 *
 * It is a convenience function which works with a borrowed `data`, and will
 * automatically free the envelope, so the user provided function does not need
 * to do that.
 *
 * This function is *deprecated* and will be removed in a future version.
 * It is here for backwards compatibility. Users should migrate to the
 * `sentry_transport_new` API.
 */
SENTRY_API sentry_transport_t *sentry_new_function_transport(
    void (*func)(const sentry_envelope_t *envelope, void *data), void *data);

/* -- Options APIs -- */

/**
 * The state of user consent.
 */
typedef enum {
    SENTRY_USER_CONSENT_UNKNOWN = -1,
    SENTRY_USER_CONSENT_GIVEN = 1,
    SENTRY_USER_CONSENT_REVOKED = 0,
} sentry_user_consent_t;

/**
 * Creates a new options struct.
 * Can be freed with `sentry_options_free`.
 */
SENTRY_API sentry_options_t *sentry_options_new(void);

/**
 * Deallocates previously allocated sentry options.
 */
SENTRY_API void sentry_options_free(sentry_options_t *opts);

/**
 * Sets a transport.
 */
SENTRY_API void sentry_options_set_transport(
    sentry_options_t *opts, sentry_transport_t *transport);

/**
 * Type of the `before_send` callback.
 *
 * The callback takes ownership of the `event`, and should usually return that
 * same event. In case the event should be discarded, the callback needs to
 * call `sentry_value_decref` on the provided event, and return a
 * `sentry_value_new_null()` instead.
 *
 * This function may be invoked inside of a signal handler and must be safe for
 * that purpose, see https://man7.org/linux/man-pages/man7/signal-safety.7.html.
 * On Windows, it may be called from inside of a `UnhandledExceptionFilter`, see
 * the documentation on SEH (structured exception handling) for more information
 * https://docs.microsoft.com/en-us/windows/win32/debug/structured-exception-handling
 */
typedef sentry_value_t (*sentry_event_function_t)(
    sentry_value_t event, void *hint, void *closure);

/**
 * Sets the `before_send` callback.
 *
 * See the `sentry_event_function_t` typedef above for more information.
 */
SENTRY_API void sentry_options_set_before_send(
    sentry_options_t *opts, sentry_event_function_t func, void *data);

/**
 * Sets the DSN.
 */
SENTRY_API void sentry_options_set_dsn(sentry_options_t *opts, const char *dsn);

/**
 * Gets the DSN.
 */
SENTRY_API const char *sentry_options_get_dsn(const sentry_options_t *opts);

/**
 * Sets the sample rate, which should be a double between `0.0` and `1.0`.
 * Sentry will randomly discard any event that is captured using
 * `sentry_capture_event` when a sample rate < 1 is set.
 */
SENTRY_API void sentry_options_set_sample_rate(
    sentry_options_t *opts, double sample_rate);

/**
 * Gets the sample rate.
 */
SENTRY_API double sentry_options_get_sample_rate(const sentry_options_t *opts);

/**
 * Sets the release.
 */
SENTRY_API void sentry_options_set_release(
    sentry_options_t *opts, const char *release);

/**
 * Gets the release.
 */
SENTRY_API const char *sentry_options_get_release(const sentry_options_t *opts);

/**
 * Sets the environment.
 */
SENTRY_API void sentry_options_set_environment(
    sentry_options_t *opts, const char *environment);

/**
 * Gets the environment.
 */
SENTRY_API const char *sentry_options_get_environment(
    const sentry_options_t *opts);

/**
 * Sets the dist.
 */
SENTRY_API void sentry_options_set_dist(
    sentry_options_t *opts, const char *dist);

/**
 * Gets the dist.
 */
SENTRY_API const char *sentry_options_get_dist(const sentry_options_t *opts);

/**
 * Configures the http proxy.
 *
 * The given proxy has to include the full scheme, eg. `http://some.proxy/`.
 */
SENTRY_API void sentry_options_set_http_proxy(
    sentry_options_t *opts, const char *proxy);

/**
 * Returns the configured http proxy.
 */
SENTRY_API const char *sentry_options_get_http_proxy(
    const sentry_options_t *opts);

/**
 * Configures the path to a file containing ssl certificates for
 * verification.
 */
SENTRY_API void sentry_options_set_ca_certs(
    sentry_options_t *opts, const char *path);

/**
 * Returns the configured path for ca certificates.
 */
SENTRY_API const char *sentry_options_get_ca_certs(
    const sentry_options_t *opts);

/**
 * Configures the name of the http transport thread.
 */
SENTRY_API void sentry_options_set_transport_thread_name(
    sentry_options_t *opts, const char *name);

/**
 * Returns the configured http transport thread name.
 */
SENTRY_API const char *sentry_options_get_transport_thread_name(
    const sentry_options_t *opts);

/**
 * Enables or disables debug printing mode.
 */
SENTRY_API void sentry_options_set_debug(sentry_options_t *opts, int debug);

/**
 * Returns the current value of the debug flag.
 */
SENTRY_API int sentry_options_get_debug(const sentry_options_t *opts);

/**
 * Sets the number of breadcrumbs being tracked and attached to events.
 *
 * Defaults to 100.
 */
SENTRY_API void sentry_options_set_max_breadcrumbs(
    sentry_options_t *opts, size_t max_breadcrumbs);

/**
 * Gets the number of breadcrumbs being tracked and attached to events.
 */
SENTRY_API size_t sentry_options_get_max_breadcrumbs(
    const sentry_options_t *opts);

/**
 * Type of the callback for logger function.
 */
typedef void (*sentry_logger_function_t)(
    sentry_level_t level, const char *message, va_list args, void *userdata);

/**
 * Sets the sentry-native logger function.
 *
 * Used for logging debug events when the `debug` option is set to true.
 */
SENTRY_API void sentry_options_set_logger(
    sentry_options_t *opts, sentry_logger_function_t func, void *userdata);

/**
 * Enables or disables automatic session tracking.
 *
 * Automatic session tracking is enabled by default and is equivalent to calling
 * `sentry_start_session` after startup.
 * There can only be one running session, and the current session will always be
 * closed implicitly by `sentry_close`, when starting a new session with
 * `sentry_start_session`, or manually by calling `sentry_end_session`.
 */
SENTRY_API void sentry_options_set_auto_session_tracking(
    sentry_options_t *opts, int val);

/**
 * Returns true if automatic session tracking is enabled.
 */
SENTRY_API int sentry_options_get_auto_session_tracking(
    const sentry_options_t *opts);

/**
 * Enables or disables user consent requirements for uploads.
 *
 * This disables uploads until the user has given the consent to the SDK.
 * Consent itself is given with `sentry_user_consent_give` and
 * `sentry_user_consent_revoke`.
 */
SENTRY_API void sentry_options_set_require_user_consent(
    sentry_options_t *opts, int val);

/**
 * Returns true if user consent is required.
 */
SENTRY_API int sentry_options_get_require_user_consent(
    const sentry_options_t *opts);

/**
 * Enables or disables on-device symbolication of stack traces.
 *
 * This feature can have a performance impact, and is enabled by default on
 * Android. It is usually only needed when it is not possible to provide debug
 * information files for system libraries which are needed for serverside
 * symbolication.
 */
SENTRY_API void sentry_options_set_symbolize_stacktraces(
    sentry_options_t *opts, int val);

/**
 * Returns true if on-device symbolication of stack traces is enabled.
 */
SENTRY_API int sentry_options_get_symbolize_stacktraces(
    const sentry_options_t *opts);

/**
 * Adds a new attachment to be sent along.
 *
 * `path` is assumed to be in platform-specific filesystem path encoding.
 * API Users on windows are encouraged to use `sentry_options_add_attachmentw`
 * instead.
 */
SENTRY_API void sentry_options_add_attachment(
    sentry_options_t *opts, const char *path);

/**
 * Sets the path to the crashpad handler if the crashpad backend is used.
 *
 * The path defaults to the `crashpad_handler`/`crashpad_handler.exe`
 * executable, depending on platform, which is expected to be present in the
 * same directory as the app executable.
 *
 * It is recommended that library users set an explicit handler path, depending
 * on the directory/executable structure of their app.
 *
 * `path` is assumed to be in platform-specific filesystem path encoding.
 * API Users on windows are encouraged to use `sentry_options_set_handler_pathw`
 * instead.
 */
SENTRY_API void sentry_options_set_handler_path(
    sentry_options_t *opts, const char *path);

/**
 * Sets the path to the Sentry Database Directory.
 *
 * Sentry will use this path to persist user consent, sessions, and other
 * artifacts in case of a crash. This will also be used by the crashpad backend
 * if it is configured.
 *
 * The directory is used for "cached" data, which needs to persist across
 * application restarts to ensure proper flagging of release-health sessions,
 * but might otherwise be safely purged regularly.
 *
 * It is roughly equivalent to the type of `AppData/Local` on Windows and
 * `XDG_CACHE_HOME` on Linux, and equivalent runtime directories on other
 * platforms.
 *
 * It is recommended that users set an explicit absolute path, depending
 * on their apps runtime directory. The path will be created if it does not
 * exist, and will be resolved to an absolute path inside of `sentry_init`. The
 * directory should not be shared with other application data/configuration, as
 * sentry-native will enumerate and possibly delete files in that directory. An
 * example might be `$XDG_CACHE_HOME/your-app/sentry`
 *
 * If no explicit path it set, sentry-native will default to `.sentry-native` in
 * the current working directory, with no specific platform-specific handling.
 *
 * `path` is assumed to be in platform-specific filesystem path encoding.
 * API Users on windows are encouraged to use
 * `sentry_options_set_database_pathw` instead.
 */
SENTRY_API void sentry_options_set_database_path(
    sentry_options_t *opts, const char *path);

#ifdef SENTRY_PLATFORM_WINDOWS
/**
 * Wide char version of `sentry_options_add_attachment`.
 */
SENTRY_API void sentry_options_add_attachmentw(
    sentry_options_t *opts, const wchar_t *path);

/**
 * Wide char version of `sentry_options_set_handler_path`.
 */
SENTRY_API void sentry_options_set_handler_pathw(
    sentry_options_t *opts, const wchar_t *path);

/**
 * Wide char version of `sentry_options_set_database_path`.
 */
SENTRY_API void sentry_options_set_database_pathw(
    sentry_options_t *opts, const wchar_t *path);
#endif

/**
 * Enables forwarding to the system crash reporter. Disabled by default.
 *
 * This setting only has an effect when using Crashpad on macOS. If enabled,
 * Crashpad forwards crashes to the macOS system crash reporter. Depending
 * on the crash, this may impact the crash time. Even if enabled, Crashpad
 * may choose not to forward certain crashes.
 */
SENTRY_API void sentry_options_set_system_crash_reporter_enabled(
    sentry_options_t *opts, int enabled);

/**
 * Sets the maximum time (in milliseconds) to wait for the asynchronous tasks to
 * end on shutdown, before attempting a forced termination.
 */
SENTRY_API void sentry_options_set_shutdown_timeout(
    sentry_options_t *opts, uint64_t shutdown_timeout);

/**
 * Gets the maximum time (in milliseconds) to wait for the asynchronous tasks to
 * end on shutdown, before attempting a forced termination.
 */
SENTRY_API uint64_t sentry_options_get_shutdown_timeout(sentry_options_t *opts);

/* -- Global APIs -- */

/**
 * Initializes the Sentry SDK with the specified options.
 *
 * This takes ownership of the options.  After the options have been set
 * they cannot be modified any more.
 * Depending on the configured transport and backend, this function might not be
 * fully thread-safe.
 * Returns 0 on success.
 */
SENTRY_API int sentry_init(sentry_options_t *options);

/**
 * Shuts down the sentry client and forces transports to flush out.
 *
 * Returns 0 on success.
 */
SENTRY_API int sentry_close(void);

/**
 * Shuts down the sentry client and forces transports to flush out.
 *
 * This is a **deprecated** alias for `sentry_close`.
 *
 * Returns 0 on success.
 */
SENTRY_API int sentry_shutdown(void);

/**
 * This will lazily load and cache a list of all the loaded libraries.
 *
 * Returns a new reference to an immutable, frozen list.
 * The reference must be released with `sentry_value_decref`.
 */
SENTRY_EXPERIMENTAL_API sentry_value_t sentry_get_modules_list(void);

/**
 * Clears the internal module cache.
 *
 * For performance reasons, sentry will cache the list of loaded libraries when
 * capturing events. This cache can get out-of-date when loading or unloading
 * libraries at runtime. It is therefore recommended to call
 * `sentry_clear_modulecache` when doing so, to make sure that the next call to
 * `sentry_capture_event` will have an up-to-date module list.
 */
SENTRY_EXPERIMENTAL_API void sentry_clear_modulecache(void);

/**
 * Re-initializes the Sentry backend.
 *
 * This is needed if a third-party library overrides the previously installed
 * signal handler. Calling this function can be potentially dangerous and should
 * only be done when necessary.
 *
 * Returns 0 on success.
 */
SENTRY_EXPERIMENTAL_API int sentry_reinstall_backend(void);

/**
 * Gives user consent.
 */
SENTRY_API void sentry_user_consent_give(void);

/**
 * Revokes user consent.
 */
SENTRY_API void sentry_user_consent_revoke(void);

/**
 * Resets the user consent (back to unknown).
 */
SENTRY_API void sentry_user_consent_reset(void);

/**
 * Checks the current state of user consent.
 */
SENTRY_API sentry_user_consent_t sentry_user_consent_get(void);

/**
 * Sends a sentry event.
 *
 * If SENTRY_PERFORMANCE_MONITORING is enabled, returns a nil UUID if the event
 * being passed in is a transaction, and the transaction will not be sent nor
 * consumed. `sentry_transaction_finish` should be used to send transactions.
 */
SENTRY_API sentry_uuid_t sentry_capture_event(sentry_value_t event);

/**
 * Captures an exception to be handled by the backend.
 *
 * This is safe to be called from a crashing thread and may not return.
 */
SENTRY_EXPERIMENTAL_API void sentry_handle_exception(
    const sentry_ucontext_t *uctx);

/**
 * Adds the breadcrumb to be sent in case of an event.
 */
SENTRY_API void sentry_add_breadcrumb(sentry_value_t breadcrumb);

/**
 * Sets the specified user.
 */
SENTRY_API void sentry_set_user(sentry_value_t user);

/**
 * Removes a user.
 */
SENTRY_API void sentry_remove_user(void);

/**
 * Sets a tag.
 */
SENTRY_API void sentry_set_tag(const char *key, const char *value);

/**
 * Removes the tag with the specified key.
 */
SENTRY_API void sentry_remove_tag(const char *key);

/**
 * Sets extra information.
 */
SENTRY_API void sentry_set_extra(const char *key, sentry_value_t value);

/**
 * Removes the extra with the specified key.
 */
SENTRY_API void sentry_remove_extra(const char *key);

/**
 * Sets a context object.
 */
SENTRY_API void sentry_set_context(const char *key, sentry_value_t value);

/**
 * Removes the context object with the specified key.
 */
SENTRY_API void sentry_remove_context(const char *key);

/**
 * Sets the event fingerprint.
 *
 * This accepts a variable number of arguments, and needs to be terminated by a
 * trailing `NULL`.
 */
SENTRY_API void sentry_set_fingerprint(const char *fingerprint, ...);

/**
 * Removes the fingerprint.
 */
SENTRY_API void sentry_remove_fingerprint(void);

/**
 * Sets the transaction.
 */
SENTRY_API void sentry_set_transaction(const char *transaction);

/**
 * Removes the transaction.
 */
SENTRY_API void sentry_remove_transaction(void);

/**
 * Sets the event level.
 */
SENTRY_API void sentry_set_level(sentry_level_t level);

/**
 * Starts a new session.
 */
SENTRY_API void sentry_start_session(void);

/**
 * Ends a session.
 */
SENTRY_API void sentry_end_session(void);

#ifdef SENTRY_PERFORMANCE_MONITORING
/**
 * Sets the maximum number of spans that can be attached to a
 * transaction.
 */
SENTRY_EXPERIMENTAL_API void sentry_options_set_max_spans(
    sentry_options_t *opts, size_t max_spans);

/**
 * Gets the maximum number of spans that can be attached to a
 * transaction.
 */
SENTRY_EXPERIMENTAL_API size_t sentry_options_get_max_spans(
    sentry_options_t *opts);

/**
 * Sets the sample rate for transactions. Should be a double between
 * `0.0` and `1.0`. Transactions will be randomly discarded during
 * `sentry_transaction_finish` when the sample rate is < 1.0.
 */
SENTRY_EXPERIMENTAL_API void sentry_options_set_traces_sample_rate(
    sentry_options_t *opts, double sample_rate);

/**
 * Returns the sample rate for transactions.
 */
SENTRY_EXPERIMENTAL_API double sentry_options_get_traces_sample_rate(
    sentry_options_t *opts);

/* -- Performance Monitoring/Tracing APIs -- */

/**
 * Constructs a new Transaction Context. The returned value needs to be passed
 * into `sentry_transaction_start` in order to be recorded and sent to sentry.
 *
 * See
 * https://docs.sentry.io/platforms/native/enriching-events/transaction-name/
 * for an explanation of a Transaction's `name`, and
 * https://develop.sentry.dev/sdk/performance/span-operations/ for conventions
 * around an `operation`'s value.
 *
 * Also see https://develop.sentry.dev/sdk/event-payloads/transaction/#anatomy
 * for an explanation of `operation`, in addition to other properties and
 * actions that can be performed on a Transaction.
 */
SENTRY_EXPERIMENTAL_API sentry_value_t sentry_value_new_transaction_context(
    const char *name, const char *operation);

/**
 * Sets the `name` on a Transaction Context, which will be used in the
 * Transaction constructed off of the context.
 */
SENTRY_EXPERIMENTAL_API void sentry_transaction_context_set_name(
    sentry_value_t transaction, const char *name);

/**
 * Sets the `operation` on a Transaction Context, which will be used in the
 * Transaction constructed off of the context
 *
 * See https://develop.sentry.dev/sdk/performance/span-operations/ for
 * conventions on `operation`s.
 */
SENTRY_EXPERIMENTAL_API void sentry_transaction_context_set_operation(
    sentry_value_t transaction, const char *operation);

/**
 * Sets the `sampled` field on a Transaction Context, which will be used in the
 * Transaction constructed off of the context.
 *
 * When passed any value above 0, the Transaction will bypass all sampling
 * options and always be sent to sentry. If passed 0, this Transaction and its
 * child spans will never be sent to sentry.
 */
SENTRY_EXPERIMENTAL_API void sentry_transaction_context_set_sampled(
    sentry_value_t transaction, int sampled);

/**
 * Removes the sampled field on a Transaction Context, which will be used in the
 * Transaction constructed off of the context.
 *
 * The Transaction will use the sampling rate as defined in `sentry_options`.
 */
SENTRY_EXPERIMENTAL_API void sentry_transaction_context_remove_sampled(
    sentry_value_t transaction);

/**
 * Starts a new Transaction based on the provided context, restored from an
 * external integration (i.e. a span from a different SDK) or manually
 * constructed by a user. Returns a Transaction, which is expected to be
 * manually managed by the caller. Manual management involves ensuring that
 * `sentry_transaction_finish` is invoked for the Transaction, and that the
 * caller manually starts and finishes any child Spans as needed on the
 * Transaction.
 *
 * `sentry_transaction_finish` must be called in order for this Transaction to
 * be sent to sentry.
 *
 * To ensure that any Events or Message Events are associated with this
 * Transaction while it is active, invoke and pass in the Transaction returned
 * by this function to `sentry_set_span`. Further documentation on this can be
 * found in `sentry_set_span`'s docstring.
 *
 * Takes ownership of `transaction_context`.
 */
SENTRY_EXPERIMENTAL_API sentry_value_t sentry_transaction_start(
    sentry_value_t transaction_context);

/**
 * Finishes and sends a Transaction to sentry. The event ID of the Transaction
 * will be returned if this was successful; A nil UUID will be returned
 * otherwise.
 *
 * Always takes ownership of `transaction`, regardless of whether the operation
 * was successful or not. If `sentry_set_span` was invoked with `transaction`,
 * this will remove the
 */
SENTRY_EXPERIMENTAL_API sentry_uuid_t sentry_transaction_finish(
    sentry_value_t transaction);

/**
 * Sets the Span (actually Transaction) so any Events sent while the Transaction
 * is active will be associated with the Transaction.
 *
 * If the Transaction being passed in is unsampled, it will still be associated
 * with any new Events. This will lead to some Events pointing to orphan or
 * missing traces in sentry, see
 * https://docs.sentry.io/product/sentry-basics/tracing/trace-view/#orphan-traces-and-broken-subtraces
 *
 * This increases the number of references pointing to the transaction.
 * Invoke `sentry_transaction_finish` to remove the Span set by this function as
 * well as its reference by passing in the same Transaction as the one passed
 * into this function.
 */
SENTRY_EXPERIMENTAL_API void sentry_set_span(sentry_value_t transaction);

/**
 * Starts a new Span.
 *
 * Either the return value of `sentry_start_transaction` or
 * `sentry_span_start_child` may be passed in as `parent`.
 *
 * Both `operation` and `description` can be null, but it is recommended to
 * supply the former. See
 * https://develop.sentry.dev/sdk/performance/span-operations/ for conventions
 * around operations.
 *
 * See https://develop.sentry.dev/sdk/event-payloads/span/ for a description of
 * the created Span's properties and expectations for `operation` and
 * `description`.
 *
 * Returns a value that should be passed into `sentry_span_finish`. Not
 * finishing the Span means it will be discarded, and will not be sent to
 * sentry. `sentry_value_null` will be returned if the child Span could not be
 * created.
 */
SENTRY_EXPERIMENTAL_API sentry_value_t sentry_span_start_child(
    sentry_value_t parent, char *operation, char *description);

/**
 * Finishes a Span.
 *
 * Returns a value that should be passed into `sentry_span_finish`. Not
 * finishing the Span means it will be discarded, and will not be sent to
 * sentry.
 *
 * `root_transaction` is either the parent Transaction of the Span, or
 * the ancestor Transaction of the Span if the Span is not a direct descendant
 * of a Transaction.
 *
 * This takes ownership of `span`, as child Spans must always occur within the
 * total duration of a parent span and cannot take a longer amount of time to
 * complete than the parent span they belong to.
 */
SENTRY_EXPERIMENTAL_API void sentry_span_finish(
    sentry_value_t root_transaction, sentry_value_t span);

/**
 * Sets a tag on a transaction to the given string value.
 *
 * Tags longer than 200 bytes will be truncated.
 */
SENTRY_EXPERIMENTAL_API void sentry_transaction_set_tag(
    sentry_value_t transaction, const char *tag, const char *value);

/**
 * Removes a tag from a transaction.
 */
SENTRY_EXPERIMENTAL_API void sentry_transaction_remove_tag(
    sentry_value_t transaction, const char *tag);

/**
 * Sets the given key in a transaction's "data" section to the given value.
 */
SENTRY_EXPERIMENTAL_API void sentry_transaction_set_data(
    sentry_value_t transaction, const char *key, sentry_value_t value);

/**
 * Removes a key from a transaction's "data" section.
 */
SENTRY_EXPERIMENTAL_API void sentry_transaction_remove_data(
    sentry_value_t transaction, const char *key);

/**
 * Sets a tag on a span to the given string value.
 *
 * Tags longer than 200 bytes will be truncated.
 */
SENTRY_EXPERIMENTAL_API void sentry_span_set_tag(
    sentry_value_t span, const char *tag, const char *value);

/**
 * Removes a tag from a span.
 */
SENTRY_EXPERIMENTAL_API void sentry_span_remove_tag(
    sentry_value_t span, const char *tag);

/**
 * Sets the given key in a span's "data" section to the given value.
 */
SENTRY_EXPERIMENTAL_API void sentry_span_set_data(
    sentry_value_t span, const char *key, sentry_value_t value);

/**
 * Removes a key from a span's "data" section.
 */
SENTRY_EXPERIMENTAL_API void sentry_span_remove_data(
    sentry_value_t span, const char *key);

/**
<<<<<<< HEAD
 * The status of a span or transaction.
 *
 * See https://develop.sentry.dev/sdk/event-payloads/span/ for documentation.
 */
typedef enum {
    // The operation completed successfully.
    // HTTP status 100..299 + successful redirects from the 3xx range.
    SENTRY_SPAN_STATUS_OK,
    // The operation was cancelled (typically by the user).
    SENTRY_SPAN_STATUS_CANCELLED,
    // Unknown. Any non-standard HTTP status code.
    // "We do not know whether the transaction failed or succeeded."
    SENTRY_SPAN_STATUS_UNKNOWN,
    // Client specified an invalid argument. 4xx.
    // Note that this differs from FailedPrecondition. InvalidArgument
    // indicates arguments that are problematic regardless of the
    // state of the system.
    SENTRY_SPAN_STATUS_INVALID_ARGUMENT,
    // Deadline expired before operation could complete.
    // For operations that change the state of the system, this error may be
    // returned even if the operation has been completed successfully.
    // HTTP redirect loops and 504 Gateway Timeout.
    SENTRY_SPAN_STATUS_DEADLINE_EXCEEDED,
    // 404 Not Found. Some requested entity (file or directory) was not found.
    SENTRY_SPAN_STATUS_NOT_FOUND,
    // Already exists (409)
    // Some entity that we attempted to create already exists.
    SENTRY_SPAN_STATUS_ALREADY_EXISTS,
    // 403 Forbidden
    // The caller does not have permission to execute the specified operation.
    SENTRY_SPAN_STATUS_PERMISSION_DENIED,
    // 429 Too Many Requests
    // Some resource has been exhausted, perhaps a per-user quota or perhaps
    // the entire file system is out of space.
    SENTRY_SPAN_STATUS_RESOURCE_EXHAUSTED,
    // Operation was rejected because the system is not in a state required for
    // the operation's execution.
    SENTRY_SPAN_STATUS_FAILED_PRECONDITION,
    // The operation was aborted, typically due to a concurrency issue.
    SENTRY_SPAN_STATUS_ABORTED,
    // Operation was attempted past the valid range.
    SENTRY_SPAN_STATUS_OUT_OF_RANGE,
    // 501 Not Implemented
    // Operation is not implemented or not enabled.
    SENTRY_SPAN_STATUS_UNIMPLEMENTED,
    // Other/generic 5xx
    SENTRY_SPAN_STATUS_INTERNAL_ERROR,
    // 503 Service Unavailable
    SENTRY_SPAN_STATUS_UNAVAILABLE,
    // Unrecoverable data loss or corruption
    SENTRY_SPAN_STATUS_DATA_LOSS,
    // 401 Unauthorized (actually does mean unauthenticated according to RFC
    // 7235)
    // Prefer PermissionDenied if a user is logged in.
    SENTRY_SPAN_STATUS_UNAUTHENTICATED,
} sentry_span_status_t;

/**
 * Sets a span's status.
 */
SENTRY_EXPERIMENTAL_API void sentry_span_set_status(
    sentry_value_t span, sentry_span_status_t status);

/**
 * Sets a transaction's status.
 */
SENTRY_EXPERIMENTAL_API void sentry_transaction_set_status(
    sentry_value_t tx, sentry_span_status_t status);
=======
 * Sets a transaction's name.
 */
SENTRY_EXPERIMENTAL_API void sentry_transaction_set_name(
    sentry_value_t tx, const char *name);
>>>>>>> 3b72e6a4

#endif

#ifdef __cplusplus
}
#endif
#endif<|MERGE_RESOLUTION|>--- conflicted
+++ resolved
@@ -1441,7 +1441,12 @@
     sentry_value_t span, const char *key);
 
 /**
-<<<<<<< HEAD
+ * Sets a transaction's name.
+ */
+SENTRY_EXPERIMENTAL_API void sentry_transaction_set_name(
+    sentry_value_t tx, const char *name);
+
+/**
  * The status of a span or transaction.
  *
  * See https://develop.sentry.dev/sdk/event-payloads/span/ for documentation.
@@ -1510,12 +1515,6 @@
  */
 SENTRY_EXPERIMENTAL_API void sentry_transaction_set_status(
     sentry_value_t tx, sentry_span_status_t status);
-=======
- * Sets a transaction's name.
- */
-SENTRY_EXPERIMENTAL_API void sentry_transaction_set_name(
-    sentry_value_t tx, const char *name);
->>>>>>> 3b72e6a4
 
 #endif
 
