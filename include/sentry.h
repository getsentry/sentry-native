--- conflicted
+++ resolved
@@ -1237,55 +1237,6 @@
 /* -- Performance Monitoring/Tracing APIs -- */
 
 /**
-<<<<<<< HEAD
- * Constructs a new transaction context to be passed
- * into `sentry_start_transaction`.
- */
-SENTRY_EXPERIMENTAL_API sentry_value_t sentry_value_new_transaction_context(
-    const char *name);
-
-/**
- * Sets the name of a transaction on a `transaction_context`.
- */
-SENTRY_EXPERIMENTAL_API void sentry_transaction_context_set_name(
-    sentry_value_t transaction_context, const char *name);
-
-/**
- * Sets the operation of a transaction on a `transaction_context`.
- */
-SENTRY_EXPERIMENTAL_API void sentry_transaction_context_set_operation(
-    sentry_value_t transaction_context, const char *operation);
-
-/**
- * Sets the sampled field on a `transaction_context`. When turned on, the
- * transaction constructed from the `transaction_context` will bypass all
- * sampling options and always be sent to sentry. If this is explicitly turned
- * off in the `transaction_context`, the transaction will never be sent to
- * sentry.
- */
-SENTRY_EXPERIMENTAL_API void sentry_transaction_context_set_sampled(
-    sentry_value_t transaction_context, int sampled);
-
-/**
- * Removes the sampled field on a `transaction_context`. The transaction
- * contructed from it will use the sampling rate as defined in `sentry_options`.
- */
-SENTRY_EXPERIMENTAL_API void sentry_transaction_context_remove_sampled(
-    sentry_value_t transaction_context);
-
-/**
- * Starts a new transaction based on the provided context, restored
- * from an external integration (i.e. a span from a different SDK)
- * or manually constructed by a user.
- */
-SENTRY_EXPERIMENTAL_API sentry_value_t sentry_start_transaction(
-    sentry_value_t transaction_context);
-
-/**
- * Finishes a transaction.
- */
-SENTRY_EXPERIMENTAL_API void sentry_transaction_finish(
-=======
  * Constructs a new inert Transaction. The returned value needs to be passed
  * into `sentry_start_transaction` in order to be recorded and sent to sentry.
  *
@@ -1330,7 +1281,20 @@
  * sampling rate as defined in `sentry_options`.
  */
 SENTRY_EXPERIMENTAL_API void sentry_transaction_remove_sampled(
->>>>>>> 1d120c89
+    sentry_value_t transaction);
+
+/**
+ * Starts a new transaction based on the provided context, restored
+ * from an external integration (i.e. a span from a different SDK)
+ * or manually constructed by a user.
+ */
+SENTRY_EXPERIMENTAL_API sentry_value_t sentry_start_transaction(
+    sentry_value_t transaction_context);
+
+/**
+ * Finishes a transaction.
+ */
+SENTRY_EXPERIMENTAL_API void sentry_transaction_finish(
     sentry_value_t transaction);
 
 #ifdef __cplusplus
